import React from "react";
import { Route, Switch } from "react-router-dom";
<<<<<<< HEAD
import { Container } from "../../base";
import Labels from "../../labels/components/Labels";
=======
import { NarrowContainer, Container } from "../../base";

>>>>>>> ca216489
import FileManager from "../../files/components/Manager";
import SampleDetail from "./Detail";
import SamplesList from "./List";
import SamplesSettings from "./Settings";
import CreateSample from "./Create/Create";

export const SampleFileManager = () => (
    <NarrowContainer>
        <FileManager fileType="reads" />
    </NarrowContainer>
);

export const Samples = () => (
    <Container>
        <Switch>
            <Route path="/samples" component={SamplesList} exact />
            <Route path="/samples/files" component={SampleFileManager} exact />
            <Route path="/samples/settings" component={SamplesSettings} />
<<<<<<< HEAD
            <Route path="/samples/labels" component={Labels} exact />
=======
            <Route path="/samples/create" component={CreateSample} />
>>>>>>> ca216489
            <Route path="/samples/:sampleId" component={SampleDetail} />
        </Switch>
    </Container>
);

export default Samples;<|MERGE_RESOLUTION|>--- conflicted
+++ resolved
@@ -1,12 +1,7 @@
 import React from "react";
 import { Route, Switch } from "react-router-dom";
-<<<<<<< HEAD
-import { Container } from "../../base";
+import { NarrowContainer, Container } from "../../base";
 import Labels from "../../labels/components/Labels";
-=======
-import { NarrowContainer, Container } from "../../base";
-
->>>>>>> ca216489
 import FileManager from "../../files/components/Manager";
 import SampleDetail from "./Detail";
 import SamplesList from "./List";
@@ -25,11 +20,8 @@
             <Route path="/samples" component={SamplesList} exact />
             <Route path="/samples/files" component={SampleFileManager} exact />
             <Route path="/samples/settings" component={SamplesSettings} />
-<<<<<<< HEAD
             <Route path="/samples/labels" component={Labels} exact />
-=======
             <Route path="/samples/create" component={CreateSample} />
->>>>>>> ca216489
             <Route path="/samples/:sampleId" component={SampleDetail} />
         </Switch>
     </Container>
