--- conflicted
+++ resolved
@@ -1,11 +1,7 @@
 import React from "react";
 import CX from "classnames";
 import PropTypes from "prop-types";
-<<<<<<< HEAD
-import { sortBy, reduce } from "lodash-es";
-=======
 import { reduce, sortBy } from "lodash-es";
->>>>>>> f730886e
 import { Badge, ListGroup } from "react-bootstrap";
 import { connect } from "react-redux";
 
