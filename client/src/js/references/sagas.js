import { LOCATION_CHANGE, push } from "react-router-redux";
import { takeLatest, throttle, put, takeEvery } from "redux-saga/effects";

import * as referenceAPI from "./api";
import { apiCall, apiFind, setPending } from "../sagaUtils";
import {
    CREATE_REFERENCE,
    GET_REFERENCE,
    LIST_REFERENCES,
    REMOVE_REFERENCE,
    EDIT_REFERENCE,
    IMPORT_REFERENCE,
    CLONE_REFERENCE,
<<<<<<< HEAD
    ADD_REFERENCE_USER,
    EDIT_REFERENCE_USER,
    REMOVE_REFERENCE_USER,
    ADD_REFERENCE_GROUP,
    EDIT_REFERENCE_GROUP,
    REMOVE_REFERENCE_GROUP
=======
    REMOTE_REFERENCE
>>>>>>> e315e57a
} from "../actionTypes";

export function* listReferences (action) {
    yield apiFind("/refs", referenceAPI.list, action, LIST_REFERENCES);
}

export function* getReference (action) {
    yield apiCall(referenceAPI.get, action, GET_REFERENCE);
}

export function* createReference (action) {
    yield apiCall(referenceAPI.create, action, CREATE_REFERENCE);
    yield put(push({state: {createReference: false}}));
}

export function* editReference (action) {
    yield apiCall(referenceAPI.edit, action, EDIT_REFERENCE);
    yield getReference({
        type: GET_REFERENCE.REQUESTED,
        referenceId: action.referenceId
    });
}

export function* removeReference (action) {
    yield setPending(apiCall(referenceAPI.remove, action, REMOVE_REFERENCE));
    yield put(push("/refs"));
}

export function* importReference (action) {
    yield setPending(apiCall(referenceAPI.importReference, action, IMPORT_REFERENCE));
    yield put(push({state: {importReference: false}}));
}

export function* cloneReference (action) {
    yield setPending(apiCall(referenceAPI.cloneReference, action, CLONE_REFERENCE));
    yield put(push({state: {cloneReference: false}}));
}

<<<<<<< HEAD
export function* addRefUser (action) {
    yield apiCall(referenceAPI.addUsers, action, ADD_REFERENCE_USER);
}

export function* editRefUser (action) {
    yield apiCall(referenceAPI.editUser, action, EDIT_REFERENCE_USER);
    yield getReference({
        type: GET_REFERENCE.REQUESTED,
        referenceId: action.refId
    });
}

export function* removeRefUser (action) {
    yield apiCall(referenceAPI.removeUser, action, REMOVE_REFERENCE_USER);
}

export function* addRefGroup (action) {
    yield apiCall(referenceAPI.addGroups, action, ADD_REFERENCE_GROUP);
}

export function* editRefGroup (action) {
    yield apiCall(referenceAPI.editGroup, action, EDIT_REFERENCE_GROUP);
}

export function* removeRefGroup (action) {
    yield apiCall(referenceAPI.removeGroup, action, REMOVE_REFERENCE_GROUP);
=======
export function* remoteReference () {
    yield setPending(apiCall(
        referenceAPI.remoteReference,
        { name: "Official Virtool Reference", remote_from: "virtool/virtool-database" },
        REMOTE_REFERENCE
    ));
>>>>>>> e315e57a
}

export function* watchReferences () {
    yield throttle(300, CREATE_REFERENCE.REQUESTED, createReference);
    yield takeEvery(EDIT_REFERENCE.REQUESTED, editReference);
    yield takeLatest(GET_REFERENCE.REQUESTED, getReference);
    yield throttle(300, LOCATION_CHANGE, listReferences);
    yield takeEvery(REMOVE_REFERENCE.REQUESTED, removeReference);
    yield takeLatest(IMPORT_REFERENCE.REQUESTED, importReference);
    yield takeLatest(CLONE_REFERENCE.REQUESTED, cloneReference);
<<<<<<< HEAD
    yield takeEvery(ADD_REFERENCE_USER.REQUESTED, addRefUser);
    yield takeEvery(EDIT_REFERENCE_USER.REQUESTED, editRefUser);
    yield takeEvery(REMOVE_REFERENCE_USER.REQUESTED, removeRefUser);
    yield takeEvery(ADD_REFERENCE_GROUP.REQUESTED, addRefGroup);
    yield takeEvery(EDIT_REFERENCE_GROUP.REQUESTED, editRefGroup);
    yield takeEvery(REMOVE_REFERENCE_GROUP.REQUESTED, removeRefGroup);
=======
    yield takeLatest(REMOTE_REFERENCE.REQUESTED, remoteReference);
>>>>>>> e315e57a
}<|MERGE_RESOLUTION|>--- conflicted
+++ resolved
@@ -11,16 +11,13 @@
     EDIT_REFERENCE,
     IMPORT_REFERENCE,
     CLONE_REFERENCE,
-<<<<<<< HEAD
+    REMOTE_REFERENCE,
     ADD_REFERENCE_USER,
     EDIT_REFERENCE_USER,
     REMOVE_REFERENCE_USER,
     ADD_REFERENCE_GROUP,
     EDIT_REFERENCE_GROUP,
     REMOVE_REFERENCE_GROUP
-=======
-    REMOTE_REFERENCE
->>>>>>> e315e57a
 } from "../actionTypes";
 
 export function* listReferences (action) {
@@ -59,7 +56,14 @@
     yield put(push({state: {cloneReference: false}}));
 }
 
-<<<<<<< HEAD
+export function* remoteReference () {
+    yield setPending(apiCall(
+        referenceAPI.remoteReference,
+        { name: "Official Virtool Reference", remote_from: "virtool/virtool-database" },
+        REMOTE_REFERENCE
+    ));
+}
+
 export function* addRefUser (action) {
     yield apiCall(referenceAPI.addUsers, action, ADD_REFERENCE_USER);
 }
@@ -86,14 +90,6 @@
 
 export function* removeRefGroup (action) {
     yield apiCall(referenceAPI.removeGroup, action, REMOVE_REFERENCE_GROUP);
-=======
-export function* remoteReference () {
-    yield setPending(apiCall(
-        referenceAPI.remoteReference,
-        { name: "Official Virtool Reference", remote_from: "virtool/virtool-database" },
-        REMOTE_REFERENCE
-    ));
->>>>>>> e315e57a
 }
 
 export function* watchReferences () {
@@ -104,14 +100,11 @@
     yield takeEvery(REMOVE_REFERENCE.REQUESTED, removeReference);
     yield takeLatest(IMPORT_REFERENCE.REQUESTED, importReference);
     yield takeLatest(CLONE_REFERENCE.REQUESTED, cloneReference);
-<<<<<<< HEAD
+    yield takeLatest(REMOTE_REFERENCE.REQUESTED, remoteReference);
     yield takeEvery(ADD_REFERENCE_USER.REQUESTED, addRefUser);
     yield takeEvery(EDIT_REFERENCE_USER.REQUESTED, editRefUser);
     yield takeEvery(REMOVE_REFERENCE_USER.REQUESTED, removeRefUser);
     yield takeEvery(ADD_REFERENCE_GROUP.REQUESTED, addRefGroup);
     yield takeEvery(EDIT_REFERENCE_GROUP.REQUESTED, editRefGroup);
     yield takeEvery(REMOVE_REFERENCE_GROUP.REQUESTED, removeRefGroup);
-=======
-    yield takeLatest(REMOTE_REFERENCE.REQUESTED, remoteReference);
->>>>>>> e315e57a
 }