import React from "react";
import { connect } from "react-redux";
import { push } from "react-router-redux";
<<<<<<< HEAD
import { Link } from "react-router-dom";
import { find } from "lodash-es";
import { RelativeTime, ProgressBar, Icon } from "../../base";
=======
import { find, get } from "lodash-es";
import { RelativeTime, ProgressBar } from "../../base";
>>>>>>> 1d76cf8c
import { Panel, Table, Row, ListGroup } from "react-bootstrap";

const ReferenceHeader = ({ name, createdAt, user, refId }) => (
    <div style={{ marginLeft: "5px" }}>
        <Row>
            <strong>{name}</strong>
            <Link to={{state: {newReference: true, cloneReference: true, refId}}} style={{float: "right"}}>
                <Icon name="clone" bsStyle="warning" tip="Clone Reference" />
            </Link>
        </Row>
        <Row>
            <small>
                Created <RelativeTime time={createdAt} /> by {user}
            </small>
        </Row>
    </div>
);

const ReferenceMetadata = ({ data_type, organism, origin }) => (
    <Table bordered>
        <tbody>
            <tr>
                <th>Data Type</th>
                <td className="text-capitalize">
                    {data_type}
                </td>
            </tr>
            <tr>
                <th>Organism</th>
                <td className="text-capitalize">
                    {organism || "unknown"}
                </td>
            </tr>
            <tr>
                <th>{origin.method}</th>
                <td>
                    {origin.fileName}
                </td>
            </tr>
        </tbody>
    </Table>
);

const getOrigin = (props) => {
    let origin;

    if (get(props, "imported_from", null)) {
        origin = {
            method: "Imported from file",
            fileName: props.imported_from.name
        };
    } else if (get(props, "cloned_from", null)) {
        origin = {
            method: "Cloned from",
            fileName: props.cloned_from.name
        };
    } else if (get(props, "remote_from", null)) {
        origin = {
            method: "Remote update from",
            fileName: props.remote_from.name
        };
    } else {
        origin = {
            method: "Created",
            fileName: "No File"
        };
    }

    return origin;
};

const ReferenceItem = (props) => {

    const origin = getOrigin(props);

    let progress = 0;
    let step;

    if (props.process && props.processes.length) {
        const process = find(props.processes, ["id", props.process.id]);
        progress = process.progress;
        step = process.step;
        progress *= 100;
    } else {
        step = "None";
        progress = 100;
    }

    return (
        <Panel className="reference-item" onClick={props.onClick}>
            <Panel.Heading>
                <ReferenceHeader name={props.name} createdAt={props.created_at} user={props.user.id} refId={props.id} />
            </Panel.Heading>

            <ReferenceMetadata {...props} origin={origin} />
      
            <Panel.Body style={{padding: 0, textAlign: "center"}}>
                <span style={{visibility: `${progress === 100 ? "hidden" : "visible"}`, fontSize: "small"}}>
                    {step}
                </span>
            </Panel.Body>

            <ListGroup>
                <ProgressBar
                    bsStyle={progress === 100 ? "success" : "warning"}
                    now={progress}
                    affixed
                />
            </ListGroup>
        </Panel>
    );
};

const mapStateToProps = state => ({
    processes: state.processes.documents
});

const mapDispatchToProps = (dispatch, ownProps) => ({
    onClick: (e) => {
        if (e.target.nodeName !== "I") {
            dispatch(push(`/refs/${ownProps.id}`));
        }
    }
});

export default connect(mapStateToProps, mapDispatchToProps)(ReferenceItem);<|MERGE_RESOLUTION|>--- conflicted
+++ resolved
@@ -1,14 +1,9 @@
 import React from "react";
 import { connect } from "react-redux";
 import { push } from "react-router-redux";
-<<<<<<< HEAD
 import { Link } from "react-router-dom";
-import { find } from "lodash-es";
 import { RelativeTime, ProgressBar, Icon } from "../../base";
-=======
 import { find, get } from "lodash-es";
-import { RelativeTime, ProgressBar } from "../../base";
->>>>>>> 1d76cf8c
 import { Panel, Table, Row, ListGroup } from "react-bootstrap";
 
 const ReferenceHeader = ({ name, createdAt, user, refId }) => (
