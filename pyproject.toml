[tool.poetry]
name = "virtool"
version = "0.0.0"
authors = [
    "Ian Boyes",
    "Reece Hoffmann",
    "Aman Monga",
    "Blake Smith",
    "Jake Alexander",
    "Josh Moreira",
    "Lilly Roberts",
    "Naomi Schaufele",
    "Ryan Fang",
    "Sebastian Chen",
    "Tiansheng Sui"
]
maintainers = [
    "Ian Boyes <igboyes@gmail.com>"
]
description = "Viral infection diagnostics using next-generation sequencing"
license = "MIT"
classifiers = [
    "Programming Language :: Python :: 3.10",
]

[tool.isort]
profile = "black"

[tool.poetry.dependencies]
python = "~3.10"
aiofiles = "^0.7.0"
aiohttp = {extras = ["speedups"], version = "^3.8.4"}
aioredis = "^1.3.1"
arrow = "^1.2.2"
asyncpg = "^0.26.0"
bcrypt = "^3.2.0"
biopython = "^1.79"
click = "^8.0.1"
coloredlogs = "^15.0"
dictdiffer = "^0.8.1"
Faker = "^12.3.3"
motor = "^3.1.2"
openpyxl = "^3.0.7"
psutil = "^5.8.0"
semver = "^2.13.0"
sentry-sdk = "^1.9.5"
SQLAlchemy = "^2.0.4"
visvalingamwyatt = "^0.1.4"
uvloop = "^0.16.0"
Cerberus = "^1.3.4"
PyYAML = "^6.0.0"
email-validator = "^2.0.0.post2"
PyJWT = "^2.3.0"
msal = "^1.16.0"
aiojobs = "^1.0.0"
aiohttp-pydantic = "^1.12.1"
orjson = "^3.8.0"
openfga-sdk = "^0.1.1"
python-jose = "^3.3.0"
alembic = {extras = ["tz"], version = "^1.10.3"}
virtool-core = "^7.1.3"
pytest = "^7.4.0"
<<<<<<< HEAD
syrupy = "^1.7.4"
mypy = "^1.5.1"
=======
syrupy = "^4.5.0"
>>>>>>> 7c641f49

[tool.poetry.scripts]
virtool = "virtool.config.cli:entry"

[tool.poetry.group.dev.dependencies]
isort = "^5.12.0"
aiohttp-devtools = "^0.0.2"
pytest-mock = "^3.11.1"
pytest-regressions = "^2.2.0"
pytest-xdist = "^3.3.1"
pytest-aiohttp = "^1.0.4"
pre-commit = "^3.3.3"
black = "^23.3.0"
pytest-rerunfailures = "^10.2"
pytest-asyncio = "^0.21.0"
sphinx = "^7.0.1"
sphinx-autobuild = "^2021.3.14"
sphinx-autofixture = "^0.4.0"
sphinx-autodoc-typehints = "^1.24.0"
sphinx-toolbox = "^3.5.0"
pytest-structlog = "^0.6"

[tool.pytest.ini_options]
addopts = "--capture tee-sys"
asyncio_mode = "auto"
markers = ["apitest", "serial"]
python_files = ["test_*.py", "rev_*.py"]
testpaths = ["tests", "assets/revisions"]

[build-system]
requires = ["poetry-core>=1.0.0"]
build-backend = "poetry.core.masonry.api"<|MERGE_RESOLUTION|>--- conflicted
+++ resolved
@@ -60,12 +60,7 @@
 alembic = {extras = ["tz"], version = "^1.10.3"}
 virtool-core = "^7.1.3"
 pytest = "^7.4.0"
-<<<<<<< HEAD
-syrupy = "^1.7.4"
-mypy = "^1.5.1"
-=======
 syrupy = "^4.5.0"
->>>>>>> 7c641f49
 
 [tool.poetry.scripts]
 virtool = "virtool.config.cli:entry"
@@ -87,6 +82,7 @@
 sphinx-autodoc-typehints = "^1.24.0"
 sphinx-toolbox = "^3.5.0"
 pytest-structlog = "^0.6"
+mypy = "^1.6.0"
 
 [tool.pytest.ini_options]
 addopts = "--capture tee-sys"
