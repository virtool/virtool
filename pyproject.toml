--- conflicted
+++ resolved
@@ -53,11 +53,7 @@
 python-jose = {extras = ["cryptography"], version = "^3.3.0"}
 aiojobs = "^1.0.0"
 aiohttp-pydantic = "^1.12.1"
-<<<<<<< HEAD
-virtool-core = "^2.25.2"
-=======
 virtool-core = "^2.25.3"
->>>>>>> f4904692
 
 
 [tool.poetry.dev-dependencies]
