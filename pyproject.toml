[tool.poetry]
name = "virtool"
version = "0.0.0"
authors = [
    "Ian Boyes",
    "Reece Hoffmann",
    "Aman Monga",
    "Blake Smith",
    "Jake Alexander",
    "Josh Moreira",
    "Lilly Roberts",
    "Naomi Schaufele",
    "Ryan Fang",
    "Sebastian Chen",
    "Tiansheng Sui"
]
maintainers = [
    "Ian Boyes <igboyes@gmail.com>"
]
description = "Viral infection diagnostics using next-generation sequencing"
license = "MIT"
classifiers = [
    "Programming Language :: Python :: 3.8",
    "Programming Language :: Python :: 3.9",
]

[tool.poetry.dependencies]
python = "~3.10"
aiofiles = "^0.7.0"
aiohttp = {extras = ["speedups"], version = "^3.8.1"}
aioredis = "^1.3.1"
arrow = "^1.2.2"
asyncpg = "^0.26.0"
bcrypt = "^3.2.0"
biopython = "^1.79"
click = "^8.0.1"
coloredlogs = "^15.0"
dictdiffer = "^0.8.1"
Faker = "^8.6.0"
motor = "^2.4.0"
openpyxl = "^3.0.7"
psutil = "^5.8.0"
semver = "^2.13.0"
sentry-sdk = "^1.9.5"
SQLAlchemy = "^1.4.17"
visvalingamwyatt = "^0.1.4"
uvloop = "^0.16.0"
Cerberus = "^1.3.4"
PyYAML = "^5.4.1"
email-validator = "^1.1.3"
PyJWT = "^2.3.0"
msal = "^1.16.0"
python-jose = {extras = ["cryptography"], version = "^3.3.0"}
aiojobs = "^1.0.0"
aiohttp-pydantic = "^1.12.1"
orjson = "^3.8.0"
<<<<<<< HEAD
virtool-core = "2.37.0"

=======
openfga-sdk = "^0.0.1"
virtool-core = "^3.0.0"
>>>>>>> 26e6236e

[tool.poetry.dev-dependencies]
pytest = "^6.2.4"
pytest-cov = "^2.12.1"
pytest-mock = "^3.6.1"
pytest-regressions = "^2.2.0"
pytest-xdist = "^2.2.1"
pytest-aiohttp = "^0.3.0"
syrupy = "^1.5.0"
pre-commit = "^2.16.0"
black = "^21.12b0"
pytest-rerunfailures = "^10.2"

[tool.poetry.scripts]
virtool = "virtool.config:entry"

[build-system]
requires = ["poetry-core>=1.0.0"]
build-backend = "poetry.core.masonry.api"<|MERGE_RESOLUTION|>--- conflicted
+++ resolved
@@ -54,13 +54,9 @@
 aiojobs = "^1.0.0"
 aiohttp-pydantic = "^1.12.1"
 orjson = "^3.8.0"
-<<<<<<< HEAD
-virtool-core = "2.37.0"
-
-=======
 openfga-sdk = "^0.0.1"
 virtool-core = "^3.0.0"
->>>>>>> 26e6236e
+
 
 [tool.poetry.dev-dependencies]
 pytest = "^6.2.4"
