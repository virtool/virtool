[tool.poetry]
name = "virtool"
version = "0.0.0"
authors = [
    "Ian Boyes",
    "Reece Hoffmann",
    "Aman Monga",
    "Blake Smith",
    "Jake Alexander",
    "Josh Moreira",
    "Lilly Roberts",
    "Naomi Schaufele",
    "Ryan Fang",
    "Sebastian Chen",
    "Tiansheng Sui"
]
maintainers = [
    "Ian Boyes <igboyes@gmail.com>"
]
description = "Viral infection diagnostics using next-generation sequencing"
license = "MIT"
classifiers = [
    "Programming Language :: Python :: 3.8",
    "Programming Language :: Python :: 3.9",
]

[tool.isort]
profile = "black"

[tool.poetry.dependencies]
python = "~3.10"
aiofiles = "^0.7.0"
aiohttp = {extras = ["speedups"], version = "^3.8.1"}
aioredis = "^1.3.1"
arrow = "^1.2.2"
asyncpg = "^0.26.0"
bcrypt = "^3.2.0"
biopython = "^1.79"
click = "^8.0.1"
coloredlogs = "^15.0"
dictdiffer = "^0.8.1"
Faker = "^8.6.0"
motor = "^2.4.0"
openpyxl = "^3.0.7"
psutil = "^5.8.0"
semver = "^2.13.0"
sentry-sdk = "^1.9.5"
SQLAlchemy = "^2.0.4"
visvalingamwyatt = "^0.1.4"
uvloop = "^0.16.0"
Cerberus = "^1.3.4"
PyYAML = "^5.4.1"
email-validator = "^1.1.3"
PyJWT = "^2.3.0"
msal = "^1.16.0"
aiojobs = "^1.0.0"
aiohttp-pydantic = "^1.12.1"
orjson = "^3.8.0"
openfga-sdk = "^0.1.1"
python-jose = "^3.3.0"
<<<<<<< HEAD
virtool-core = "4.9.0"
alembic = {extras = ["tz"], version = "^1.10.3"}
=======
virtool-core = "^4.12.0"
>>>>>>> 607f9a8c

[tool.poetry.dev-dependencies]
pytest = "^6.2.4"
pytest-cov = "^2.12.1"
pytest-mock = "^3.6.1"
pytest-regressions = "^2.2.0"
pytest-xdist = "^2.2.1"
pytest-aiohttp = "^0.3.0"
syrupy = "^1.5.0"
pre-commit = "^2.16.0"
black = "^21.12b0"
pytest-rerunfailures = "^10.2"

[tool.poetry.scripts]
virtool = "virtool.config.cli:entry"

[tool.poetry.group.dev.dependencies]
isort = "^5.12.0"

[build-system]
requires = ["poetry-core>=1.0.0"]
build-backend = "poetry.core.masonry.api"<|MERGE_RESOLUTION|>--- conflicted
+++ resolved
@@ -58,12 +58,8 @@
 orjson = "^3.8.0"
 openfga-sdk = "^0.1.1"
 python-jose = "^3.3.0"
-<<<<<<< HEAD
-virtool-core = "4.9.0"
 alembic = {extras = ["tz"], version = "^1.10.3"}
-=======
 virtool-core = "^4.12.0"
->>>>>>> 607f9a8c
 
 [tool.poetry.dev-dependencies]
 pytest = "^6.2.4"
