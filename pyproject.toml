--- conflicted
+++ resolved
@@ -53,11 +53,7 @@
 python-jose = {extras = ["cryptography"], version = "^3.3.0"}
 aiojobs = "^1.0.0"
 aiohttp-pydantic = "^1.12.1"
-<<<<<<< HEAD
 virtool-core = "^2.23.3"
-=======
-virtool-core = "^2.22.3"
->>>>>>> e8a9afcd
 
 
 [tool.poetry.dev-dependencies]
