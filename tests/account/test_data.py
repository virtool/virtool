import asyncio

import pytest
from aiohttp.test_utils import make_mocked_coro
from virtool_core.models.enums import Permission

from virtool.account.data import AccountData
from virtool.account.oas import CreateKeysRequest
from virtool.groups.oas import UpdatePermissionsRequest


@pytest.mark.parametrize(
    "administrator", [True, False], ids=["administrator", "limited"]
)
@pytest.mark.parametrize(
    "has_permission", [True, False], ids=["has permission", "missing permission"]
)
async def test_create_api_key(
    administrator, has_permission, mocker, mongo, redis, snapshot, static_time, fake2
):
    """
    Test that an API key is created correctly with varying key owner administrator status and
    permissions.

    """
    mocker.patch("virtool.account.db.get_alternate_id", make_mocked_coro("foo_0"))

<<<<<<< HEAD
    group1, group2 = await asyncio.gather(fake2.groups.create(), fake2.groups.create())
=======
    mocker.patch("virtool.utils.generate_key", return_value=("bar", "baz"))
>>>>>>> c1e8c7dc

    group_1 = await fake2.groups.create()
    group_2 = await fake2.groups.create()

    # Vary the key owner's administrator status and permissions.
    await mongo.users.insert_one(
        {
            "_id": "bob",
            "administrator": administrator,
            "groups": [group_1.id, group_2.id],
            "permissions": {
                Permission.create_sample.value: True,
                "modify_subtraction": has_permission,
            },
        }
    )

    account_data = AccountData(mongo, redis)

    _, api_key = await account_data.create_key(
        CreateKeysRequest(
            name="Foo",
            permissions=UpdatePermissionsRequest(
                create_sample=True, modify_subtraction=True
            ),
        ),
        "bob",
    )

<<<<<<< HEAD
    _, document = await account_data.create_key(data, "bob")
    document = document.dict()

    permissions = {p.value: False for p in Permission}
    permissions[Permission.create_sample.value] = True
    permissions["modify_subtraction"] = False

    expected = {
        "administrator": administrator,
        "id": "foo_0",
        "name": "Foo",
        "created_at": static_time.datetime,
        "groups": [
            {"id": group1.id, "name": group1.name},
            {"id": group2.id, "name": group2.name},
        ],
        "permissions": permissions,
    }

    # The key should not have the `create_subtraction` permission set unless the key
    # owner is and administrator or has the `create_subtraction` permission themselves.
    if administrator or has_permission:
        expected["permissions"]["modify_subtraction"] = True

    # Check that expected functions were called.
    m_get_alternate_id.assert_called_with(mongo, "Foo")
    m_generate_key.assert_called()

    expected["groups"].sort(key=lambda x: x["name"])

    assert document == expected

    # Modify expected document to check what we expect to have been inserted in the database.
    expected["groups"] = groups

    expected.update({"_id": "baz", "user": {"id": "bob"}})

    assert await mongo.keys.find_one() == expected
=======
    assert api_key == snapshot(name="dl")
    assert await mongo.keys.find_one() == snapshot(name="mongo")
>>>>>>> c1e8c7dc
<|MERGE_RESOLUTION|>--- conflicted
+++ resolved
@@ -25,14 +25,9 @@
     """
     mocker.patch("virtool.account.db.get_alternate_id", make_mocked_coro("foo_0"))
 
-<<<<<<< HEAD
+    mocker.patch("virtool.utils.generate_key", return_value=("bar", "baz"))
+
     group1, group2 = await asyncio.gather(fake2.groups.create(), fake2.groups.create())
-=======
-    mocker.patch("virtool.utils.generate_key", return_value=("bar", "baz"))
->>>>>>> c1e8c7dc
-
-    group_1 = await fake2.groups.create()
-    group_2 = await fake2.groups.create()
 
     # Vary the key owner's administrator status and permissions.
     await mongo.users.insert_one(
@@ -59,46 +54,5 @@
         "bob",
     )
 
-<<<<<<< HEAD
-    _, document = await account_data.create_key(data, "bob")
-    document = document.dict()
-
-    permissions = {p.value: False for p in Permission}
-    permissions[Permission.create_sample.value] = True
-    permissions["modify_subtraction"] = False
-
-    expected = {
-        "administrator": administrator,
-        "id": "foo_0",
-        "name": "Foo",
-        "created_at": static_time.datetime,
-        "groups": [
-            {"id": group1.id, "name": group1.name},
-            {"id": group2.id, "name": group2.name},
-        ],
-        "permissions": permissions,
-    }
-
-    # The key should not have the `create_subtraction` permission set unless the key
-    # owner is and administrator or has the `create_subtraction` permission themselves.
-    if administrator or has_permission:
-        expected["permissions"]["modify_subtraction"] = True
-
-    # Check that expected functions were called.
-    m_get_alternate_id.assert_called_with(mongo, "Foo")
-    m_generate_key.assert_called()
-
-    expected["groups"].sort(key=lambda x: x["name"])
-
-    assert document == expected
-
-    # Modify expected document to check what we expect to have been inserted in the database.
-    expected["groups"] = groups
-
-    expected.update({"_id": "baz", "user": {"id": "bob"}})
-
-    assert await mongo.keys.find_one() == expected
-=======
     assert api_key == snapshot(name="dl")
-    assert await mongo.keys.find_one() == snapshot(name="mongo")
->>>>>>> c1e8c7dc
+    assert await mongo.keys.find_one() == snapshot(name="mongo")