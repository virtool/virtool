--- conflicted
+++ resolved
@@ -118,13 +118,8 @@
     assert await resp.json() == snapshot(name="response")
 
 
-<<<<<<< HEAD
 @pytest.mark.apitest
 async def test_get_api_keys(spawn_client, static_time):
-=======
-async def test_get_api_keys(spawn_client, static_time, mongo):
-
->>>>>>> 7de05162
     client = await spawn_client(authorize=True)
 
     await client.db.keys.insert_many(
