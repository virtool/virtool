--- conflicted
+++ resolved
@@ -760,7 +760,7 @@
   <class 'list'> [
     <class 'dict'> {
       'archived': True,
-      'created_at': '2017-08-04T19:46:43Z',
+      'created_at': '2019-03-07T23:20:30Z',
       'id': '7467tozj',
       'progress': 95,
       'stage': None,
@@ -774,7 +774,7 @@
     },
     <class 'dict'> {
       'archived': True,
-      'created_at': '2016-11-11T13:46:08Z',
+      'created_at': '2017-09-21T03:00:07Z',
       'id': '8cy4mjvp',
       'progress': 97,
       'stage': None,
@@ -788,7 +788,7 @@
     },
     <class 'dict'> {
       'archived': True,
-      'created_at': '2020-04-28T17:39:18Z',
+      'created_at': '2024-08-23T20:27:15Z',
       'id': '8vvqvnuk',
       'progress': 90,
       'stage': None,
@@ -802,7 +802,7 @@
     },
     <class 'dict'> {
       'archived': True,
-      'created_at': '2018-11-01T00:50:53Z',
+      'created_at': '2021-08-30T04:32:27Z',
       'id': 'awvuon9b',
       'progress': 66,
       'stage': None,
@@ -816,9 +816,9 @@
     },
     <class 'dict'> {
       'archived': True,
-      'created_at': '2022-06-14T13:10:43Z',
+      'created_at': '2023-02-28T08:11:58Z',
       'id': 'sk1wj693',
-      'progress': 100,
+      'progress': 82,
       'stage': None,
       'state': 'waiting',
       'user': <class 'dict'> {
@@ -1085,29 +1085,9 @@
     },
     'documents': <class 'list'> [
       <class 'dict'> {
-<<<<<<< HEAD
         'archived': False,
         'created_at': '2025-08-31T21:25:22Z',
         'id': 'fczq56va',
-=======
-        'archived': True,
-        'created_at': '2022-10-21T11:47:02Z',
-        'id': 'ef4bhjln',
-        'progress': 87,
-        'stage': 'first',
-        'state': 'complete',
-        'user': <class 'dict'> {
-          'administrator': False,
-          'handle': 'bob',
-          'id': 'test',
-        },
-        'workflow': 'pathoscope',
-      },
-      <class 'dict'> {
-        'archived': True,
-        'created_at': '2022-06-26T11:48:26Z',
-        'id': '03cvzfiq',
->>>>>>> d84d54d2
         'progress': 100,
         'stage': 'second',
         'state': 'running',
@@ -1342,29 +1322,9 @@
     'documents': <class 'list'> [
       <class 'dict'> {
         'archived': True,
-<<<<<<< HEAD
         'created_at': '2024-03-13T11:48:20Z',
         'id': '3cvzfiqz',
         'progress': 85,
-=======
-        'created_at': '2022-10-21T11:47:02Z',
-        'id': 'ef4bhjln',
-        'progress': 87,
-        'stage': 'first',
-        'state': 'complete',
-        'user': <class 'dict'> {
-          'administrator': False,
-          'handle': 'bob',
-          'id': 'test',
-        },
-        'workflow': 'pathoscope',
-      },
-      <class 'dict'> {
-        'archived': True,
-        'created_at': '2022-06-26T11:48:26Z',
-        'id': '03cvzfiq',
-        'progress': 100,
->>>>>>> d84d54d2
         'stage': 'first',
         'state': 'cancelled',
         'user': <class 'dict'> {
@@ -1913,29 +1873,9 @@
     },
     'documents': <class 'list'> [
       <class 'dict'> {
-<<<<<<< HEAD
         'archived': False,
         'created_at': '2025-08-31T21:25:22Z',
         'id': 'fczq56va',
-=======
-        'archived': True,
-        'created_at': '2022-10-21T11:47:02Z',
-        'id': 'ef4bhjln',
-        'progress': 87,
-        'stage': 'first',
-        'state': 'complete',
-        'user': <class 'dict'> {
-          'administrator': False,
-          'handle': 'bob',
-          'id': 'test',
-        },
-        'workflow': 'pathoscope',
-      },
-      <class 'dict'> {
-        'archived': True,
-        'created_at': '2022-06-26T11:48:26Z',
-        'id': '03cvzfiq',
->>>>>>> d84d54d2
         'progress': 100,
         'stage': 'second',
         'state': 'running',
@@ -2170,29 +2110,9 @@
     'documents': <class 'list'> [
       <class 'dict'> {
         'archived': True,
-<<<<<<< HEAD
         'created_at': '2024-03-13T11:48:20Z',
         'id': '3cvzfiqz',
         'progress': 85,
-=======
-        'created_at': '2022-10-21T11:47:02Z',
-        'id': 'ef4bhjln',
-        'progress': 87,
-        'stage': 'first',
-        'state': 'complete',
-        'user': <class 'dict'> {
-          'administrator': False,
-          'handle': 'bob',
-          'id': 'test',
-        },
-        'workflow': 'pathoscope',
-      },
-      <class 'dict'> {
-        'archived': True,
-        'created_at': '2022-06-26T11:48:26Z',
-        'id': '03cvzfiq',
-        'progress': 100,
->>>>>>> d84d54d2
         'stage': 'first',
         'state': 'cancelled',
         'user': <class 'dict'> {
