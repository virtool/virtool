--- conflicted
+++ resolved
@@ -29,15 +29,11 @@
                     "timestamp": static_time.datetime,
                 }
             ],
-<<<<<<< HEAD
-            "user": {"id": user.id},
-=======
-            "user": {"id": user["_id"]},
             "rights": {},
             "archived": False,
             "workflow": "build_index",
             "args": {},
->>>>>>> d91e8603
+            "user": {"id": user.id},
         }
     )
 
@@ -83,20 +79,16 @@
     mocker.patch("virtool.utils.generate_key", return_value=("key", "hashed"))
 
     await dbi.jobs.insert_one(
-<<<<<<< HEAD
-        {"_id": "foo", "acquired": False, "key": None, "user": {"id": user.id}}
-=======
         {
             "_id": "foo",
             "acquired": False,
             "key": None,
-            "user": {"id": user["_id"]},
             "rights": {},
             "archived": False,
             "workflow": "build_index",
             "args": {},
         }
->>>>>>> d91e8603
+            "user": {"id": user.id},
     )
 
     assert await jobs_data.acquire("foo") == snapshot
@@ -115,14 +107,10 @@
             "archived": False,
             "acquired": False,
             "key": None,
-<<<<<<< HEAD
             "user": {"id": user.id},
-=======
-            "user": {"id": user["_id"]},
             "rights": {},
             "workflow": "build_index",
             "args": {},
->>>>>>> d91e8603
         }
     )
 
