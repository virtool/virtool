--- conflicted
+++ resolved
@@ -2,13 +2,8 @@
 from virtool.otus.fake import create_fake_otus
 
 
-<<<<<<< HEAD
-async def test_create_fake_otus(config, mongo, fake2, snapshot):
-    app = {"db": mongo, "config": config, "fake": FakerWrapper()}
-=======
 async def test_create_fake_otus(mongo, config, fake2, snapshot, tmp_path):
     app = {"db": mongo, "data_path": tmp_path, "fake": FakerWrapper(), "config": config}
->>>>>>> b855ced4
 
     user = await fake2.users.create()
 
