--- conflicted
+++ resolved
@@ -28,15 +28,11 @@
 
     user = await fake2.users.create()
 
-<<<<<<< HEAD
-    assert await data_layer.otus.create("foo", data, user.id) == snapshot(name="return")
-=======
     await mongo.references.insert_one(test_ref)
 
-    assert await otu_data.create(test_ref["_id"], data, user.id) == snapshot(
+    assert await data_layer.otus.create(test_ref["_id"], data, user.id) == snapshot(
         name="return"
     )
->>>>>>> 26e6236e
 
     assert await asyncio.gather(
         mongo.otus.find_one(), mongo.history.find_one()
@@ -64,7 +60,8 @@
                     "sequence": "ATAGAGGAGTTA",
                     "isolate_id": "baz",
                 },
-            ]
+            ],
+            session=None,
         ),
     )
 
@@ -295,11 +292,15 @@
 
 @pytest.mark.parametrize("missing", [None, "otu", "isolate", "sequence"])
 async def test_get_sequence(
-<<<<<<< HEAD
-    missing, snapshot, mongo, test_otu, test_isolate, test_sequence, data_layer
-=======
-    missing, snapshot, mongo, config, test_otu, test_isolate, test_ref, test_sequence
->>>>>>> 26e6236e
+    missing,
+    snapshot,
+    mongo,
+    config,
+    test_otu,
+    test_isolate,
+    test_ref,
+    test_sequence,
+    data_layer,
 ):
     if missing == "isolate":
         test_otu["isolates"][0]["id"] = "missing"
@@ -310,13 +311,8 @@
     if missing != "sequence":
         await mongo.sequences.insert_one(test_sequence)
 
-<<<<<<< HEAD
-=======
     await mongo.references.insert_one({**test_ref, "_id": "ref"})
 
-    otu_data = OTUData(mongo, config)
-
->>>>>>> 26e6236e
     if missing:
         with pytest.raises(ResourceNotFoundError):
             await data_layer.otus.get_sequence(
