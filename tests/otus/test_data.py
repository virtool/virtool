import asyncio
from asyncio import gather

import pytest

from virtool.data.errors import ResourceNotFoundError
from virtool.otus.oas import UpdateSequenceRequest, CreateOTURequest, UpdateOTURequest


@pytest.mark.parametrize(
    "data",
    [
        CreateOTURequest(abbreviation="TMV", name="Tobacco mosaic virus"),
        CreateOTURequest(name="Prunus virus A"),
    ],
)
async def test_create(
    data,
    mongo,
<<<<<<< HEAD
=======
    config,
>>>>>>> b855ced4
    fake2,
    snapshot,
    static_time,
    test_random_alphanumeric,
    tmp_path,
<<<<<<< HEAD
    data_layer,
):
=======
):
    otu_data = OTUData(mongo, config)

>>>>>>> b855ced4
    user = await fake2.users.create()

    assert await data_layer.otus.create("foo", data, user.id) == snapshot(name="return")

    assert await asyncio.gather(
        mongo.otus.find_one(), mongo.history.find_one()
    ) == snapshot(name="db")


<<<<<<< HEAD
async def test_get_fasta(mongo, snapshot, test_otu, test_sequence, data_layer):
=======
async def test_get_fasta(mongo, config, snapshot, test_otu, test_sequence):
>>>>>>> b855ced4
    await gather(
        mongo.otus.insert_one(
            {
                **test_otu,
                "isolates": [
                    *test_otu["isolates"],
                    {"id": "baz", "source_type": "isolate", "source_name": "A"},
                ],
            }
        ),
        mongo.sequences.insert_many(
            [
                test_sequence,
                {
                    **test_sequence,
                    "_id": "AX12345",
                    "sequence": "ATAGAGGAGTTA",
                    "isolate_id": "baz",
                },
            ]
        ),
    )

<<<<<<< HEAD
    assert await data_layer.otus.get_fasta(test_otu["_id"]) == snapshot
=======
    otu_data = OTUData(mongo, config)

    assert await otu_data.get_fasta(test_otu["_id"]) == snapshot
>>>>>>> b855ced4


@pytest.mark.parametrize(
    "data", [UpdateOTURequest(abbreviation="TMV", name="Tobacco mosaic virus")]
)
async def test_update(
    data,
    mongo,
    config,
    fake2,
    snapshot,
    static_time,
    test_otu,
    test_random_alphanumeric,
    tmp_path,
    data_layer,
):
<<<<<<< HEAD
=======
    otu_data = OTUData(mongo, config)
>>>>>>> b855ced4

    user, _ = await asyncio.gather(
        fake2.users.create(), mongo.otus.insert_one(test_otu)
    )

    assert await data_layer.otus.update("6116cba1", data, user.id) == snapshot

    assert await asyncio.gather(
        mongo.otus.find_one(), mongo.history.find_one()
    ) == snapshot(name="db")


@pytest.mark.parametrize("default", [True, False])
@pytest.mark.parametrize("empty", [True, False], ids=["empty", "not_empty"])
@pytest.mark.parametrize("existing_default", [True, False])
@pytest.mark.parametrize("isolate_id", [None, "isolate"])
async def test_add_isolate(
    default,
    empty,
    existing_default,
    isolate_id,
    mongo,
    config,
    snapshot,
    test_otu,
    static_time,
    test_random_alphanumeric,
    tmp_path,
    data_layer,
):
    """
    Test that adding an isolate works correctly.

    Ensures that setting the default isolate works correctly in all cases.

    """

    test_otu["isolates"][0]["default"] = existing_default

    if empty:
        test_otu["isolates"] = []

    await mongo.otus.insert_one(test_otu)

<<<<<<< HEAD
=======
    otu_data = OTUData(mongo, config)

>>>>>>> b855ced4
    assert (
        await data_layer.otus.add_isolate(
            "6116cba1",
            "bob",
            "isolate",
            "B",
            default=default,
            isolate_id=isolate_id,
        )
        == snapshot
    )
    assert await mongo.otus.find_one() == snapshot
    assert await mongo.history.find_one() == snapshot


<<<<<<< HEAD
async def test_update_isolate(
    mongo, snapshot, test_otu, static_time, tmp_path, data_layer
):
    await mongo.otus.insert_one(test_otu)

=======
async def test_update_isolate(mongo, config, snapshot, test_otu, static_time, tmp_path):
    await mongo.otus.insert_one(test_otu)

    otu_data = OTUData(mongo, config)

>>>>>>> b855ced4
    assert (
        await data_layer.otus.update_isolate(
            "6116cba1",
            "cab8b360",
            "bob",
            source_type="strain",
            source_name="0",
        )
        == snapshot
    )

    assert await mongo.otus.find_one() == snapshot
    assert await mongo.history.find_one() == snapshot


@pytest.mark.parametrize("isolate_id", ["cab8b360", "bar"])
async def test_remove_isolate(
<<<<<<< HEAD
    isolate_id,
    mongo,
    snapshot,
    test_otu,
    test_sequence,
    static_time,
    tmp_path,
    data_layer,
=======
    isolate_id, mongo, config, snapshot, test_otu, test_sequence, static_time, tmp_path
>>>>>>> b855ced4
):
    """
    Test removing an isolate. Make sure the default isolate is reassigned if the default isolate is removed.

    """
    test_otu["isolates"].append(
        {
            "default": False,
            "id": "bar",
            "source_type": "isolate",
            "source_name": "A",
        }
    )

    await gather(
        mongo.otus.insert_one(test_otu), mongo.sequences.insert_one(test_sequence)
    )

<<<<<<< HEAD
    await data_layer.otus.remove_isolate("6116cba1", isolate_id, "bob")
=======
    otu_data = OTUData(mongo, config)

    await otu_data.remove_isolate("6116cba1", isolate_id, "bob")
>>>>>>> b855ced4

    assert (
        await asyncio.gather(
            mongo.otus.find_one(),
            mongo.history.find_one(),
            mongo.sequences.find().to_list(None),
        )
        == snapshot
    )


<<<<<<< HEAD
async def test_set_default(
    mongo, snapshot, test_otu, static_time, tmp_path, data_layer
):
=======
async def test_set_default(mongo, config, snapshot, test_otu, static_time, tmp_path):
>>>>>>> b855ced4
    test_otu["isolates"].append(
        {"default": False, "id": "bar", "source_type": "isolate", "source_name": "A"}
    )

    await mongo.otus.insert_one(test_otu)

<<<<<<< HEAD
    assert (
        await data_layer.otus.set_isolate_as_default("6116cba1", "bar", "bob")
        == snapshot
    )
=======
    otu_data = OTUData(mongo, config)

    assert await otu_data.set_isolate_as_default("6116cba1", "bar", "bob") == snapshot
>>>>>>> b855ced4
    assert await mongo.otus.find_one() == snapshot
    assert await mongo.history.find_one() == snapshot


async def test_remove_sequence(
<<<<<<< HEAD
    snapshot, mongo, test_otu, static_time, tmp_path, data_layer
=======
    snapshot, mongo, config, test_otu, static_time, tmp_path
>>>>>>> b855ced4
):
    await gather(
        mongo.otus.insert_one(test_otu),
        mongo.sequences.insert_one(
            {
                "_id": "baz",
                "accession": "123abc",
                "host": "",
                "definition": "Apple virus organism",
                "segment": "RNA-B",
                "sequence": "ATGC",
                "otu_id": "6116cba1",
                "isolate_id": "cab8b360",
            }
        ),
    )

<<<<<<< HEAD
    await data_layer.otus.remove_sequence("6116cba1", "cab8b360", "baz", "bob")
=======
    otu_data = OTUData(mongo, config)
    await otu_data.remove_sequence("6116cba1", "cab8b360", "baz", "bob")
>>>>>>> b855ced4

    assert await mongo.otus.find_one() == snapshot
    assert await mongo.history.find_one() == snapshot
    assert await mongo.sequences.count_documents({}) == 0


@pytest.mark.parametrize("host", ["host", None])
@pytest.mark.parametrize("segment", ["seg", None])
@pytest.mark.parametrize("sequence_id", ["foobar", None])
async def test_create_sequence(
    host,
    segment,
    sequence_id,
    snapshot,
    mongo,
    config,
    static_time,
    test_random_alphanumeric,
    tmp_path,
    data_layer,
):
    await mongo.otus.insert_one(
        {
            "_id": "bar",
            "name": "Bar Virus",
            "isolates": [{"id": "baz", "source_type": "isolate", "source_name": "A"}],
            "reference": {"id": "foo"},
            "verified": True,
            "version": 3,
        }
    )

<<<<<<< HEAD
    assert await data_layer.otus.create_sequence(
=======
    otu_data = OTUData(mongo, config)

    assert await otu_data.create_sequence(
>>>>>>> b855ced4
        "bar",
        "baz",
        "abc123",
        "A made up sequence",
        "ATGCGTGTACTG AGAGTAT\nATTTATACCACAC",
        "bob",
        host=host,
        segment=segment,
        sequence_id=sequence_id,
    ) == snapshot(name="return")

    assert await mongo.otus.find_one() == snapshot(name="otu")
    assert await mongo.sequences.find_one() == snapshot(name="sequence")
    assert await mongo.history.find_one() == snapshot(name="change")


@pytest.mark.parametrize("missing", [None, "otu", "isolate", "sequence"])
async def test_get_sequence(
<<<<<<< HEAD
    missing, snapshot, mongo, test_otu, test_isolate, test_sequence, data_layer
=======
    missing, snapshot, mongo, config, test_otu, test_isolate, test_sequence
>>>>>>> b855ced4
):
    if missing == "isolate":
        test_otu["isolates"][0]["id"] = "missing"

    if missing != "otu":
        await mongo.otus.insert_one(test_otu)

    if missing != "sequence":
        await mongo.sequences.insert_one(test_sequence)

<<<<<<< HEAD
=======
    otu_data = OTUData(mongo, config)

>>>>>>> b855ced4
    if missing:
        with pytest.raises(ResourceNotFoundError):
            await data_layer.otus.get_sequence(
                test_otu["_id"], test_sequence["isolate_id"], test_sequence["_id"]
            )
    else:
        assert (
            await data_layer.otus.get_sequence(
                test_otu["_id"], test_sequence["isolate_id"], test_sequence["_id"]
            )
            == snapshot
        )


@pytest.mark.parametrize("sequence", ["ATAGAG GAGTA\nAGAGTGA", None])
async def test_update_sequence(
    sequence,
    snapshot,
    mongo,
    config,
    static_time,
    test_otu,
    test_isolate,
    test_sequence,
    tmp_path,
    data_layer,
):
    """
    Test that an existing sequence is updated, creating an appropriate history document
    in the process.

    """
    await gather(
        mongo.otus.insert_one(test_otu), mongo.sequences.insert_one(test_sequence)
    )

<<<<<<< HEAD
=======
    otu_data = OTUData(mongo, config)

>>>>>>> b855ced4
    update = UpdateSequenceRequest(
        accession="987xyz",
        definition="Hello world",
        host="Apple",
        segment="RNA-A",
    )

    if sequence:
        update.sequence = sequence

    return_value = await data_layer.otus.update_sequence(
        test_otu["_id"], test_isolate["id"], test_sequence["_id"], "bob", update
    )

    assert return_value == snapshot(name="return")

    assert await asyncio.gather(
        mongo.otus.find_one(), mongo.history.find_one(), mongo.sequences.find_one()
    ) == snapshot(name="db")<|MERGE_RESOLUTION|>--- conflicted
+++ resolved
@@ -17,23 +17,14 @@
 async def test_create(
     data,
     mongo,
-<<<<<<< HEAD
-=======
-    config,
->>>>>>> b855ced4
     fake2,
     snapshot,
     static_time,
     test_random_alphanumeric,
     tmp_path,
-<<<<<<< HEAD
-    data_layer,
-):
-=======
-):
-    otu_data = OTUData(mongo, config)
-
->>>>>>> b855ced4
+    data_layer,
+):
+
     user = await fake2.users.create()
 
     assert await data_layer.otus.create("foo", data, user.id) == snapshot(name="return")
@@ -43,11 +34,8 @@
     ) == snapshot(name="db")
 
 
-<<<<<<< HEAD
 async def test_get_fasta(mongo, snapshot, test_otu, test_sequence, data_layer):
-=======
-async def test_get_fasta(mongo, config, snapshot, test_otu, test_sequence):
->>>>>>> b855ced4
+
     await gather(
         mongo.otus.insert_one(
             {
@@ -71,13 +59,7 @@
         ),
     )
 
-<<<<<<< HEAD
     assert await data_layer.otus.get_fasta(test_otu["_id"]) == snapshot
-=======
-    otu_data = OTUData(mongo, config)
-
-    assert await otu_data.get_fasta(test_otu["_id"]) == snapshot
->>>>>>> b855ced4
 
 
 @pytest.mark.parametrize(
@@ -86,7 +68,6 @@
 async def test_update(
     data,
     mongo,
-    config,
     fake2,
     snapshot,
     static_time,
@@ -95,10 +76,6 @@
     tmp_path,
     data_layer,
 ):
-<<<<<<< HEAD
-=======
-    otu_data = OTUData(mongo, config)
->>>>>>> b855ced4
 
     user, _ = await asyncio.gather(
         fake2.users.create(), mongo.otus.insert_one(test_otu)
@@ -121,7 +98,6 @@
     existing_default,
     isolate_id,
     mongo,
-    config,
     snapshot,
     test_otu,
     static_time,
@@ -143,11 +119,6 @@
 
     await mongo.otus.insert_one(test_otu)
 
-<<<<<<< HEAD
-=======
-    otu_data = OTUData(mongo, config)
-
->>>>>>> b855ced4
     assert (
         await data_layer.otus.add_isolate(
             "6116cba1",
@@ -163,19 +134,11 @@
     assert await mongo.history.find_one() == snapshot
 
 
-<<<<<<< HEAD
 async def test_update_isolate(
     mongo, snapshot, test_otu, static_time, tmp_path, data_layer
 ):
     await mongo.otus.insert_one(test_otu)
 
-=======
-async def test_update_isolate(mongo, config, snapshot, test_otu, static_time, tmp_path):
-    await mongo.otus.insert_one(test_otu)
-
-    otu_data = OTUData(mongo, config)
-
->>>>>>> b855ced4
     assert (
         await data_layer.otus.update_isolate(
             "6116cba1",
@@ -193,7 +156,6 @@
 
 @pytest.mark.parametrize("isolate_id", ["cab8b360", "bar"])
 async def test_remove_isolate(
-<<<<<<< HEAD
     isolate_id,
     mongo,
     snapshot,
@@ -202,9 +164,6 @@
     static_time,
     tmp_path,
     data_layer,
-=======
-    isolate_id, mongo, config, snapshot, test_otu, test_sequence, static_time, tmp_path
->>>>>>> b855ced4
 ):
     """
     Test removing an isolate. Make sure the default isolate is reassigned if the default isolate is removed.
@@ -223,13 +182,7 @@
         mongo.otus.insert_one(test_otu), mongo.sequences.insert_one(test_sequence)
     )
 
-<<<<<<< HEAD
     await data_layer.otus.remove_isolate("6116cba1", isolate_id, "bob")
-=======
-    otu_data = OTUData(mongo, config)
-
-    await otu_data.remove_isolate("6116cba1", isolate_id, "bob")
->>>>>>> b855ced4
 
     assert (
         await asyncio.gather(
@@ -241,39 +194,27 @@
     )
 
 
-<<<<<<< HEAD
 async def test_set_default(
     mongo, snapshot, test_otu, static_time, tmp_path, data_layer
 ):
-=======
-async def test_set_default(mongo, config, snapshot, test_otu, static_time, tmp_path):
->>>>>>> b855ced4
+
     test_otu["isolates"].append(
         {"default": False, "id": "bar", "source_type": "isolate", "source_name": "A"}
     )
 
     await mongo.otus.insert_one(test_otu)
 
-<<<<<<< HEAD
     assert (
         await data_layer.otus.set_isolate_as_default("6116cba1", "bar", "bob")
         == snapshot
     )
-=======
-    otu_data = OTUData(mongo, config)
-
-    assert await otu_data.set_isolate_as_default("6116cba1", "bar", "bob") == snapshot
->>>>>>> b855ced4
+
     assert await mongo.otus.find_one() == snapshot
     assert await mongo.history.find_one() == snapshot
 
 
 async def test_remove_sequence(
-<<<<<<< HEAD
     snapshot, mongo, test_otu, static_time, tmp_path, data_layer
-=======
-    snapshot, mongo, config, test_otu, static_time, tmp_path
->>>>>>> b855ced4
 ):
     await gather(
         mongo.otus.insert_one(test_otu),
@@ -291,12 +232,7 @@
         ),
     )
 
-<<<<<<< HEAD
     await data_layer.otus.remove_sequence("6116cba1", "cab8b360", "baz", "bob")
-=======
-    otu_data = OTUData(mongo, config)
-    await otu_data.remove_sequence("6116cba1", "cab8b360", "baz", "bob")
->>>>>>> b855ced4
 
     assert await mongo.otus.find_one() == snapshot
     assert await mongo.history.find_one() == snapshot
@@ -312,7 +248,6 @@
     sequence_id,
     snapshot,
     mongo,
-    config,
     static_time,
     test_random_alphanumeric,
     tmp_path,
@@ -329,13 +264,7 @@
         }
     )
 
-<<<<<<< HEAD
     assert await data_layer.otus.create_sequence(
-=======
-    otu_data = OTUData(mongo, config)
-
-    assert await otu_data.create_sequence(
->>>>>>> b855ced4
         "bar",
         "baz",
         "abc123",
@@ -354,11 +283,7 @@
 
 @pytest.mark.parametrize("missing", [None, "otu", "isolate", "sequence"])
 async def test_get_sequence(
-<<<<<<< HEAD
     missing, snapshot, mongo, test_otu, test_isolate, test_sequence, data_layer
-=======
-    missing, snapshot, mongo, config, test_otu, test_isolate, test_sequence
->>>>>>> b855ced4
 ):
     if missing == "isolate":
         test_otu["isolates"][0]["id"] = "missing"
@@ -369,11 +294,6 @@
     if missing != "sequence":
         await mongo.sequences.insert_one(test_sequence)
 
-<<<<<<< HEAD
-=======
-    otu_data = OTUData(mongo, config)
-
->>>>>>> b855ced4
     if missing:
         with pytest.raises(ResourceNotFoundError):
             await data_layer.otus.get_sequence(
@@ -393,7 +313,6 @@
     sequence,
     snapshot,
     mongo,
-    config,
     static_time,
     test_otu,
     test_isolate,
@@ -410,11 +329,6 @@
         mongo.otus.insert_one(test_otu), mongo.sequences.insert_one(test_sequence)
     )
 
-<<<<<<< HEAD
-=======
-    otu_data = OTUData(mongo, config)
-
->>>>>>> b855ced4
     update = UpdateSequenceRequest(
         accession="987xyz",
         definition="Hello world",
