import pytest

from virtool.groups.oas import UpdatePermissionsRequest


<<<<<<< HEAD
@pytest.fixture
async def setup_update_group(spawn_client, fake2):
    client = await spawn_client(authorize=True, administrator=True)

    group = await fake2.groups.create()
    await fake2.groups.create()

    await fake2.users.create()
    await fake2.users.create(groups=[group])
    await fake2.users.create(groups=[group])
    await fake2.users.create(groups=[group])

    return client, group


@pytest.mark.apitest
=======
>>>>>>> 26e6236e
async def test_find(fake2, spawn_client, all_permissions, no_permissions, snapshot):
    """
    Test that a ``GET /groups`` return a complete list of groups.

    """
    client = await spawn_client(authorize=True, administrator=True)

    await fake2.groups.create()
    await fake2.groups.create()

    resp = await client.get("/groups")

    assert resp.status == 200
    assert await resp.json() == snapshot


@pytest.mark.apitest
@pytest.mark.parametrize("status", [201, 400])
async def test_create(status, fake2, spawn_client, snapshot):
    """
    Test that a group can be added to the database at ``POST /groups/:group_id``.

    """
    client = await spawn_client(
        authorize=True, administrator=True, base_url="https://virtool.example.com"
    )

    group = await fake2.groups.create()

    resp = await client.post(
        "/groups",
        data={
            "group_id": group.name if status == 400 else "test",
        },
    )

    assert resp.status == status
    assert resp.headers.get("Location") == snapshot(name="location")
    assert await resp.json() == snapshot(name="json")


@pytest.mark.apitest
@pytest.mark.parametrize("status", [200, 404])
async def test_get(status, fake2, spawn_client, snapshot):
    """
    Test that a ``GET /groups/:group_id`` return the correct group.

    """
    client = await spawn_client(authorize=True, administrator=True)

    group = await fake2.groups.create()
    await fake2.groups.create()

    await fake2.users.create(groups=[group])

    resp = await client.get(f"/groups/{group.id if status == 200 else 'foo'}")

    assert resp.status == status
    assert await resp.json() == snapshot


@pytest.mark.apitest
class TestUpdate:
    async def test(self, setup_update_group, snapshot):
        client, group = setup_update_group

        resp = await client.patch(
            f"/groups/{group.id}",
            data={
                "name": "Technicians",
                "permissions": {"create_sample": True, "upload_file": True},
            },
        )

        assert resp.status == 200
        assert await resp.json() == snapshot

        # Ensure that members users are updated with new permissions.
        assert await client.db.users.find({}, ["handle", "permissions"]).to_list(
            None
        ) == snapshot(name="users")

    async def test_not_found(self, setup_update_group, snapshot):
        client, _ = setup_update_group

        resp = await client.patch(
            f"/groups/ghosts",
            data={"name": "Real boys"},
        )

        assert resp.status == 404
        assert await resp.json() == snapshot(name="json")


@pytest.mark.apitest
@pytest.mark.parametrize("status", [204, 404])
async def test_remove(status, fake2, snapshot, spawn_client):
    """
    Test that an existing document can be removed at ``DELETE /groups/:group_id``.

    """
    client = await spawn_client(authorize=True, administrator=True)

    group_1 = await fake2.groups.create(
        permissions=UpdatePermissionsRequest(create_sample=True, remove_file=True)
    )

    group_2 = await fake2.groups.create(
        permissions=UpdatePermissionsRequest(upload_file=True)
    )

    await fake2.users.create(groups=[group_1, group_2])
    await fake2.users.create(groups=[group_1])
    await fake2.users.create(groups=[group_2])

    resp = await client.delete(f"/groups/{'ghosts' if status == 404 else group_1.id}")

    assert resp.status == status
    assert await resp.json() == snapshot(name="json")

    if status == 204:
        assert await client.db.groups.count_documents({"_id": group_1.id}) == 0

    assert await client.db.users.find({}, ["name", "permissions"]).to_list(
        None
    ) == snapshot(name="users")<|MERGE_RESOLUTION|>--- conflicted
+++ resolved
@@ -3,7 +3,6 @@
 from virtool.groups.oas import UpdatePermissionsRequest
 
 
-<<<<<<< HEAD
 @pytest.fixture
 async def setup_update_group(spawn_client, fake2):
     client = await spawn_client(authorize=True, administrator=True)
@@ -19,9 +18,6 @@
     return client, group
 
 
-@pytest.mark.apitest
-=======
->>>>>>> 26e6236e
 async def test_find(fake2, spawn_client, all_permissions, no_permissions, snapshot):
     """
     Test that a ``GET /groups`` return a complete list of groups.
