import asyncio
import os
from pathlib import Path

import arrow
import pytest
from aiohttp.test_utils import make_mocked_coro
from pymongo import ASCENDING
from sqlalchemy.ext.asyncio import AsyncEngine, AsyncSession
from virtool_core.models.enums import LibraryType, Permission

import virtool.caches.db
import virtool.pg.utils
from virtool.caches.models import SampleArtifactCache, SampleReadsCache
from virtool.caches.utils import join_cache_path
from virtool.config.cls import Config
from virtool.data.errors import ResourceNotFoundError
from virtool.data.utils import get_data_from_app
from virtool.jobs.client import DummyJobsClient
from virtool.pg.utils import get_row_by_id
from virtool.samples.files import create_reads_file
from virtool.samples.models import SampleArtifact, SampleReads
from virtool.settings.oas import UpdateSettingsRequest
from virtool.uploads.models import Upload


class MockJobInterface:
    def __init__(self):
        self.enqueue = make_mocked_coro()


@pytest.fixture
async def get_sample_data(mongo, fake2, pg, static_time):
    label = await fake2.labels.create()
    await fake2.labels.create()

    user = await fake2.users.create()

    await asyncio.gather(
        mongo.subtraction.insert_many(
            [
                {"_id": "apple", "name": "Apple"},
                {"_id": "pear", "name": "Pear"},
                {"_id": "peach", "name": "Peach"},
            ],
            session=None,
        ),
        mongo.samples.insert_one(
            {
                "_id": "test",
                "all_read": True,
                "all_write": True,
                "format": "fastq",
                "group": "none",
                "group_read": True,
                "group_write": True,
                "hold": False,
                "host": "",
                "is_legacy": False,
                "isolate": "",
                "library_type": LibraryType.normal.value,
                "locale": "",
                "nuvs": False,
                "pathoscope": True,
                "name": "Test",
                "notes": "",
                "created_at": static_time.datetime,
                "ready": True,
                "files": [
                    {
                        "id": "foo",
                        "name": "Bar.fq.gz",
                        "download_url": "/download/samples/files/file_1.fq.gz",
                    }
                ],
                "labels": [label.id],
                "subtractions": ["apple", "pear"],
                "user": {"id": user.id},
            }
        ),
    )

    reads = SampleReads(
        name="reads_1.fq.gz",
        name_on_disk="reads_1.fq.gz",
        sample="test",
        size=2903109210,
        uploaded_at=static_time.datetime,
        upload=None,
    )

    async with AsyncSession(pg) as session:
        session.add_all(
            [
                SampleArtifact(
                    name="reference.fa.gz",
                    sample="test",
                    type="fasta",
                    name_on_disk="reference.fa.gz",
                ),
                reads,
            ]
        )
        await session.commit()

    return user.id


@pytest.fixture
async def setup_find_samples_client(fake2, spawn_client, static_time):
    async def setup():
        user_1 = await fake2.users.create()
        user_2 = await fake2.users.create()

        label_1 = await fake2.labels.create()
        label_2 = await fake2.labels.create()
        label_3 = await fake2.labels.create()

        client = await spawn_client(authorize=True)

        await client.db.samples.insert_many(
            [
                {
                    "user": {"id": user_1.id},
                    "nuvs": True,
                    "host": "",
                    "foobar": True,
                    "isolate": "Thing",
                    "created_at": arrow.get(static_time.datetime)
                    .shift(hours=1)
                    .datetime,
                    "_id": "beb1eb10",
                    "name": "16GVP042",
                    "pathoscope": True,
                    "library_type": "normal",
                    "all_read": True,
                    "ready": True,
                    "labels": [label_1.id, label_2.id],
                    "notes": "",
                    "workflows": {"aodp": "none", "nuvs": "none", "pathoscope": "none"},
                },
                {
                    "user": {"id": user_2.id},
                    "nuvs": False,
                    "host": "",
                    "foobar": True,
                    "isolate": "Test",
                    "library_type": "srna",
                    "created_at": arrow.get(static_time.datetime).datetime,
                    "_id": "72bb8b31",
                    "name": "16GVP043",
                    "pathoscope": False,
                    "all_read": True,
                    "ready": True,
                    "labels": [label_1.id],
                    "notes": "This is a good sample.",
                    "workflows": {"aodp": "none", "nuvs": "none", "pathoscope": "none"},
                },
                {
                    "user": {"id": user_2.id},
                    "nuvs": False,
                    "host": "",
                    "library_type": "amplicon",
                    "notes": "",
                    "foobar": True,
                    "ready": True,
                    "isolate": "",
                    "created_at": arrow.get(static_time.datetime)
                    .shift(hours=2)
                    .datetime,
                    "_id": "cb400e6d",
                    "name": "16SPP044",
                    "pathoscope": False,
                    "all_read": True,
                    "labels": [label_3.id],
                    "workflows": {"aodp": "none", "nuvs": "none", "pathoscope": "none"},
                },
            ],
            session=None,
        )
        return client

    return setup()


@pytest.mark.apitest
class TestFindSamples:
    @pytest.mark.parametrize("find", [None, "gv", "sp"])
    async def test_term(
        self, find, fake2, spawn_client, snapshot, setup_find_samples_client
    ):
        client = await setup_find_samples_client
        path = "/samples"

        if find is not None:
            path += f"?find={find}"

        resp = await client.get(path)
        assert resp.status == 200
        assert await resp.json() == snapshot

    @pytest.mark.parametrize("per_page,page", [(None, None), (2, 1), (2, 2)])
    async def test_page_perpage(
        self, per_page, page, fake2, spawn_client, snapshot, setup_find_samples_client
    ):
        client = await setup_find_samples_client
        path = "/samples"
        query = []
        if per_page is not None:
            query.append(f"per_page={per_page}")
        if page is not None:
            query.append(f"page={page}")
            path += f"?{'&'.join(query)}"

        resp = await client.get(path)
        assert resp.status == 200
        assert await resp.json() == snapshot

    @pytest.mark.parametrize("labels", [None, [3], [2, 3], [0]])
    async def test_labels(
        self, labels, fake2, spawn_client, snapshot, setup_find_samples_client
    ):
        client = await setup_find_samples_client
        path = "/samples"

        if labels is not None:
            label_query = "&label=".join(str(label) for label in labels)
            path += f"?label={label_query}"

        resp = await client.get(path)
        assert resp.status == 200
        assert await resp.json() == snapshot

    @pytest.mark.parametrize(
        "workflows",
        [
            None,
            ["nuvs:ready", "pathoscope:ready"],
            ["pathoscope:ready", "pathoscope:none"],
            ["nuvs:none", "pathoscope:none", "pathoscope:ready"],
        ],
    )
    async def test_workflows(
        self, workflows, fake2, spawn_client, snapshot, setup_find_samples_client
    ):
        client = await setup_find_samples_client
        path = "/samples"

        if workflows is not None:
            workflows_query = "&workflows=".join(workflow for workflow in workflows)
            path += f"?workflows={workflows_query}"

        resp = await client.get(path)
        assert resp.status == 200
        assert await resp.json() == snapshot


@pytest.mark.apitest
class TestGet:
    @pytest.mark.parametrize(
        "administrator,owner,all_read,group_read,group,status",
        [
            # User is administrator.
            (True, False, False, False, "none", 200),
            # User is owner.
            (False, True, False, False, "none", 200),
            # Anyone can read because of all_read.
            (False, False, True, False, "none", 200),
            # User is part of group with read right.
            (False, False, False, True, "technicians", 200),
            # User is not part of a group with read right.
            (False, False, False, True, "managers", 403),
        ],
        ids=[
            "administrator",
            "owner",
            "all_read",
            "group_read",
            "not_in_group",
        ],
    )
    async def test_get(
        self,
        administrator,
        owner,
        all_read,
        group_read,
        group,
        get_sample_data,
        status,
        snapshot,
        spawn_client,
        static_time,
        pg: AsyncEngine,
    ):
        client = await spawn_client(
            authorize=True, administrator=administrator, groups=["technicians"]
        )

        update = {"all_read": all_read, "group_read": group_read, "group": group}

        if owner:
            update["user"] = {"id": "test"}

        await client.db.samples.update_one(
            {"_id": "test"},
            {"$set": update},
        )

        resp = await client.get("/samples/test")

        assert resp.status == status
        assert await resp.json() == snapshot(name="json")

    async def test_not_found(self, spawn_client):
        client = await spawn_client(authorize=True)
        resp = await client.get("/samples/dne")
        assert resp.status == 404


@pytest.mark.apitest
class TestCreate:
    @pytest.mark.parametrize(
        "group_setting", ["none", "users_primary_group", "force_choice"]
    )
    async def test(
        self,
        fake2,
        group_setting,
        snapshot,
        spawn_client,
        pg: AsyncEngine,
        static_time,
        test_upload,
    ):
        client = await spawn_client(
            authorize=True, permissions=[Permission.create_sample]
        )

        await get_data_from_app(client.app).settings.update(
            UpdateSettingsRequest(
                sample_group=group_setting,
                sample_all_write=True,
                sample_group_write=True,
            )
        )

        data = get_data_from_app(client.app)
        data.jobs._client = DummyJobsClient()

        label = await fake2.labels.create()

        await client.db.subtraction.insert_one({"_id": "apple", "name": "Apple"})

        async with AsyncSession(pg) as session:
            session.add(test_upload)
            await session.commit()

        await client.db.groups.insert_many(
            [{"_id": "diagnostics"}, {"_id": "technician"}], session=None
        )

        request_data = {
            "name": "Foobar",
            "files": [1],
            "labels": [label.id],
            "subtractions": ["apple"],
        }

        if group_setting == "force_choice":
            request_data["group"] = "diagnostics"

        resp = await client.post("/samples", request_data)

        assert resp.status == 201
        assert resp.headers["Location"] == snapshot
        assert await resp.json() == snapshot

<<<<<<< HEAD
    

        assert await client.db.samples.find_one() == snapshot
=======
        test_sample = await client.db.samples.find_one()

        test_sample.pop("job")

        assert test_sample == snapshot
>>>>>>> a2338f52

        assert data.jobs._client.enqueued == [("create_sample", "fb085f7f")]

        async with pg.begin() as conn:
            upload = await get_row_by_id(conn, Upload, 1)

        assert upload.reserved is True

    async def test_name_exists(
        self, pg, spawn_client, static_time, resp_is, test_upload
    ):
        client = await spawn_client(
            authorize=True, permissions=[Permission.create_sample]
        )

        async with AsyncSession(pg) as session:
            session.add(test_upload)

            await asyncio.gather(
                client.db.samples.insert_one(
                    {
                        "_id": "foobar",
                        "name": "Foobar",
                        "lower_name": "foobar",
                        "created_at": static_time.datetime,
                        "nuvs": False,
                        "pathoscope": False,
                        "ready": True,
                    }
                ),
                client.db.subtraction.insert_one({"_id": "apple", "name": "Apple"}),
                session.commit(),
            )

        resp = await client.post(
            "/samples", {"name": "Foobar", "files": [1], "subtractions": ["apple"]}
        )

        await resp_is.bad_request(resp, "Sample name is already in use")

    @pytest.mark.parametrize("group", ["", "diagnostics", None])
    async def test_force_choice(
        self, spawn_client, pg: AsyncEngine, resp_is, group, test_upload
    ):
        """
        Test that when ``force_choice`` is enabled, a request with no group field passed results in
        an error response, that "" is accepted as a valid user group and that valid user groups are accepted as expected

        """
        client = await spawn_client(
            authorize=True, permissions=[Permission.create_sample]
        )

        async with AsyncSession(pg) as session:
            session.add(test_upload)

            await asyncio.gather(
                session.commit(),
                client.db.groups.insert_one(
                    {"_id": "diagnostics", "name": "Diagnostics"},
                ),
                get_data_from_app(client.app).settings.update(
                    UpdateSettingsRequest(sample_group="force_choice")
                ),
                client.db.subtraction.insert_one({"_id": "apple", "name": "Apple"}),
            )

        request_data = {"name": "Foobar", "files": [1], "subtractions": ["apple"]}

        if group is None:
            resp = await client.post("/samples", request_data)
            await resp_is.bad_request(resp, "Group value required for sample creation")
        else:
            request_data["group"] = group
            resp = await client.post("/samples", request_data)
            assert resp.status == 201

    async def test_group_dne(self, spawn_client, pg: AsyncEngine, resp_is, test_upload):
        client = await spawn_client(
            authorize=True, permissions=[Permission.create_sample]
        )

        await get_data_from_app(client.app).settings.update(
            UpdateSettingsRequest(sample_group="force_choice")
        )

        async with AsyncSession(pg) as session:
            session.add(test_upload)

            await asyncio.gather(
                session.commit(),
                get_data_from_app(client.app).settings.update(
                    UpdateSettingsRequest(
                        sample_group="force_choice",
                    )
                ),
                client.db.subtraction.insert_one({"_id": "apple", "name": "Apple"}),
            )

        resp = await client.post(
            "/samples",
            {
                "name": "Foobar",
                "files": [1],
                "subtractions": ["apple"],
                "group": "foobar",
            },
        )
        await resp_is.bad_request(resp, "Group does not exist")

    async def test_subtraction_dne(
        self, pg: AsyncEngine, spawn_client, resp_is, test_upload
    ):
        client = await spawn_client(
            authorize=True, permissions=[Permission.create_sample]
        )

        async with AsyncSession(pg) as session:
            session.add(test_upload)
            await session.commit()

        resp = await client.post(
            "/samples", {"name": "Foobar", "files": [1], "subtractions": ["apple"]}
        )
        await resp_is.bad_request(resp, "Subtractions do not exist: apple")

    @pytest.mark.parametrize("one_exists", [True, False])
    async def test_file_dne(
        self, one_exists, spawn_client, pg: AsyncEngine, resp_is, test_upload
    ):
        """
        Test that a ``404`` is returned if one or more of the file ids passed in ``files`` does not
        exist.

        """
        client = await spawn_client(
            authorize=True, permissions=[Permission.create_sample]
        )

        await client.db.subtraction.insert_one(
            {
                "_id": "apple",
            }
        )

        if one_exists:
            async with AsyncSession(pg) as session:
                session.add(test_upload)
                await session.commit()

        resp = await client.post(
            "/samples", {"name": "Foobar", "files": [1, 2], "subtractions": ["apple"]}
        )

        await resp_is.bad_request(resp, "File does not exist")

    async def test_label_dne(self, spawn_client, pg: AsyncEngine, resp_is, test_upload):
        client = await spawn_client(
            authorize=True, permissions=[Permission.create_sample]
        )

        async with AsyncSession(pg) as session:
            session.add(test_upload)
            await session.commit()

        resp = await client.post(
            "/samples", {"name": "Foobar", "files": [1], "labels": [1]}
        )

        await resp_is.bad_request(resp, "Labels do not exist: [1]")


@pytest.mark.apitest
class TestEdit:
    async def test(self, get_sample_data, snapshot, spawn_client, pg: AsyncEngine):
        """
        Test that an existing sample can be edited correctly.

        """
        client = await spawn_client(authorize=True, administrator=True)

        resp = await client.patch(
            "/samples/test",
            {
                "name": "test_sample",
                "subtractions": ["peach"],
                "labels": [1],
                "notes": "This is a test.",
            },
        )

        assert resp.status == 200
        assert await resp.json() == snapshot

    async def test_name_exists(self, snapshot, spawn_client, resp_is):
        """
        Test that a ``bad_request`` is returned if the sample name passed in ``name``
        already exists.

        """
        client = await spawn_client(authorize=True, administrator=True)

        await client.db.samples.insert_many(
            [
                {
                    "_id": "foo",
                    "name": "Foo",
                    "all_read": True,
                    "all_write": True,
                    "ready": True,
                    "subtractions": [],
                    "user": {
                        "id": "test",
                    },
                },
                {
                    "_id": "bar",
                    "name": "Bar",
                    "ready": True,
                    "subtractions": [],
                    "user": {
                        "id": "test",
                    },
                },
            ],
            session=None,
        )

        resp = await client.patch("/samples/foo", {"name": "Bar"})

        assert resp.status == 400
        await resp_is.bad_request(resp, "Sample name is already in use")

    async def test_label_exists(self, snapshot, spawn_client, pg: AsyncEngine):
        """
        Test that a ``bad_request`` is returned if the label passed in ``labels`` does
        not exist.

        """
        client = await spawn_client(authorize=True, administrator=True)

        await client.db.samples.insert_one(
            {
                "_id": "foo",
                "name": "Foo",
                "all_read": True,
                "all_write": True,
                "subtractions": [],
                "user": {"id": "test"},
                "labels": [2, 3],
                "ready": True,
            }
        )

        resp = await client.patch("/samples/foo", {"labels": [1]})

        assert resp.status == 400
        assert await resp.json() == snapshot(name="json")

    async def test_subtraction_exists(self, fake2, snapshot, spawn_client):
        """
        Test that a ``bad_request`` is returned if the subtraction passed in
        ``subtractions`` does not exist.

        """
        client = await spawn_client(authorize=True, administrator=True)

        user = await fake2.users.create()

        await asyncio.gather(
            client.db.samples.insert_one(
                {
                    "_id": "test",
                    "name": "Test",
                    "all_read": True,
                    "all_write": True,
                    "ready": True,
                    "subtractions": ["apple"],
                    "user": {"id": user.id},
                }
            ),
            client.db.subtraction.insert_one({"_id": "foo", "name": "Foo"}),
        )

        resp = await client.patch("/samples/test", {"subtractions": ["foo", "bar"]})

        assert resp.status == 400
        assert await resp.json() == snapshot(name="json")


@pytest.mark.apitest
@pytest.mark.parametrize("field", ["quality", "not_quality"])
async def test_finalize(
    field, snapshot, fake2, spawn_job_client, resp_is, pg, tmp_path
):
    """
    Test that sample can be finalized using the Jobs API.

    """
    user = await fake2.users.create()

    client = await spawn_job_client(authorize=True)

    client.app["config"].data_path = tmp_path

    data = {field: {}}

    await client.db.samples.insert_one(
        {"_id": "test", "ready": True, "user": {"id": user.id}, "subtractions": []}
    )

    async with AsyncSession(pg) as session:
        upload = Upload(name="test", name_on_disk="test.fq.gz")

        artifact = SampleArtifact(
            name="reference.fa.gz",
            sample="test",
            type="fasta",
            name_on_disk="reference.fa.gz",
        )

        reads = SampleReads(
            name="reads_1.fq.gz", name_on_disk="reads_1.fq.gz", sample="test"
        )

        upload.reads.append(reads)

        session.add_all([upload, artifact, reads])

        await session.commit()

    resp = await client.patch("/samples/test", json=data)

    if field == "quality":
        assert resp.status == 200
        assert await resp.json() == snapshot
        with pytest.raises(ResourceNotFoundError):
            await get_data_from_app(client.app).uploads.get(1)
        assert not (await virtool.pg.utils.get_row_by_id(pg, SampleReads, 1)).upload
    else:
        assert resp.status == 422
        await resp_is.invalid_input(resp, {"quality": ["required field"]})


@pytest.mark.apitest
async def test_remove(spawn_client, create_delete_result, tmpdir):
    client = await spawn_client(authorize=True)

    config: Config = client.app["config"]
    config.data_path = Path(tmpdir)

    sample_path = config.data_path / "samples/test"

    os.makedirs(sample_path, exist_ok=True)

    await client.db.samples.insert_one(
        {
            "_id": "test",
            "all_read": True,
            "all_write": True,
            "ready": True,
            "user": {"id": "test"},
        }
    )

    resp = await client.delete("/samples/test")

    assert resp.status == 204

    assert await client.db.samples.count_documents({}) == 0
    assert not sample_path.exists()


@pytest.mark.apitest
@pytest.mark.parametrize("ready", [False])
@pytest.mark.parametrize("exists", [True, False])
async def test_job_remove(
    exists,
    ready,
    mocker,
    resp_is,
    static_time,
    spawn_job_client,
    pg,
    tmp_path,
    test_upload,
    fake2,
):
    """
    Test that a sample can be removed when called using the Jobs API.

    """
    client = await spawn_job_client(authorize=True)
    client.app["config"].data_path = tmp_path

    user = await fake2.users.create()

    mocker.patch("virtool.samples.utils.get_sample_rights", return_value=(True, True))

    if exists:
        file = await get_data_from_app(client.app).uploads.create(
            "test", "reads", reserved=True, user=user.id
        )
        await get_data_from_app(client.app).uploads.finalize(9000, file.id)
        await create_reads_file(pg, 0, "test", "test", "test", upload_id=1)

        await client.db.samples.insert_one(
            {
                "_id": "test",
                "all_read": True,
                "all_write": True,
                "ready": ready,
            }
        )

    mocker.patch("virtool_core.utils.rm", return_value=True)

    resp = await client.delete("/samples/test")

    if exists and not ready:
        await resp_is.no_content(resp)
        upload = await get_data_from_app(client.app).uploads.get(file.id)
        assert not upload.reserved
    elif exists:
        await resp_is.bad_request(resp, "Only unfinalized samples can be deleted")
    else:
        assert resp.status == 404


@pytest.mark.apitest
@pytest.mark.parametrize("error", [None, "404"])
@pytest.mark.parametrize("term", [None, "Baz"])
async def test_find_analyses(
    error, term, snapshot, mocker, fake2, spawn_client, resp_is, static_time
):
    mocker.patch("virtool.samples.utils.get_sample_rights", return_value=(True, True))

    client = await spawn_client(authorize=True)

    if not error:
        await client.db.samples.insert_one(
            {
                "_id": "test",
                "created_at": static_time.datetime,
                "all_read": True,
                "all_write": True,
                "ready": True,
            }
        )

    user_1 = await fake2.users.create()
    user_2 = await fake2.users.create()

    await client.db.subtraction.insert_one(
        {"_id": "foo", "name": "Malus domestica", "nickname": "Apple"}
    )

    await client.db.analyses.insert_many(
        [
            {
                "_id": "test_1",
                "workflow": "pathoscope_bowtie",
                "created_at": static_time.datetime,
                "ready": True,
                "job": {"id": "test"},
                "index": {"version": 2, "id": "foo"},
                "reference": {"id": "baz", "name": "Baz"},
                "sample": {"id": "test"},
                "subtractions": [],
                "user": {"id": user_1.id},
                "foobar": True,
            },
            {
                "_id": "test_2",
                "workflow": "pathoscope_bowtie",
                "created_at": static_time.datetime,
                "ready": True,
                "job": {"id": "test"},
                "index": {"version": 2, "id": "foo"},
                "user": {"id": user_1.id},
                "reference": {"id": "baz", "name": "Baz"},
                "sample": {"id": "test"},
                "subtractions": ["foo"],
                "foobar": True,
            },
            {
                "_id": "test_3",
                "workflow": "pathoscope_bowtie",
                "created_at": static_time.datetime,
                "ready": True,
                "job": {"id": "test"},
                "index": {"version": 2, "id": "foo"},
                "reference": {"id": "foo", "name": "Foo"},
                "sample": {"id": "test"},
                "subtractions": ["foo"],
                "user": {"id": user_2.id},
                "foobar": False,
            },
        ],
        session=None,
    )

    url = "/samples/test/analyses"

    if term:
        url += f"?term={term}"

    resp = await client.get(url)

    if error:
        await resp_is.not_found(resp)
        return

    assert resp.status == 200
    assert await resp.json() == snapshot


@pytest.mark.apitest
@pytest.mark.parametrize(
    "error",
    [None, "400_reference", "400_index", "400_ready_index", "400_subtraction", "404"],
)
async def test_analyze(
    error,
    mocker,
    snapshot,
    spawn_client,
    static_time,
    resp_is,
    test_random_alphanumeric,
):
    mocker.patch("virtool.samples.utils.get_sample_rights", return_value=(True, True))

    client = await spawn_client(authorize=True)
    client.app["jobs"] = MockJobInterface()

    if error != "400_reference":
        await client.db.references.insert_one({"_id": "foo"})

    if error != "400_index":
        await client.db.indexes.insert_one(
            {
                "_id": "test",
                "reference": {"id": "foo"},
                "ready": error != "400_ready_index",
            }
        )

    if error != "400_subtraction":
        await client.db.subtraction.insert_one({"_id": "bar"})

    if error != "404":
        await client.db.samples.insert_one(
            {
                "_id": "test",
                "name": "Test",
                "created_at": static_time.datetime,
                "all_read": True,
                "all_write": True,
                "ready": True,
            }
        )

    m_create = mocker.patch(
        "virtool.analyses.db.create",
        make_mocked_coro(
            {
                "id": "test_analysis",
                "ready": False,
                "created_at": static_time.iso,
                "job": {"id": "baz"},
                "workflow": "pathoscope_bowtie",
                "reference": {"id": "foo"},
                "sample": {"id": "test"},
                "index": {"id": "foobar", "version": 3},
                "user": {
                    "id": "test",
                },
            }
        ),
    )

    resp = await client.post(
        "/samples/test/analyses",
        data={
            "workflow": "pathoscope_bowtie",
            "ref_id": "foo",
            "subtractions": ["bar"],
        },
    )

    if error == "400_reference":
        await resp_is.bad_request(resp, "Reference does not exist")
        return

    if error in ["400_index", "400_ready_index"]:
        await resp_is.bad_request(resp, "No ready index")
        return

    if error == "400_subtraction":
        await resp_is.bad_request(resp, "Subtractions do not exist: bar")
        return

    if error == "404":
        await resp_is.not_found(resp)
        return

    assert resp.status == 201
    assert resp.headers["Location"] == "/analyses/test_analysis"
    assert await resp.json() == snapshot

    m_create.assert_called_with(
        client.db, "test", "foo", ["bar"], "test", "pathoscope_bowtie", "bf1b993c", 0
    )


@pytest.mark.apitest
@pytest.mark.parametrize("ready", [True, False])
@pytest.mark.parametrize("exists", [True, False])
async def test_cache_job_remove(exists, ready, tmp_path, spawn_job_client, resp_is):
    client = await spawn_job_client(authorize=True)

    client.app["config"].data_path = tmp_path

    path = tmp_path / "caches" / "foo"
    path.mkdir(parents=True)
    path.joinpath("reads_1.fq.gz").write_text("Cache file")

    if exists:
        await client.db.caches.insert_one(
            {"_id": "foo", "key": "abc123", "sample": {"id": "bar"}, "ready": ready}
        )

    resp = await client.delete("/samples/bar/caches/abc123")

    if not exists:
        assert resp.status == 404
        return

    if ready:
        await resp_is.conflict(resp, "Jobs cannot delete finalized caches")
        return

    await resp_is.no_content(resp)
    assert await client.db.caches.find_one("foo") is None
    assert not (tmp_path / "caches" / "foo").is_dir()


@pytest.mark.apitest
@pytest.mark.parametrize("error", [None, 400, 409])
async def test_upload_artifact(
    error, snapshot, spawn_job_client, static_time, resp_is, test_files_path, tmp_path
):
    """
    Test that new artifacts can be uploaded after sample creation using the Jobs API.

    """
    path = test_files_path / "nuvs" / "reads_1.fq"

    client = await spawn_job_client(authorize=True)

    client.app["config"].data_path = tmp_path
    sample_file_path = tmp_path / "samples" / "test"

    await client.db.samples.insert_one(
        {
            "_id": "test",
            "ready": True,
        }
    )

    artifact_type = "fastq" if error != 400 else "foo"

    data = {"file": open(path, "rb")}

    resp = await client.post(
        f"/samples/test/artifacts?name=small.fq&type={artifact_type}", data=data
    )

    if error == 409:
        resp_2 = await client.post(
            f"/samples/test/artifacts?name=small.fq&type={artifact_type}",
            data={**data, "file": open(path, "rb")},
        )

        await resp_is.conflict(
            resp_2, "Artifact file has already been uploaded for this sample"
        )

    if not error:
        assert resp.status == 201
        assert await resp.json() == snapshot
        assert os.listdir(sample_file_path) == ["small.fq"]
    elif error == 400:
        await resp_is.bad_request(resp, "Unsupported sample artifact type")


@pytest.mark.apitest
class TestUploadReads:
    @pytest.mark.parametrize("compressed", [True, False])
    async def test_upload_reads(
        self,
        compressed,
        mocker,
        snapshot,
        spawn_job_client,
        static_time,
        resp_is,
        pg,
        test_files_path,
        tmp_path,
        fake2,
    ):
        """
        Test that new sample reads can be uploaded using the Jobs API.

        """
        path = test_files_path / "samples"

        data = {"file": open(path / "reads_1.fq.gz", "rb")}

        client = await spawn_job_client(authorize=True)

        client.app["config"].data_path = tmp_path

        await client.db.samples.insert_one(
            {
                "_id": "test",
                "ready": True,
            }
        )

        user = await fake2.users.create()

        await get_data_from_app(client.app).uploads.create(
            "test", "reads", False, user=user.id
        )

        if not compressed:
            mocker.patch(
                "virtool.uploads.utils.naive_writer",
                side_effect=OSError("Not a gzipped file"),
            )

        resp = await client.put("/samples/test/reads/reads_1.fq.gz?upload=1", data=data)

        if compressed:
            assert resp.status == 201
            assert await resp.json() == snapshot
        else:
            await resp_is.bad_request(resp, "File is not compressed")

    @pytest.mark.parametrize("conflict", [True, False])
    async def test_upload_paired_reads(
        self, conflict, resp_is, spawn_job_client, test_files_path, tmp_path
    ):
        """
        Test that paired sample reads can be uploaded using the Jobs API and that
        conflicts are properly handled.

        """
        path = test_files_path / "samples"

        data = {"file": open(path / "reads_1.fq.gz", "rb")}

        client = await spawn_job_client(authorize=True)

        client.app["config"].data_path = tmp_path
        sample_file_path = tmp_path / "samples" / "test"

        await client.db.samples.insert_one(
            {
                "_id": "test",
                "ready": True,
            }
        )

        resp = await client.put("/samples/test/reads/reads_1.fq.gz", data=data)

        data["file"] = open(path / "reads_2.fq.gz", "rb")
        resp_2 = await client.put("/samples/test/reads/reads_2.fq.gz", data=data)

        if conflict:
            data["file"] = open(path / "reads_2.fq.gz", "rb")
            resp_3 = await client.put("/samples/test/reads/reads_2.fq.gz", data=data)

            await resp_is.conflict(
                resp_3, "Reads file name is already uploaded for this sample"
            )

        assert resp.status == 201
        assert resp_2.status == 201
        assert set(os.listdir(sample_file_path)) == {"reads_1.fq.gz", "reads_2.fq.gz"}


@pytest.mark.apitest
@pytest.mark.parametrize("error", [None, "404"])
async def test_get_cache(error, snapshot, spawn_job_client, resp_is, static_time):
    client = await spawn_job_client(authorize=True)

    cache = {
        "_id": "bar",
        "program": "skewer-0.2.2",
        "key": "test" if error == "404" else "abc123",
        "sample": {"id": "foo"},
    }

    await client.db.caches.insert_one(cache)

    resp = await client.get("/samples/foo/caches/abc123")

    if error == "404":
        await resp_is.not_found(resp)
        return

    assert resp.status == 200
    assert await resp.json() == snapshot


@pytest.mark.apitest
@pytest.mark.parametrize("suffix", ["1", "2"])
@pytest.mark.parametrize("error", [None, "404_sample", "404_reads", "404_file"])
async def test_download_reads(
    suffix, error, tmp_path, spawn_client, spawn_job_client, pg
):
    client = await spawn_client(authorize=True)
    job_client = await spawn_job_client(authorize=True)

    client.app["config"].data_path = tmp_path
    job_client.app["config"].data_path = tmp_path

    file_name = f"reads_{suffix}.fq.gz"

    if error != "404_file":
        path = tmp_path / "samples" / "foo"
        path.mkdir(parents=True)
        path.joinpath(file_name).write_text("test")

    if error != "404_sample":
        await client.db.samples.insert_one(
            {
                "_id": "foo",
                "ready": True,
            }
        )

    if error != "404_reads":
        async with AsyncSession(pg) as session:
            session.add(
                SampleReads(id=1, sample="foo", name=file_name, name_on_disk=file_name)
            )
            await session.commit()

    resp = await client.get(f"/samples/foo/reads/{file_name}")
    job_resp = await job_client.get(f"/samples/foo/reads/{file_name}")

    expected_path = client.app["config"].data_path / "samples" / "foo" / file_name

    if error:
        assert resp.status == job_resp.status == 404
        return

    assert resp.status == job_resp.status == 200
    assert (
        expected_path.read_bytes()
        == await resp.content.read()
        == await job_resp.content.read()
    )


@pytest.mark.apitest
@pytest.mark.parametrize("error", [None, "404_sample", "404_artifact", "404_file"])
async def test_download_artifact(error, tmp_path, spawn_job_client, pg):
    client = await spawn_job_client(authorize=True)

    client.app["config"].data_path = tmp_path

    if error != "404_file":
        path = tmp_path / "samples" / "foo"
        path.mkdir(parents=True)
        path.joinpath("fastqc.txt").write_text("test")

    if error != "404_sample":
        await client.db.samples.insert_one(
            {
                "_id": "foo",
                "ready": True,
            }
        )

    if error != "404_artifact":
        async with AsyncSession(pg) as session:
            session.add(
                SampleArtifact(
                    id=1,
                    sample="foo",
                    name="fastqc.txt",
                    name_on_disk="fastqc.txt",
                    type="fastq",
                )
            )

            await session.commit()

    resp = await client.get("/samples/foo/artifacts/fastqc.txt")

    expected_path = client.app["config"].data_path / "samples" / "foo" / "fastqc.txt"

    if error:
        assert resp.status == 404
        return

    assert resp.status == 200
    assert expected_path.read_bytes() == await resp.content.read()


@pytest.mark.apitest
class TestCreateCache:
    @pytest.mark.parametrize("key", ["key", "not_key"])
    async def test(
        self, key, mongo, mocker, resp_is, snapshot, static_time, spawn_job_client
    ):
        """
        Test that a new cache document can be created in the `caches` db using the Jobs API.

        """
        client = await spawn_job_client(authorize=True)

        await client.db.samples.insert_one(
            {
                "_id": "test",
                "paired": False,
                "ready": True,
            }
        )

        data = {key: "aodp-abcdefgh"}

        mocker.patch("virtool.utils.random_alphanumeric", return_value="a1b2c3d4")

        resp = await client.post("/samples/test/caches", json=data)

        if key == "key":
            assert resp.status == 201
            assert resp.headers["Location"] == snapshot

            resp_json = await resp.json()
            assert resp_json == snapshot
            assert await virtool.caches.db.get(mongo, resp_json["id"])
        else:
            await resp_is.invalid_input(resp, {"key": ["required field"]})

    async def test_duplicate_cache(self, mongo, spawn_job_client, static_time):
        """
        Test that uniqueness is enforced on `key`-`sample.id` pairs for `caches`

        """
        await mongo.caches.create_index(
            [("key", ASCENDING), ("sample.id", ASCENDING)], unique=True
        )

        client = await spawn_job_client(authorize=True)

        await client.db.samples.insert_one(
            {
                "_id": "test",
                "paired": False,
                "ready": True,
            }
        )

        await client.db.caches.insert_one(
            {"key": "aodp-abcdefgh", "sample": {"id": "test"}}
        )

        data = {"key": "aodp-abcdefgh"}

        resp = await client.post("/samples/test/caches", json=data)

        assert resp.status == 409
        assert await mongo.caches.count_documents({}) == 1


@pytest.mark.apitest
@pytest.mark.parametrize("error", [None, 400, 409])
async def test_upload_artifact_cache(
    error, resp_is, snapshot, static_time, spawn_job_client, test_files_path, tmp_path
):
    """
    Test that a new artifact cache can be uploaded after sample creation using the Jobs API.

    """
    path = test_files_path / "nuvs" / "reads_1.fq"
    artifact_type = "fastq" if error != 400 else "foo"

    data = {"file": open(path, "rb")}

    client = await spawn_job_client(authorize=True)

    client.app["config"].data_path = tmp_path

    cache_path = join_cache_path(client.app["config"], "aodp-abcdefgh")

    await client.db.samples.insert_one(
        {
            "_id": "test",
            "ready": True,
        }
    )

    await client.db.caches.insert_one(
        {
            "_id": "test",
            "key": "aodp-abcdefgh",
            "sample": {"id": "test"},
        }
    )

    resp = await client.post(
        f"/samples/test/caches/aodp-abcdefgh/artifacts?name=small.fq&type={artifact_type}",
        data=data,
    )

    if error == 409:
        data["file"] = open(path, "rb")
        resp_2 = await client.post(
            f"/samples/test/caches/aodp-abcdefgh/artifacts?name=small.fq&type={artifact_type}",
            data=data,
        )

        await resp_is.conflict(
            resp_2, "Artifact file has already been uploaded for this sample cache"
        )

    if not error:
        assert resp.status == 201
        assert await resp.json() == snapshot
        assert os.listdir(cache_path) == ["small.fq"]
    elif error == 400:
        await resp_is.bad_request(resp, "Unsupported sample artifact type")


@pytest.mark.apitest
@pytest.mark.parametrize("paired", [True, False])
async def test_upload_reads_cache(
    paired, snapshot, static_time, spawn_job_client, test_files_path, tmp_path
):
    """
    Test that sample reads' files cache can be uploaded using the Jobs API.

    """
    path = test_files_path / "samples"

    data = {"file": open(path / "reads_1.fq.gz", "rb")}

    client = await spawn_job_client(authorize=True)

    client.app["config"].data_path = tmp_path
    cache_path = join_cache_path(client.app["config"], "aodp-abcdefgh")

    await client.db.samples.insert_one(
        {
            "_id": "test",
            "ready": True,
        }
    )

    await client.db.caches.insert_one(
        {"_id": "test", "key": "aodp-abcdefgh", "sample": {"id": "test"}}
    )

    resp = await client.put(
        "/samples/test/caches/aodp-abcdefgh/reads/reads_1.fq.gz", data=data
    )

    assert resp.status == 201

    if paired:
        data["file"] = open(path / "reads_2.fq.gz", "rb")

        resp = await client.put(
            "/samples/test/caches/aodp-abcdefgh/reads/reads_2.fq.gz", data=data
        )

        assert resp.status == 201
        assert await resp.json() == snapshot

        assert set(os.listdir(cache_path)) == {"reads_1.fq.gz", "reads_2.fq.gz"}
    else:
        assert await resp.json() == snapshot
        assert os.listdir(cache_path) == ["reads_1.fq.gz"]


@pytest.mark.apitest
@pytest.mark.parametrize(
    "error", [None, "404_sample", "404_reads", "404_file", "404_cache"]
)
async def test_download_reads_cache(error, spawn_job_client, pg, tmp_path):
    """
    Test that a sample reads cache can be downloaded using the Jobs API.

    """
    client = await spawn_job_client(authorize=True)

    client.app["config"].data_path = tmp_path

    filename = "reads_1.fq.gz"
    key = "aodp-abcdefgh"

    if error != "404_file":
        path = tmp_path / "caches" / key
        path.mkdir(parents=True)
        path.joinpath(filename).write_text("test")

    if error != "404_sample":
        await client.db.samples.insert_one(
            {
                "_id": "foo",
                "ready": True,
            }
        )

    if error != "404_cache":
        await client.db.caches.insert_one({"key": key, "sample": {"id": "test"}})
    if error != "404_reads":
        sample_reads_cache = SampleReadsCache(
            id=1,
            sample="foo",
            name=filename,
            name_on_disk=filename,
            key="aodp-abcdefgh",
        )

        async with AsyncSession(pg) as session:
            session.add(sample_reads_cache)
            await session.commit()

    resp = await client.get(f"/samples/foo/caches/{key}/reads/{filename}")

    expected_path = client.app["config"].data_path / "caches" / key / filename

    if error:
        assert resp.status == 404
    else:
        assert resp.status == 200
        assert expected_path.read_bytes() == await resp.content.read()


@pytest.mark.apitest
@pytest.mark.parametrize(
    "error", [None, "404_sample", "404_artifact", "404_file", "404_cache"]
)
async def test_download_artifact_cache(
    error, spawn_job_client, pg: AsyncEngine, tmp_path
):
    """
    Test that a sample artifact cache can be downloaded using the Jobs API.

    """
    client = await spawn_job_client(authorize=True)
    client.app["config"].data_path = tmp_path

    key = "aodp-abcdefgh"
    name = "fastqc.txt"
    name_on_disk = "1-fastqc.txt"

    if error != "404_file":
        path = tmp_path / "caches" / key
        path.mkdir(parents=True)
        path.joinpath(name_on_disk).write_text("text")

    if error != "404_sample":
        await client.db.samples.insert_one(
            {
                "_id": "foo",
                "ready": True,
            }
        )

    if error != "404_artifact":
        sample_artfact_cache = SampleArtifactCache(
            id=1,
            sample="foo",
            name=name,
            name_on_disk=name_on_disk,
            type="fastq",
            key="aodp-abcdefgh",
        )

        async with AsyncSession(pg) as session:
            session.add(sample_artfact_cache)

            await session.commit()

    if error != "404_cache":
        await client.db.caches.insert_one({"key": key, "sample": {"id": "test"}})

    resp = await client.get(f"/samples/foo/caches/{key}/artifacts/{name}")
    expected_path = client.app["config"].data_path / "caches" / key / name_on_disk

    if error:
        assert resp.status == 404
    else:
        assert resp.status == 200
        assert expected_path.read_bytes() == await resp.content.read()


@pytest.mark.apitest
@pytest.mark.parametrize("field", ["quality", "not_quality"])
async def test_finalize_cache(field, resp_is, snapshot, spawn_job_client):
    client = await spawn_job_client(authorize=True)

    data = {field: {}}

    await client.db.samples.insert_one(
        {
            "_id": "test",
            "ready": True,
        }
    )

    await client.db.caches.insert_one(
        {"_id": "test", "key": "aodp-abcdefgh", "sample": {"id": "test"}}
    )

    resp = await client.patch("/samples/test/caches/aodp-abcdefgh", json=data)

    if field == "quality":
        assert resp.status == 200
        assert await resp.json() == snapshot
    else:
        assert resp.status == 422
        await resp_is.invalid_input(resp, {"quality": ["required field"]})<|MERGE_RESOLUTION|>--- conflicted
+++ resolved
@@ -376,17 +376,7 @@
         assert resp.headers["Location"] == snapshot
         assert await resp.json() == snapshot
 
-<<<<<<< HEAD
-    
-
         assert await client.db.samples.find_one() == snapshot
-=======
-        test_sample = await client.db.samples.find_one()
-
-        test_sample.pop("job")
-
-        assert test_sample == snapshot
->>>>>>> a2338f52
 
         assert data.jobs._client.enqueued == [("create_sample", "fb085f7f")]
 
