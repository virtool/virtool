import os
<<<<<<< HEAD
=======
from pathlib import Path
>>>>>>> 2b5de2f2

import arrow
import pytest
from aiohttp.test_utils import make_mocked_coro
from sqlalchemy.ext.asyncio import AsyncSession

import virtool.samples.db
import virtool.uploads.db
from virtool.labels.models import Label
from virtool.uploads.models import Upload


class MockJobInterface:

    def __init__(self):
        self.enqueue_job = make_mocked_coro()


@pytest.mark.parametrize("find,per_page,page,label_filter,d_range,meta", [
    (None, None, None, None, range(0, 3), {
        "page": 1,
        "per_page": 25,
        "page_count": 1,
        "found_count": 3,
        "total_count": 3
    }),
    # Test ``label_filter`` query param.
    (None, None, None, ["Question", "Info"], range(0, 3), {
        "page": 1,
        "per_page": 25,
        "page_count": 1,
        "found_count": 2,
        "total_count": 3
    }),
    # Test ``per_page`` query param.
    (None, 2, 1, None, range(0, 2), {
        "page": 1,
        "per_page": 2,
        "page_count": 2,
        "found_count": 3,
        "total_count": 3
    }),
    # Test ``per_page`` and ``page`` query param.
    (None, 2, 2, None, range(2, 3), {
        "page": 2,
        "per_page": 2,
        "page_count": 2,
        "found_count": 3,
        "total_count": 3
    }),
    # Test ``find`` query param and ``found_count`` response field.
    ("gv", None, None, None, range(1, 3), {
        "page": 1,
        "per_page": 25,
        "page_count": 1,
        "found_count": 2,
        "total_count": 3
    }),
    ("sp", None, None, None, range(0, 1), {
        "page": 1,
        "per_page": 25,
        "page_count": 1,
        "found_count": 1,
        "total_count": 3
    }),
    ("fred", None, None, None, [0, 2], {
        "page": 1,
        "per_page": 25,
        "page_count": 1,
        "found_count": 2,
        "total_count": 3
    })
])
async def test_find(find, per_page, page, label_filter, d_range, meta, snapshot, spawn_client, static_time,
                    pg_session):
    client = await spawn_client(authorize=True)

    time_1 = arrow.get(static_time.datetime).datetime
    time_2 = arrow.get(static_time.datetime).shift(hours=1).datetime
    time_3 = arrow.get(static_time.datetime).shift(hours=2).datetime

    label_1 = Label(id=1, name="Bug", color="#a83432", description="This is a bug")
    label_2 = Label(id=2, name="Info", color="#03fc20", description="This is a info")
    label_3 = Label(id=3, name="Question", color="#0d321d", description="This is a question")

    async with pg_session as session:
        session.add_all([label_1, label_2, label_3])
        await session.commit()

    await client.db.samples.insert_many([
        {
            "user": {
                "id": "bob"
            },
            "nuvs": False,
            "host": "",
            "foobar": True,
            "isolate": "Thing",
            "created_at": time_2,
            "_id": "beb1eb10",
            "name": "16GVP042",
            "pathoscope": False,
            "all_read": True,
            "ready": True,
            "labels": [1, 2]
        },
        {
            "user": {
                "id": "fred"
            },
            "nuvs": False,
            "host": "",
            "foobar": True,
            "isolate": "Test",
            "created_at": time_1,
            "_id": "72bb8b31",
            "name": "16GVP043",
            "pathoscope": False,
            "all_read": True,
            "ready": True,
            "labels": [1]
        },
        {
            "user": {
                "id": "fred"
            },
            "nuvs": False,
            "host": "",
            "foobar": True,
            "ready": True,
            "isolate": "",
            "created_at": time_3,
            "_id": "cb400e6d",
            "name": "16SPP044",
            "pathoscope": False,
            "all_read": True,
            "labels": [3]
        }
    ])

    path = "/api/samples"
    query = list()

    if find is not None:
        query.append("find={}".format(find))

    if per_page is not None:
        query.append("per_page={}".format(per_page))

    if page is not None:
        query.append("page={}".format(page))

    if label_filter is not None:
        filter_query = '&filter='.join(label_filter)
        query.append(("filter={}".format(filter_query)))

    if len(query):
        path += "?{}".format("&".join(query))

    resp = await client.get(path)

    assert resp.status == 200

    snapshot.assert_match(await resp.json())


@pytest.mark.parametrize("error", [None, "404"])
@pytest.mark.parametrize("ready", [True, False])
async def test_get(error, ready, mocker, snapshot, spawn_client, resp_is, static_time, pg_session):
    mocker.patch("virtool.samples.utils.get_sample_rights", return_value=(True, True))

    client = await spawn_client(authorize=True)

    label_1 = Label(id=1, name="Bug", color="#a83432", description="This is a bug")
    async with pg_session as session:
        session.add(label_1)
        await session.commit()

    if not error:
        await client.db.samples.insert_one({
            "_id": "test",
            "name": "Test",
            "created_at": static_time.datetime,
            "ready": ready,
            "files": [
                {
                    "id": "foo",
                    "name": "Bar.fq.gz",
                    "download_url": "/download/samples/files/file_1.fq.gz"
                }
            ],
            "labels": [1]
        })

    resp = await client.get("api/samples/test")

    if error:
        assert await resp_is.not_found(resp)
        return

    assert resp.status == 200

    snapshot.assert_match(await resp.json())


class TestCreate:

    @pytest.mark.parametrize("group_setting", ["none", "users_primary_group", "force_choice"])
    async def test(self, group_setting, snapshot, mocker, spawn_client, pg, static_time, test_random_alphanumeric):

        client = await spawn_client(authorize=True, permissions=["create_sample"])

        client.app["settings"].update({
            "sm_proc": 2,
            "sm_mem": 4,
        })

        await client.db.subtraction.insert_one({
            "_id": "apple",
            "is_host": True
        })

        upload = Upload(id=1, name="test.fq.gz", size=123456)

        async with AsyncSession(pg) as session:
            session.add(upload)

            await session.commit()

        await client.db.groups.insert_many([
            {"_id": "diagnostics"},
            {"_id": "technician"}
        ])

        client.app["settings"].update({
            "sample_group": group_setting,
            "sample_all_read": True,
            "sample_all_write": True,
            "sample_group_read": True,
            "sample_group_write": True,
            "sample_unique_names": True
        })

        m_reserve = mocker.patch("virtool.uploads.db.reserve", make_mocked_coro())

        client.app["jobs"] = mocker.Mock()

        m_enqueue = mocker.patch.object(client.app["jobs"], "enqueue", make_mocked_coro())

        request_data = {
            "name": "Foobar",
            "files": [1],
            "subtraction": "apple",
        }

        if group_setting == "force_choice":
            request_data["group"] = "diagnostics"

        resp = await client.post("/api/samples", request_data)

        assert resp.status == 201

        assert resp.headers["Location"] == "/api/samples/" + test_random_alphanumeric.history[0]

        snapshot.assert_match(await resp.json())

        snapshot.assert_match(await client.db.samples.find_one())

        # Check call to file.reserve.
        m_reserve.assert_called_with(
            client.app["pg"],
            [1]
        )

        m_enqueue.assert_called_with(test_random_alphanumeric.history[1])

    async def test_name_exists(self, spawn_client, static_time, resp_is):
        client = await spawn_client(authorize=True, permissions=["create_sample"])

        client.app["settings"]["sample_unique_names"] = True

        await client.db.samples.insert_one({
            "_id": "foobar",
            "name": "Foobar",
            "lower_name": "foobar",
            "created_at": static_time.datetime,
            "nuvs": False,
            "pathoscope": False
        })

        resp = await client.post("/api/samples", {
            "name": "Foobar",
            "files": [1],
            "subtraction": "apple"
        })

        assert await resp_is.bad_request(resp, "Sample name is already in use")

    async def test_force_choice(self, spawn_client, pg, resp_is):
        """
        Test that when ``force_choice`` is enabled, a request with no group field passed results in an error.
        response.

        """
        client = await spawn_client(authorize=True, permissions=["create_sample"])

        client.app["settings"]["sample_group"] = "force_choice"
        client.app["settings"]["sample_unique_names"] = True

        await client.db.subtraction.insert_one({
            "_id": "apple",
            "is_host": True
        })

        upload = Upload(id=1, name="test.fq.gz", size=123456)

        async with AsyncSession(pg) as session:
            session.add(upload)

            await session.commit()

        resp = await client.post("/api/samples", {
            "name": "Foobar",
            "files": [1],
            "subtraction": "apple"
        })

        assert await resp_is.bad_request(resp, "Group value required for sample creation")

    async def test_group_dne(self, spawn_client, pg, resp_is):
        client = await spawn_client(authorize=True, permissions=["create_sample"])

        client.app["settings"]["sample_group"] = "force_choice"
        client.app["settings"]["sample_unique_names"] = True

        await client.db.subtraction.insert_one({
            "_id": "apple",
            "is_host": True
        })

        upload = Upload(id=1, name="test.fq.gz", size=123456)

        async with AsyncSession(pg) as session:
            session.add(upload)

            await session.commit()

        resp = await client.post("/api/samples", {
            "name": "Foobar",
            "files": [1],
            "subtraction": "apple",
            "group": "foobar"
        })

        assert await resp_is.bad_request(resp, "Group does not exist")

    @pytest.mark.parametrize("in_db", [True, False])
    async def test_subtraction_dne(self, in_db, spawn_client, resp_is):
        client = await spawn_client(authorize=True, permissions=["create_sample"])

        client.app["settings"]["sample_unique_names"] = True

        resp = await client.post("/api/samples", {
            "name": "Foobar",
            "files": [1],
            "subtraction": "apple"
        })

        if in_db:
            await client.db.subtraction.insert_one({
                "_id": "apple",
                "is_host": False
            })

        assert await resp_is.bad_request(resp, "Subtraction does not exist")

    @pytest.mark.parametrize("one_exists", [True, False])
    async def test_file_dne(self, one_exists, spawn_client, pg, resp_is):
        """
        Test that a ``404`` is returned if one or more of the file ids passed in ``files`` does not exist.

        """
        client = await spawn_client(authorize=True, permissions=["create_sample"])

        client.app["settings"]["sample_unique_names"] = True

        await client.db.subtraction.insert_one({
            "_id": "apple",
            "is_host": True
        })

        if one_exists:
            upload = Upload(id=1, name="test.fq.gz", size=123456)

            async with AsyncSession(pg) as session:
                session.add(upload)

                await session.commit()

        resp = await client.post("/api/samples", {
            "name": "Foobar",
            "files": [1, 2],
            "subtraction": "apple"
        })

        assert await resp_is.bad_request(resp, "File does not exist")

    @pytest.mark.parametrize("exists", [True, False])
    async def test_label_dne(self, exists, spawn_client, pg_session, resp_is):
        client = await spawn_client(authorize=True, permissions=["create_sample"])

        client.app["settings"]["sample_unique_names"] = True

        if exists:
            label = Label(id=1, name="Orange", color="#FFA500", description="An orange")
            async with pg_session as session:
                session.add(label)
                await session.commit()

        resp = await client.post("/api/samples", {
            "name": "Foobar",
            "files": [1],
            "subtraction": "apple",
            "labels": [1]
        })

        assert resp.status == 400

        if not exists:
            assert await resp_is.bad_request(resp, "Labels do not exist: 1")


@pytest.mark.parametrize("field", ["quality", "not_quality"])
async def test_finalize(field, snapshot, spawn_job_client, resp_is):
    """
    Test that sample can be finalized using the Jobs API.

    """
    client = await spawn_job_client(authorize=True)

    data = {field: {}}

    await client.db.samples.insert_one({
        "_id": "test",
    })

    resp = await client.patch("/api/samples/test", json=data)

    if field == "quality":
        assert resp.status == 200
        snapshot.assert_match(await resp.json())
    else:
        assert resp.status == 422
        assert await resp_is.invalid_input(resp, {"quality": ['required field']})


@pytest.mark.parametrize("delete_result,resp_is_attr", [(1, "no_content"), (0, "not_found")])
async def test_remove(delete_result, resp_is_attr, mocker, spawn_client, resp_is, create_delete_result):
    client = await spawn_client(authorize=True)

    mocker.patch("virtool.samples.utils.get_sample_rights", return_value=(True, True))

    if resp_is_attr == "no_content":
        await client.db.samples.insert_one({
            "_id": "test",
            "all_read": True,
            "all_write": True
        })

    m = mocker.stub(name="remove_samples")

    async def mock_remove_samples(*args, **kwargs):
        m(*args, **kwargs)
        return create_delete_result(delete_result)

    mocker.patch("virtool.samples.db.remove_samples", new=mock_remove_samples)

    resp = await client.delete("/api/samples/test")

    assert await getattr(resp_is, resp_is_attr)(resp)

    if resp_is_attr == "no_content":
        m.assert_called_with(client.db, client.app["settings"], ["test"])
    else:
        assert not m.called


@pytest.mark.parametrize("ready", [True, False])
@pytest.mark.parametrize("exists", [True, False])
async def test_job_remove(exists, ready, mocker, resp_is, static_time, spawn_job_client, pg, tmpdir):
    """
    Test that a sample can be removed when called using the Jobs API.

    """
    client = await spawn_job_client(authorize=True)
    client.app["settings"]["data_path"] = str(tmpdir)

    mocker.patch("virtool.samples.utils.get_sample_rights", return_value=(True, True))

    if exists:
        file = await virtool.uploads.db.create(pg, "test", "reads", reserved=True)

        await client.db.samples.insert_one({
            "_id": "test",
            "all_read": True,
            "all_write": True,
            "files": [file["id"]],
            "ready": ready
        })

    mocker.patch("virtool.utils.rm", return_value=True)

    resp = await client.delete("/api/samples/test")

    if exists and not ready:
        assert resp.status == 204
        assert not await virtool.samples.db.check_name(client.app["db"], client.app["settings"], "test", "test")

        upload = await virtool.uploads.db.get(pg, file["id"])
        assert not upload.reserved
    elif exists:
        assert resp.status == 400
    else:
        assert resp.status == 404


@pytest.mark.parametrize("error", [None, "404"])
@pytest.mark.parametrize("term", [None, "bob", "Baz"])
async def test_find_analyses(error, term, snapshot, mocker, spawn_client, resp_is, static_time):
    mocker.patch("virtool.samples.utils.get_sample_rights", return_value=(True, True))

    client = await spawn_client(authorize=True)

    if not error:
        await client.db.samples.insert_one({
            "_id": "test",
            "created_at": static_time.datetime,
            "all_read": True,
            "all_write": True
        })

    await client.db.analyses.insert_many([
        {
            "_id": "test_1",
            "workflow": "pathoscope_bowtie",
            "created_at": static_time.datetime,
            "ready": True,
            "job": {
                "id": "test"
            },
            "index": {
                "version": 2,
                "id": "foo"
            },
            "user": {
                "id": "bob"
            },
            "sample": {
                "id": "test"
            },
            "reference": {
                "id": "baz",
                "name": "Baz"
            },
            "foobar": True
        },
        {
            "_id": "test_2",
            "workflow": "pathoscope_bowtie",
            "created_at": static_time.datetime,
            "ready": True,
            "job": {
                "id": "test"
            },
            "index": {
                "version": 2,
                "id": "foo"
            },
            "user": {
                "id": "fred"
            },
            "sample": {
                "id": "test"
            },
            "reference": {
                "id": "baz",
                "name": "Baz"
            },
            "foobar": True
        },
        {
            "_id": "test_3",
            "workflow": "pathoscope_bowtie",
            "created_at": static_time.datetime,
            "ready": True,
            "job": {
                "id": "test"
            },
            "index": {
                "version": 2,
                "id": "foo"
            },
            "user": {
                "id": "fred"
            },
            "sample": {
                "id": "test"
            },
            "reference": {
                "id": "foo",
                "name": "Foo"
            },
            "foobar": False
        },
    ])

    url = "/api/samples/test/analyses"

    if term:
        url += "?term={}".format(term)

    resp = await client.get(url)

    if error:
        assert await resp_is.not_found(resp)
        return

    assert resp.status == 200

    snapshot.assert_match(await resp.json())


@pytest.mark.parametrize("error", [None, "400_reference", "400_index", "400_ready_index", "404"])
async def test_analyze(error, mocker, spawn_client, static_time, resp_is):
    mocker.patch("virtool.samples.utils.get_sample_rights", return_value=(True, True))

    client = await spawn_client(authorize=True)

    client.app["jobs"] = MockJobInterface()

    test_analysis = {
        "_id": "test_analysis",
        "ready": False,
        "created_at": static_time.iso,
        "job": {
            "id": "baz"
        },
        "workflow": "pathoscope_bowtie",
        "reference": {
            "id": "foo"
        },
        "sample": {
            "id": "test"
        },
        "index": {
            "id": "foobar",
            "version": 3
        },
        "user": {
            "id": "test",
        }
    }

    if error != "400_reference":
        await client.db.references.insert_one({
            "_id": "foo"
        })

    if error != "400_index":
        await client.db.indexes.insert_one({
            "_id": "test",
            "reference": {
                "id": "foo"
            },
            "ready": error != "400_ready_index"
        })

    if error != "404":
        await client.db.samples.insert_one({
            "_id": "test",
            "created_at": static_time.datetime,
            "all_read": True,
            "all_write": True
        })

    m_new = mocker.patch("virtool.analyses.db.create", new=make_mocked_coro(test_analysis))

    resp = await client.post("/api/samples/test/analyses", data={
        "workflow": "pathoscope_bowtie",
        "ref_id": "foo",
        "subtraction_id": "bar"
    })

    if error == "400_reference":
        assert await resp_is.bad_request(resp, "Reference does not exist")
        return

    if error == "400_index" or error == "400_ready_index":
        assert await resp_is.bad_request(resp, "No ready index")
        return

    if error == "404":
        assert await resp_is.not_found(resp)
        return

    assert resp.status == 201

    assert resp.headers["Location"] == "/api/analyses/test_analysis"

    test_analysis["id"] = test_analysis.pop("_id")

    assert await resp.json() == test_analysis

    m_new.assert_called_with(
        client.app,
        "test",
        "foo",
        "bar",
        "test",
        "pathoscope_bowtie"
    )


<<<<<<< HEAD
@pytest.mark.parametrize("ready", [True, False])
@pytest.mark.parametrize("exists", [True, False])
async def test_cache_job_remove(exists, ready, tmpdir, spawn_job_client, snapshot, resp_is):
    client = await spawn_job_client(authorize=True)

    client.app["settings"]["data_path"] = str(tmpdir)

    tmpdir.mkdir("caches").mkdir("foo").join("reads_1.fq.gz").write("Cache file")

    if exists:
        await client.db.caches.insert_one({
            "_id": "foo",
            "key": "abc123",
            "sample": {
                "id": "bar"
            },
            "ready": ready
        })

    resp = await client.delete("/api/samples/bar/caches/abc123")

    if not exists:
        assert resp.status == 404
        return

    if ready:
        assert await resp_is.conflict(resp, "Jobs cannot delete finalized caches")
        return

    assert await resp_is.no_content(resp)
    assert await client.db.caches.find_one("foo") is None
    assert not os.path.isdir(tmpdir / "caches" / "foo")
=======
@pytest.mark.parametrize("artifact_type", ["fastq", "foo"])
async def test_upload_artifacts(artifact_type, snapshot, spawn_job_client, static_time, resp_is, tmpdir):
    """
    Test that new artifacts can be uploaded after sample creation using the Jobs API.

    """
    path = Path.cwd() / "tests" / "test_files" / "nuvs" / "reads_1.fq"

    data = {
        "file": open(path, "rb")
    }

    client = await spawn_job_client(authorize=True)

    client.app["settings"]["data_path"] = str(tmpdir)
    sample_file_path = Path(client.app["settings"]["data_path"]) / "samples" / "test"

    await client.db.samples.insert_one({
        "_id": "test",
    })

    resp = await client.post(f"/api/samples/test/artifacts?name=small.fq&type={artifact_type}", data=data)

    if artifact_type == "fastq":
        assert resp.status == 201
        assert os.listdir(sample_file_path) == ["1-small.fq"]
        snapshot.assert_match(await resp.json())
    else:
        assert await resp_is.bad_request(resp, "Unsupported sample artifact type")


@pytest.mark.parametrize("paired, conflict", [(True, False), (True, True), (False, False)])
@pytest.mark.parametrize("compressed", [True, False])
async def test_upload_reads(paired, conflict, compressed, snapshot, spawn_job_client, static_time, resp_is, tmpdir):
    """
    Test that new sample reads can be uploaded using the Jobs API.

    """
    path = Path.cwd() / "tests" / "test_files" / "samples"

    data = {
        "file": open(path / ("reads_1.fq.gz" if compressed else "fake_reads_1.fq.gz"), "rb")
    }

    client = await spawn_job_client(authorize=True)

    client.app["settings"]["data_path"] = str(tmpdir)
    sample_file_path = Path(client.app["settings"]["data_path"]) / "samples" / "test"

    await client.db.samples.insert_one({
        "_id": "test",
    })

    resp = await client.post("/api/samples/test/reads", data=data)

    if compressed and paired:
        data["file"] = open(path / "reads_2.fq.gz", "rb")
        resp_2 = await client.post("/api/samples/test/reads", data=data)

        if conflict:
            data["file"] = open(path / "reads_2.fq.gz", "rb")
            resp_3 = await client.post("/api/samples/test/reads", data=data)

            assert await resp_is.conflict(resp_3, "Sample is already associated with two reads files")
            return

    if compressed:
        assert resp.status == 201

        snapshot.assert_match(await resp.json())

        if paired:
            assert resp_2.status == 201
            assert set(os.listdir(sample_file_path)) == {"reads_1.fq.gz", "reads_2.fq.gz"}
        else:
            assert os.listdir(sample_file_path) == ["reads_1.fq.gz"]
    else:
        assert await resp_is.bad_request(resp, "File is not compressed")
>>>>>>> 2b5de2f2
<|MERGE_RESOLUTION|>--- conflicted
+++ resolved
@@ -1,8 +1,5 @@
 import os
-<<<<<<< HEAD
-=======
 from pathlib import Path
->>>>>>> 2b5de2f2
 
 import arrow
 import pytest
@@ -726,7 +723,6 @@
     )
 
 
-<<<<<<< HEAD
 @pytest.mark.parametrize("ready", [True, False])
 @pytest.mark.parametrize("exists", [True, False])
 async def test_cache_job_remove(exists, ready, tmpdir, spawn_job_client, snapshot, resp_is):
@@ -759,7 +755,8 @@
     assert await resp_is.no_content(resp)
     assert await client.db.caches.find_one("foo") is None
     assert not os.path.isdir(tmpdir / "caches" / "foo")
-=======
+
+    
 @pytest.mark.parametrize("artifact_type", ["fastq", "foo"])
 async def test_upload_artifacts(artifact_type, snapshot, spawn_job_client, static_time, resp_is, tmpdir):
     """
@@ -837,5 +834,4 @@
         else:
             assert os.listdir(sample_file_path) == ["reads_1.fq.gz"]
     else:
-        assert await resp_is.bad_request(resp, "File is not compressed")
->>>>>>> 2b5de2f2
+        assert await resp_is.bad_request(resp, "File is not compressed")