# serializer version: 1
# name: TestChangeSampleRights.test_set_none_group_id[mongo]
  dict({
    '_id': 'test',
    'all_read': True,
    'all_write': True,
    'created_at': datetime.datetime(2015, 10, 6, 20, 0),
    'files': list([
      dict({
        'download_url': '/download/samples/files/file_1.fq.gz',
        'id': 'foo',
        'name': 'Bar.fq.gz',
      }),
    ]),
    'format': 'fastq',
    'group': None,
    'group_read': True,
    'group_write': True,
    'hold': False,
    'host': '',
    'is_legacy': False,
    'isolate': '',
    'job': dict({
      'id': 'bf1b993c',
    }),
    'labels': list([
      1,
    ]),
    'library_type': 'normal',
    'locale': '',
    'name': 'Test',
    'notes': '',
    'nuvs': False,
    'pathoscope': True,
    'ready': True,
    'subtractions': list([
      'apple',
      'pear',
    ]),
    'user': dict({
      'id': 1,
    }),
    'workflows': dict({
      'aodp': 'incompatible',
      'nuvs': 'pending',
      'pathoscope': 'complete',
    }),
  })
# ---
# name: TestChangeSampleRights.test_set_none_group_id[resp]
  dict({
    'all_read': True,
    'all_write': True,
    'group': None,
    'group_read': True,
    'group_write': True,
    'user': dict({
      'id': 1,
    }),
  })
# ---
# name: TestChangeSampleRights.test_update_all_rights[mongo]
  dict({
    '_id': 'test',
    'all_read': False,
    'all_write': False,
    'created_at': datetime.datetime(2015, 10, 6, 20, 0),
    'files': list([
      dict({
        'download_url': '/download/samples/files/file_1.fq.gz',
        'id': 'foo',
        'name': 'Bar.fq.gz',
      }),
    ]),
    'format': 'fastq',
    'group': 1,
    'group_read': False,
    'group_write': False,
    'hold': False,
    'host': '',
    'is_legacy': False,
    'isolate': '',
    'job': dict({
      'id': 'bf1b993c',
    }),
    'labels': list([
      1,
    ]),
    'library_type': 'normal',
    'locale': '',
    'name': 'Test',
    'notes': '',
    'nuvs': False,
    'pathoscope': True,
    'ready': True,
    'subtractions': list([
      'apple',
      'pear',
    ]),
    'user': dict({
      'id': 1,
    }),
    'workflows': dict({
      'aodp': 'incompatible',
      'nuvs': 'pending',
      'pathoscope': 'complete',
    }),
  })
# ---
# name: TestChangeSampleRights.test_update_all_rights[resp]
  dict({
    'all_read': False,
    'all_write': False,
    'group': 1,
    'group_read': False,
    'group_write': False,
    'user': dict({
      'id': 1,
    }),
  })
# ---
# name: TestChangeSampleRights.test_update_all_user_rights[mongo]
  dict({
    '_id': 'test',
    'all_read': False,
    'all_write': False,
    'created_at': datetime.datetime(2015, 10, 6, 20, 0),
    'files': list([
      dict({
        'download_url': '/download/samples/files/file_1.fq.gz',
        'id': 'foo',
        'name': 'Bar.fq.gz',
      }),
    ]),
    'format': 'fastq',
    'group': 'none',
    'group_read': True,
    'group_write': True,
    'hold': False,
    'host': '',
    'is_legacy': False,
    'isolate': '',
    'job': dict({
      'id': 'bf1b993c',
    }),
    'labels': list([
      1,
    ]),
    'library_type': 'normal',
    'locale': '',
    'name': 'Test',
    'notes': '',
    'nuvs': False,
    'pathoscope': True,
    'ready': True,
    'subtractions': list([
      'apple',
      'pear',
    ]),
    'user': dict({
      'id': 1,
    }),
    'workflows': dict({
      'aodp': 'incompatible',
      'nuvs': 'pending',
      'pathoscope': 'complete',
    }),
  })
# ---
# name: TestChangeSampleRights.test_update_all_user_rights[resp]
  dict({
    'all_read': False,
    'all_write': False,
    'group': 'none',
    'group_read': True,
    'group_write': True,
    'user': dict({
      'id': 1,
    }),
  })
# ---
# name: TestChangeSampleRights.test_update_group_id[mongo]
  dict({
    '_id': 'test',
    'all_read': True,
    'all_write': True,
    'created_at': datetime.datetime(2015, 10, 6, 20, 0),
    'files': list([
      dict({
        'download_url': '/download/samples/files/file_1.fq.gz',
        'id': 'foo',
        'name': 'Bar.fq.gz',
      }),
    ]),
    'format': 'fastq',
    'group': 1,
    'group_read': True,
    'group_write': True,
    'hold': False,
    'host': '',
    'is_legacy': False,
    'isolate': '',
    'job': dict({
      'id': 'bf1b993c',
    }),
    'labels': list([
      1,
    ]),
    'library_type': 'normal',
    'locale': '',
    'name': 'Test',
    'notes': '',
    'nuvs': False,
    'pathoscope': True,
    'ready': True,
    'subtractions': list([
      'apple',
      'pear',
    ]),
    'user': dict({
      'id': 1,
    }),
    'workflows': dict({
      'aodp': 'incompatible',
      'nuvs': 'pending',
      'pathoscope': 'complete',
    }),
  })
# ---
# name: TestChangeSampleRights.test_update_group_id[resp]
  dict({
    'all_read': True,
    'all_write': True,
    'group': 1,
    'group_read': True,
    'group_write': True,
    'user': dict({
      'id': 1,
    }),
  })
# ---
# name: TestChangeSampleRights.test_update_group_rights[mongo]
  dict({
    '_id': 'test',
    'all_read': True,
    'all_write': True,
    'created_at': datetime.datetime(2015, 10, 6, 20, 0),
    'files': list([
      dict({
        'download_url': '/download/samples/files/file_1.fq.gz',
        'id': 'foo',
        'name': 'Bar.fq.gz',
      }),
    ]),
    'format': 'fastq',
    'group': 'none',
    'group_read': False,
    'group_write': False,
    'hold': False,
    'host': '',
    'is_legacy': False,
    'isolate': '',
    'job': dict({
      'id': 'bf1b993c',
    }),
    'labels': list([
      1,
    ]),
    'library_type': 'normal',
    'locale': '',
    'name': 'Test',
    'notes': '',
    'nuvs': False,
    'pathoscope': True,
    'ready': True,
    'subtractions': list([
      'apple',
      'pear',
    ]),
    'user': dict({
      'id': 1,
    }),
    'workflows': dict({
      'aodp': 'incompatible',
      'nuvs': 'pending',
      'pathoscope': 'complete',
    }),
  })
# ---
# name: TestChangeSampleRights.test_update_group_rights[resp]
  dict({
    'all_read': True,
    'all_write': True,
    'group': 'none',
    'group_read': False,
    'group_write': False,
    'user': dict({
      'id': 1,
    }),
  })
# ---
# name: TestCreate.test_name_exists[json]
  dict({
    'id': 'bad_request',
    'message': 'Sample name is already in use',
  })
# ---
# name: TestCreate.test_name_exists[json]
  dict({
    'id': 'bad_request',
    'message': 'Sample name is already in use',
  })
# ---
# name: TestCreate.test_ok[force_choice][resp]
  dict({
    'all_read': True,
    'all_write': True,
    'artifacts': list([
    ]),
    'created_at': 'approximately_now_isoformat',
    'format': 'fastq',
    'group': dict({
      'id': 2,
      'legacy_id': None,
      'name': 'gaffers',
    }),
    'group_read': True,
    'group_write': True,
    'hold': True,
    'host': '',
    'id': 'fb085f7f',
    'is_legacy': False,
    'isolate': '',
    'job': dict({
      'created_at': 'approximately_now_isoformat',
      'id': 'bf1b993c',
      'progress': 0,
      'retries': 0,
      'stage': None,
      'state': 'waiting',
      'user': dict({
        'handle': 'leeashley',
        'id': 1,
      }),
      'workflow': 'create_sample',
    }),
    'labels': list([
      dict({
        'color': '#11af93',
        'description': 'Quickly candidate change although.',
        'id': 1,
        'name': 'Maybe',
      }),
    ]),
    'library_type': 'normal',
    'locale': '',
    'name': 'Foobar',
    'notes': '',
    'nuvs': False,
    'paired': False,
    'pathoscope': False,
    'quality': None,
    'reads': list([
    ]),
    'ready': False,
    'subtractions': list([
      dict({
        'id': 'apple',
        'name': 'Apple',
      }),
    ]),
    'user': dict({
      'handle': 'leeashley',
      'id': 1,
    }),
    'workflows': dict({
      'aodp': 'incompatible',
      'nuvs': 'none',
      'pathoscope': 'none',
    }),
  })
# ---
# name: TestCreate.test_ok[none][resp]
  dict({
    'all_read': True,
    'all_write': True,
    'artifacts': list([
    ]),
    'created_at': 'approximately_now_isoformat',
    'format': 'fastq',
    'group': None,
    'group_read': True,
    'group_write': True,
    'hold': True,
    'host': '',
    'id': 'fb085f7f',
    'is_legacy': False,
    'isolate': '',
    'job': dict({
      'created_at': 'approximately_now_isoformat',
      'id': 'bf1b993c',
      'progress': 0,
      'retries': 0,
      'stage': None,
      'state': 'waiting',
      'user': dict({
        'handle': 'leeashley',
        'id': 1,
      }),
      'workflow': 'create_sample',
    }),
    'labels': list([
      dict({
        'color': '#11af93',
        'description': 'Quickly candidate change although.',
        'id': 1,
        'name': 'Maybe',
      }),
    ]),
    'library_type': 'normal',
    'locale': '',
    'name': 'Foobar',
    'notes': '',
    'nuvs': False,
    'paired': False,
    'pathoscope': False,
    'quality': None,
    'reads': list([
    ]),
    'ready': False,
    'subtractions': list([
      dict({
        'id': 'apple',
        'name': 'Apple',
      }),
    ]),
    'user': dict({
      'handle': 'leeashley',
      'id': 1,
    }),
    'workflows': dict({
      'aodp': 'incompatible',
      'nuvs': 'none',
      'pathoscope': 'none',
    }),
  })
# ---
# name: TestCreate.test_ok[users_primary_group][resp]
  dict({
    'all_read': True,
    'all_write': True,
    'artifacts': list([
    ]),
    'created_at': 'approximately_now_isoformat',
    'format': 'fastq',
    'group': None,
    'group_read': True,
    'group_write': True,
    'hold': True,
    'host': '',
    'id': 'fb085f7f',
    'is_legacy': False,
    'isolate': '',
    'job': dict({
      'created_at': 'approximately_now_isoformat',
      'id': 'bf1b993c',
      'progress': 0,
      'retries': 0,
      'stage': None,
      'state': 'waiting',
      'user': dict({
        'handle': 'leeashley',
        'id': 1,
      }),
      'workflow': 'create_sample',
    }),
    'labels': list([
      dict({
        'color': '#11af93',
        'description': 'Quickly candidate change although.',
        'id': 1,
        'name': 'Maybe',
      }),
    ]),
    'library_type': 'normal',
    'locale': '',
    'name': 'Foobar',
    'notes': '',
    'nuvs': False,
    'paired': False,
    'pathoscope': False,
    'quality': None,
    'reads': list([
    ]),
    'ready': False,
    'subtractions': list([
      dict({
        'id': 'apple',
        'name': 'Apple',
      }),
    ]),
    'user': dict({
      'handle': 'leeashley',
      'id': 1,
    }),
    'workflows': dict({
      'aodp': 'incompatible',
      'nuvs': 'none',
      'pathoscope': 'none',
    }),
  })
# ---
# name: TestEdit.test_label_exists[json]
  dict({
    'id': 'bad_request',
    'message': 'Labels do not exist: [1]',
  })
# ---
# name: TestEdit.test_ok
  dict({
    'all_read': True,
    'all_write': True,
    'artifacts': list([
      dict({
        'download_url': '/samples/test/artifacts/reference.fa.gz',
        'id': 1,
        'name': 'reference.fa.gz',
        'size': 34879234,
      }),
    ]),
    'created_at': '2015-10-06T20:00:00Z',
    'format': 'fastq',
    'group': None,
    'group_read': True,
    'group_write': True,
    'hold': False,
    'host': '',
    'id': 'test',
    'is_legacy': False,
    'isolate': '',
    'job': dict({
      'created_at': '2015-10-06T20:00:00Z',
      'id': 'bf1b993c',
      'progress': 3,
      'retries': 0,
      'stage': None,
      'state': 'preparing',
      'user': dict({
        'handle': 'leeashley',
        'id': 1,
      }),
      'workflow': 'create_sample',
    }),
    'labels': list([
      dict({
        'color': '#629f70',
        'description': 'American whole magazine truth stop whose.',
        'id': 1,
        'name': 'Three',
      }),
    ]),
    'library_type': 'normal',
    'locale': '',
    'name': 'test_sample',
    'notes': 'This is a test.',
    'nuvs': False,
    'paired': False,
    'pathoscope': True,
    'quality': None,
    'reads': list([
      dict({
        'download_url': '/samples/test/reads/reads_1.fq.gz',
        'id': 1,
        'name': 'reads_1.fq.gz',
        'name_on_disk': 'reads_1.fq.gz',
        'sample': 'test',
        'size': 2903109210,
        'upload': None,
        'uploaded_at': '2015-10-06T20:00:00Z',
      }),
    ]),
    'ready': True,
    'subtractions': list([
      dict({
        'id': 'peach',
        'name': 'Peach',
      }),
    ]),
    'user': dict({
      'handle': 'leeashley',
      'id': 1,
    }),
    'workflows': dict({
      'aodp': 'incompatible',
      'nuvs': 'pending',
      'pathoscope': 'complete',
    }),
  })
# ---
# name: TestEdit.test_subtraction_exists[json]
  dict({
    'id': 'bad_request',
    'message': 'Subtractions do not exist: bar',
  })
# ---
# name: TestFind.test_labels[None]
  dict({
    'documents': list([
      dict({
        'created_at': '2015-10-06T22:00:00Z',
        'host': '',
        'id': 'cb400e6d',
        'isolate': '',
        'job': None,
        'labels': list([
          dict({
            'color': '#47e7f6',
            'description': 'Drive well good explain.',
            'id': 3,
            'name': 'Off',
          }),
        ]),
        'library_type': 'amplicon',
        'name': '16SPP044',
        'notes': '',
        'nuvs': False,
        'pathoscope': False,
        'ready': True,
        'user': dict({
          'handle': 'zclark',
          'id': 2,
        }),
        'workflows': dict({
          'aodp': 'none',
          'nuvs': 'none',
          'pathoscope': 'none',
        }),
      }),
      dict({
        'created_at': '2015-10-06T21:00:00Z',
        'host': '',
        'id': 'beb1eb10',
        'isolate': 'Thing',
        'job': dict({
          'created_at': '2015-10-06T20:00:00Z',
          'id': 'bf1b993c',
          'progress': 30,
          'retries': 0,
          'stage': 'HTCWaKMqqBTFitpKyPAV',
          'state': 'terminated',
          'user': dict({
            'handle': 'leeashley',
            'id': 1,
          }),
          'workflow': 'create_sample',
        }),
        'labels': list([
          dict({
            'color': '#78bc72',
            'description': 'Tonight themselves true power home price.',
            'id': 1,
            'name': 'Add',
          }),
          dict({
            'color': '#8f837f',
            'description': 'Leader bad school.',
            'id': 2,
            'name': 'Class',
          }),
        ]),
        'library_type': 'normal',
        'name': '16GVP042',
        'notes': '',
        'nuvs': True,
        'pathoscope': True,
        'ready': True,
        'user': dict({
          'handle': 'leeashley',
          'id': 1,
        }),
        'workflows': dict({
          'aodp': 'none',
          'nuvs': 'none',
          'pathoscope': 'none',
        }),
      }),
      dict({
        'created_at': '2015-10-06T20:00:00Z',
        'host': '',
        'id': '72bb8b31',
        'isolate': 'Test',
        'job': None,
        'labels': list([
          dict({
            'color': '#78bc72',
            'description': 'Tonight themselves true power home price.',
            'id': 1,
            'name': 'Add',
          }),
        ]),
        'library_type': 'srna',
        'name': '16GVP043',
        'notes': 'This is a good sample.',
        'nuvs': False,
        'pathoscope': False,
        'ready': True,
        'user': dict({
          'handle': 'zclark',
          'id': 2,
        }),
        'workflows': dict({
          'aodp': 'none',
          'nuvs': 'none',
          'pathoscope': 'none',
        }),
      }),
    ]),
    'found_count': 3,
    'page': 1,
    'page_count': 1,
    'per_page': 25,
    'total_count': 3,
  })
# ---
# name: TestFind.test_labels[labels1]
  dict({
    'documents': list([
      dict({
        'created_at': '2015-10-06T22:00:00Z',
        'host': '',
        'id': 'cb400e6d',
        'isolate': '',
        'job': None,
        'labels': list([
          dict({
            'color': '#47e7f6',
            'description': 'Drive well good explain.',
            'id': 3,
            'name': 'Off',
          }),
        ]),
        'library_type': 'amplicon',
        'name': '16SPP044',
        'notes': '',
        'nuvs': False,
        'pathoscope': False,
        'ready': True,
        'user': dict({
          'handle': 'zclark',
          'id': 2,
        }),
        'workflows': dict({
          'aodp': 'none',
          'nuvs': 'none',
          'pathoscope': 'none',
        }),
      }),
    ]),
    'found_count': 1,
    'page': 1,
    'page_count': 1,
    'per_page': 25,
    'total_count': 3,
  })
# ---
# name: TestFind.test_labels[labels2]
  dict({
    'documents': list([
      dict({
        'created_at': '2015-10-06T22:00:00Z',
        'host': '',
        'id': 'cb400e6d',
        'isolate': '',
        'job': None,
        'labels': list([
          dict({
            'color': '#47e7f6',
            'description': 'Drive well good explain.',
            'id': 3,
            'name': 'Off',
          }),
        ]),
        'library_type': 'amplicon',
        'name': '16SPP044',
        'notes': '',
        'nuvs': False,
        'pathoscope': False,
        'ready': True,
        'user': dict({
          'handle': 'zclark',
          'id': 2,
        }),
        'workflows': dict({
          'aodp': 'none',
          'nuvs': 'none',
          'pathoscope': 'none',
        }),
      }),
      dict({
        'created_at': '2015-10-06T21:00:00Z',
        'host': '',
        'id': 'beb1eb10',
        'isolate': 'Thing',
        'job': dict({
          'created_at': '2015-10-06T20:00:00Z',
          'id': 'bf1b993c',
          'progress': 30,
          'retries': 0,
          'stage': 'HTCWaKMqqBTFitpKyPAV',
          'state': 'terminated',
          'user': dict({
            'handle': 'leeashley',
            'id': 1,
          }),
          'workflow': 'create_sample',
        }),
        'labels': list([
          dict({
            'color': '#78bc72',
            'description': 'Tonight themselves true power home price.',
            'id': 1,
            'name': 'Add',
          }),
          dict({
            'color': '#8f837f',
            'description': 'Leader bad school.',
            'id': 2,
            'name': 'Class',
          }),
        ]),
        'library_type': 'normal',
        'name': '16GVP042',
        'notes': '',
        'nuvs': True,
        'pathoscope': True,
        'ready': True,
        'user': dict({
          'handle': 'leeashley',
          'id': 1,
        }),
        'workflows': dict({
          'aodp': 'none',
          'nuvs': 'none',
          'pathoscope': 'none',
        }),
      }),
    ]),
    'found_count': 2,
    'page': 1,
    'page_count': 1,
    'per_page': 25,
    'total_count': 3,
  })
# ---
# name: TestFind.test_labels[labels3]
  dict({
    'documents': list([
    ]),
    'found_count': 0,
    'page': 1,
    'page_count': 0,
    'per_page': 25,
    'total_count': 3,
  })
# ---
# name: TestFind.test_page_per_page[2-1]
  dict({
    'documents': list([
      dict({
        'created_at': '2015-10-06T22:00:00Z',
        'host': '',
        'id': 'cb400e6d',
        'isolate': '',
        'job': None,
        'labels': list([
          dict({
            'color': '#47e7f6',
            'description': 'Drive well good explain.',
            'id': 3,
            'name': 'Off',
          }),
        ]),
        'library_type': 'amplicon',
        'name': '16SPP044',
        'notes': '',
        'nuvs': False,
        'pathoscope': False,
        'ready': True,
        'user': dict({
          'handle': 'zclark',
          'id': 2,
        }),
        'workflows': dict({
          'aodp': 'none',
          'nuvs': 'none',
          'pathoscope': 'none',
        }),
      }),
      dict({
        'created_at': '2015-10-06T21:00:00Z',
        'host': '',
        'id': 'beb1eb10',
        'isolate': 'Thing',
        'job': dict({
          'created_at': '2015-10-06T20:00:00Z',
          'id': 'bf1b993c',
          'progress': 30,
          'retries': 0,
          'stage': 'HTCWaKMqqBTFitpKyPAV',
          'state': 'terminated',
          'user': dict({
            'handle': 'leeashley',
            'id': 1,
          }),
          'workflow': 'create_sample',
        }),
        'labels': list([
          dict({
            'color': '#78bc72',
            'description': 'Tonight themselves true power home price.',
            'id': 1,
            'name': 'Add',
          }),
          dict({
            'color': '#8f837f',
            'description': 'Leader bad school.',
            'id': 2,
            'name': 'Class',
          }),
        ]),
        'library_type': 'normal',
        'name': '16GVP042',
        'notes': '',
        'nuvs': True,
        'pathoscope': True,
        'ready': True,
        'user': dict({
          'handle': 'leeashley',
          'id': 1,
        }),
        'workflows': dict({
          'aodp': 'none',
          'nuvs': 'none',
          'pathoscope': 'none',
        }),
      }),
    ]),
    'found_count': 3,
    'page': 1,
    'page_count': 2,
    'per_page': 2,
    'total_count': 3,
  })
# ---
# name: TestFind.test_page_per_page[2-2]
  dict({
    'documents': list([
      dict({
        'created_at': '2015-10-06T20:00:00Z',
        'host': '',
        'id': '72bb8b31',
        'isolate': 'Test',
        'job': None,
        'labels': list([
          dict({
            'color': '#78bc72',
            'description': 'Tonight themselves true power home price.',
            'id': 1,
            'name': 'Add',
          }),
        ]),
        'library_type': 'srna',
        'name': '16GVP043',
        'notes': 'This is a good sample.',
        'nuvs': False,
        'pathoscope': False,
        'ready': True,
        'user': dict({
          'handle': 'zclark',
          'id': 2,
        }),
        'workflows': dict({
          'aodp': 'none',
          'nuvs': 'none',
          'pathoscope': 'none',
        }),
      }),
    ]),
    'found_count': 3,
    'page': 2,
    'page_count': 2,
    'per_page': 2,
    'total_count': 3,
  })
# ---
# name: TestFind.test_page_per_page[None-None]
  dict({
    'documents': list([
      dict({
        'created_at': '2015-10-06T22:00:00Z',
        'host': '',
        'id': 'cb400e6d',
        'isolate': '',
        'job': None,
        'labels': list([
          dict({
            'color': '#47e7f6',
            'description': 'Drive well good explain.',
            'id': 3,
            'name': 'Off',
          }),
        ]),
        'library_type': 'amplicon',
        'name': '16SPP044',
        'notes': '',
        'nuvs': False,
        'pathoscope': False,
        'ready': True,
        'user': dict({
          'handle': 'zclark',
          'id': 2,
        }),
        'workflows': dict({
          'aodp': 'none',
          'nuvs': 'none',
          'pathoscope': 'none',
        }),
      }),
      dict({
        'created_at': '2015-10-06T21:00:00Z',
        'host': '',
        'id': 'beb1eb10',
        'isolate': 'Thing',
        'job': dict({
          'created_at': '2015-10-06T20:00:00Z',
          'id': 'bf1b993c',
<<<<<<< HEAD
=======
          'progress': 30,
          'retries': 0,
          'stage': 'HTCWaKMqqBTFitpKyPAV',
          'state': 'terminated',
          'user': dict({
            'handle': 'leeashley',
            'id': 1,
          }),
          'workflow': 'create_sample',
        }),
        'labels': list([
          dict({
            'color': '#78bc72',
            'description': 'Tonight themselves true power home price.',
            'id': 1,
            'name': 'Add',
          }),
          dict({
            'color': '#8f837f',
            'description': 'Leader bad school.',
            'id': 2,
            'name': 'Class',
          }),
        ]),
        'library_type': 'normal',
        'name': '16GVP042',
        'notes': '',
        'nuvs': True,
        'pathoscope': True,
        'ready': True,
        'user': dict({
          'handle': 'leeashley',
          'id': 1,
        }),
        'workflows': dict({
          'aodp': 'none',
          'nuvs': 'none',
          'pathoscope': 'none',
        }),
      }),
      dict({
        'created_at': '2015-10-06T20:00:00Z',
        'host': '',
        'id': '72bb8b31',
        'isolate': 'Test',
        'job': None,
        'labels': list([
          dict({
            'color': '#78bc72',
            'description': 'Tonight themselves true power home price.',
            'id': 1,
            'name': 'Add',
          }),
        ]),
        'library_type': 'srna',
        'name': '16GVP043',
        'notes': 'This is a good sample.',
        'nuvs': False,
        'pathoscope': False,
        'ready': True,
        'user': dict({
          'handle': 'zclark',
          'id': 2,
        }),
        'workflows': dict({
          'aodp': 'none',
          'nuvs': 'none',
          'pathoscope': 'none',
        }),
      }),
    ]),
    'found_count': 3,
    'page': 1,
    'page_count': 1,
    'per_page': 25,
    'total_count': 3,
  })
# ---
# name: TestFind.test_term[None-/samples]
  dict({
    'documents': list([
      dict({
        'created_at': '2015-10-06T22:00:00Z',
        'host': '',
        'id': 'cb400e6d',
        'isolate': '',
        'job': None,
        'labels': list([
          dict({
            'color': '#47e7f6',
            'description': 'Drive well good explain.',
            'id': 3,
            'name': 'Off',
          }),
        ]),
        'library_type': 'amplicon',
        'name': '16SPP044',
        'notes': '',
        'nuvs': False,
        'pathoscope': False,
        'ready': True,
        'user': dict({
          'handle': 'zclark',
          'id': 'fb085f7f',
        }),
        'workflows': dict({
          'aodp': 'none',
          'nuvs': 'none',
          'pathoscope': 'none',
        }),
      }),
      dict({
        'created_at': '2015-10-06T21:00:00Z',
        'host': '',
        'id': 'beb1eb10',
        'isolate': 'Thing',
        'job': dict({
          'created_at': '2015-10-06T20:00:00Z',
          'id': '7cf872dc',
>>>>>>> d7c909d7
          'progress': 30,
          'retries': 0,
          'stage': 'HTCWaKMqqBTFitpKyPAV',
          'state': 'terminated',
          'user': dict({
            'handle': 'leeashley',
            'id': 1,
          }),
          'workflow': 'create_sample',
        }),
        'labels': list([
          dict({
            'color': '#78bc72',
            'description': 'Tonight themselves true power home price.',
            'id': 1,
            'name': 'Add',
          }),
          dict({
            'color': '#8f837f',
            'description': 'Leader bad school.',
            'id': 2,
            'name': 'Class',
          }),
        ]),
        'library_type': 'normal',
        'name': '16GVP042',
        'notes': '',
        'nuvs': True,
        'pathoscope': True,
        'ready': True,
        'user': dict({
          'handle': 'leeashley',
          'id': 1,
        }),
        'workflows': dict({
          'aodp': 'none',
          'nuvs': 'none',
          'pathoscope': 'none',
        }),
      }),
      dict({
        'created_at': '2015-10-06T20:00:00Z',
        'host': '',
        'id': '72bb8b31',
        'isolate': 'Test',
        'job': None,
        'labels': list([
          dict({
            'color': '#78bc72',
            'description': 'Tonight themselves true power home price.',
            'id': 1,
            'name': 'Add',
          }),
        ]),
        'library_type': 'srna',
        'name': '16GVP043',
        'notes': 'This is a good sample.',
        'nuvs': False,
        'pathoscope': False,
        'ready': True,
        'user': dict({
          'handle': 'zclark',
          'id': 2,
        }),
        'workflows': dict({
          'aodp': 'none',
          'nuvs': 'none',
          'pathoscope': 'none',
        }),
      }),
    ]),
    'found_count': 3,
    'page': 1,
    'page_count': 1,
    'per_page': 25,
    'total_count': 3,
  })
# ---
# name: TestFind.test_term[None]
  dict({
    'documents': list([
      dict({
        'created_at': '2015-10-06T22:00:00Z',
        'host': '',
        'id': 'cb400e6d',
        'isolate': '',
        'job': None,
        'labels': list([
          dict({
            'color': '#47e7f6',
            'description': 'Drive well good explain.',
            'id': 3,
            'name': 'Off',
          }),
        ]),
        'library_type': 'amplicon',
        'name': '16SPP044',
        'notes': '',
        'nuvs': False,
        'pathoscope': False,
        'ready': True,
        'user': dict({
          'handle': 'zclark',
          'id': 2,
        }),
        'workflows': dict({
          'aodp': 'none',
          'nuvs': 'none',
          'pathoscope': 'none',
        }),
      }),
      dict({
        'created_at': '2015-10-06T21:00:00Z',
        'host': '',
        'id': 'beb1eb10',
        'isolate': 'Thing',
        'job': dict({
          'created_at': '2015-10-06T20:00:00Z',
          'id': 'bf1b993c',
          'progress': 30,
          'retries': 0,
          'stage': 'HTCWaKMqqBTFitpKyPAV',
          'state': 'terminated',
          'user': dict({
            'handle': 'leeashley',
            'id': 1,
          }),
          'workflow': 'create_sample',
        }),
        'labels': list([
          dict({
            'color': '#78bc72',
            'description': 'Tonight themselves true power home price.',
            'id': 1,
            'name': 'Add',
          }),
          dict({
            'color': '#8f837f',
            'description': 'Leader bad school.',
            'id': 2,
            'name': 'Class',
          }),
        ]),
        'library_type': 'normal',
        'name': '16GVP042',
        'notes': '',
        'nuvs': True,
        'pathoscope': True,
        'ready': True,
        'user': dict({
          'handle': 'leeashley',
          'id': 1,
        }),
        'workflows': dict({
          'aodp': 'none',
          'nuvs': 'none',
          'pathoscope': 'none',
        }),
      }),
      dict({
        'created_at': '2015-10-06T20:00:00Z',
        'host': '',
        'id': '72bb8b31',
        'isolate': 'Test',
        'job': None,
        'labels': list([
          dict({
            'color': '#78bc72',
            'description': 'Tonight themselves true power home price.',
            'id': 1,
            'name': 'Add',
          }),
        ]),
        'library_type': 'srna',
        'name': '16GVP043',
        'notes': 'This is a good sample.',
        'nuvs': False,
        'pathoscope': False,
        'ready': True,
        'user': dict({
          'handle': 'zclark',
          'id': 2,
        }),
        'workflows': dict({
          'aodp': 'none',
          'nuvs': 'none',
          'pathoscope': 'none',
        }),
      }),
    ]),
    'found_count': 3,
    'page': 1,
    'page_count': 1,
    'per_page': 25,
    'total_count': 3,
  })
# ---
<<<<<<< HEAD
# name: TestFind.test_term[gv]
=======
# name: TestFind.test_term[None]
  dict({
    'documents': list([
      dict({
        'created_at': '2015-10-06T22:00:00Z',
        'host': '',
        'id': 'cb400e6d',
        'isolate': '',
        'job': None,
        'labels': list([
          dict({
            'color': '#47e7f6',
            'description': 'Drive well good explain.',
            'id': 3,
            'name': 'Off',
          }),
        ]),
        'library_type': 'amplicon',
        'name': '16SPP044',
        'notes': '',
        'nuvs': False,
        'pathoscope': False,
        'ready': True,
        'user': dict({
          'handle': 'zclark',
          'id': 2,
        }),
        'workflows': dict({
          'aodp': 'none',
          'nuvs': 'none',
          'pathoscope': 'none',
        }),
      }),
      dict({
        'created_at': '2015-10-06T21:00:00Z',
        'host': '',
        'id': 'beb1eb10',
        'isolate': 'Thing',
        'job': dict({
          'created_at': '2015-10-06T20:00:00Z',
          'id': 'bf1b993c',
          'progress': 30,
          'retries': 0,
          'stage': 'HTCWaKMqqBTFitpKyPAV',
          'state': 'terminated',
          'user': dict({
            'handle': 'leeashley',
            'id': 1,
          }),
          'workflow': 'create_sample',
        }),
        'labels': list([
          dict({
            'color': '#78bc72',
            'description': 'Tonight themselves true power home price.',
            'id': 1,
            'name': 'Add',
          }),
          dict({
            'color': '#8f837f',
            'description': 'Leader bad school.',
            'id': 2,
            'name': 'Class',
          }),
        ]),
        'library_type': 'normal',
        'name': '16GVP042',
        'notes': '',
        'nuvs': True,
        'pathoscope': True,
        'ready': True,
        'user': dict({
          'handle': 'leeashley',
          'id': 1,
        }),
        'workflows': dict({
          'aodp': 'none',
          'nuvs': 'none',
          'pathoscope': 'none',
        }),
      }),
      dict({
        'created_at': '2015-10-06T20:00:00Z',
        'host': '',
        'id': '72bb8b31',
        'isolate': 'Test',
        'job': None,
        'labels': list([
          dict({
            'color': '#78bc72',
            'description': 'Tonight themselves true power home price.',
            'id': 1,
            'name': 'Add',
          }),
        ]),
        'library_type': 'srna',
        'name': '16GVP043',
        'notes': 'This is a good sample.',
        'nuvs': False,
        'pathoscope': False,
        'ready': True,
        'user': dict({
          'handle': 'zclark',
          'id': 2,
        }),
        'workflows': dict({
          'aodp': 'none',
          'nuvs': 'none',
          'pathoscope': 'none',
        }),
      }),
    ]),
    'found_count': 3,
    'page': 1,
    'page_count': 1,
    'per_page': 25,
    'total_count': 3,
  })
# ---
# name: TestFind.test_term[gv-/samples]
>>>>>>> d7c909d7
  dict({
    'documents': list([
      dict({
        'created_at': '2015-10-06T21:00:00Z',
        'host': '',
        'id': 'beb1eb10',
        'isolate': 'Thing',
        'job': dict({
          'created_at': '2015-10-06T20:00:00Z',
          'id': 'bf1b993c',
          'progress': 30,
          'retries': 0,
          'stage': 'HTCWaKMqqBTFitpKyPAV',
          'state': 'terminated',
          'user': dict({
            'handle': 'leeashley',
            'id': 1,
          }),
          'workflow': 'create_sample',
        }),
        'labels': list([
          dict({
            'color': '#78bc72',
            'description': 'Tonight themselves true power home price.',
            'id': 1,
            'name': 'Add',
          }),
          dict({
            'color': '#8f837f',
            'description': 'Leader bad school.',
            'id': 2,
            'name': 'Class',
          }),
        ]),
        'library_type': 'normal',
        'name': '16GVP042',
        'notes': '',
        'nuvs': True,
        'pathoscope': True,
        'ready': True,
        'user': dict({
          'handle': 'leeashley',
          'id': 1,
        }),
        'workflows': dict({
          'aodp': 'none',
          'nuvs': 'none',
          'pathoscope': 'none',
        }),
      }),
      dict({
        'created_at': '2015-10-06T20:00:00Z',
        'host': '',
        'id': '72bb8b31',
        'isolate': 'Test',
        'job': None,
        'labels': list([
          dict({
            'color': '#78bc72',
            'description': 'Tonight themselves true power home price.',
            'id': 1,
            'name': 'Add',
          }),
        ]),
        'library_type': 'srna',
        'name': '16GVP043',
        'notes': 'This is a good sample.',
        'nuvs': False,
        'pathoscope': False,
        'ready': True,
        'user': dict({
          'handle': 'zclark',
          'id': 2,
        }),
        'workflows': dict({
          'aodp': 'none',
          'nuvs': 'none',
          'pathoscope': 'none',
        }),
      }),
    ]),
    'found_count': 2,
    'page': 1,
    'page_count': 1,
    'per_page': 25,
    'total_count': 3,
  })
# ---
<<<<<<< HEAD
# name: TestFind.test_term[sp]
=======
# name: TestFind.test_term[gv]
  dict({
    'documents': list([
      dict({
        'created_at': '2015-10-06T21:00:00Z',
        'host': '',
        'id': 'beb1eb10',
        'isolate': 'Thing',
        'job': dict({
          'created_at': '2015-10-06T20:00:00Z',
          'id': 'bf1b993c',
          'progress': 30,
          'retries': 0,
          'stage': 'HTCWaKMqqBTFitpKyPAV',
          'state': 'terminated',
          'user': dict({
            'handle': 'leeashley',
            'id': 1,
          }),
          'workflow': 'create_sample',
        }),
        'labels': list([
          dict({
            'color': '#78bc72',
            'description': 'Tonight themselves true power home price.',
            'id': 1,
            'name': 'Add',
          }),
          dict({
            'color': '#8f837f',
            'description': 'Leader bad school.',
            'id': 2,
            'name': 'Class',
          }),
        ]),
        'library_type': 'normal',
        'name': '16GVP042',
        'notes': '',
        'nuvs': True,
        'pathoscope': True,
        'ready': True,
        'user': dict({
          'handle': 'leeashley',
          'id': 1,
        }),
        'workflows': dict({
          'aodp': 'none',
          'nuvs': 'none',
          'pathoscope': 'none',
        }),
      }),
      dict({
        'created_at': '2015-10-06T20:00:00Z',
        'host': '',
        'id': '72bb8b31',
        'isolate': 'Test',
        'job': None,
        'labels': list([
          dict({
            'color': '#78bc72',
            'description': 'Tonight themselves true power home price.',
            'id': 1,
            'name': 'Add',
          }),
        ]),
        'library_type': 'srna',
        'name': '16GVP043',
        'notes': 'This is a good sample.',
        'nuvs': False,
        'pathoscope': False,
        'ready': True,
        'user': dict({
          'handle': 'zclark',
          'id': 2,
        }),
        'workflows': dict({
          'aodp': 'none',
          'nuvs': 'none',
          'pathoscope': 'none',
        }),
      }),
    ]),
    'found_count': 2,
    'page': 1,
    'page_count': 1,
    'per_page': 25,
    'total_count': 3,
  })
# ---
# name: TestFind.test_term[sp-/samples]
  dict({
    'documents': list([
      dict({
        'created_at': '2015-10-06T22:00:00Z',
        'host': '',
        'id': 'cb400e6d',
        'isolate': '',
        'job': None,
        'labels': list([
          dict({
            'color': '#47e7f6',
            'description': 'Drive well good explain.',
            'id': 3,
            'name': 'Off',
          }),
        ]),
        'library_type': 'amplicon',
        'name': '16SPP044',
        'notes': '',
        'nuvs': False,
        'pathoscope': False,
        'ready': True,
        'user': dict({
          'handle': 'zclark',
          'id': 'fb085f7f',
        }),
        'workflows': dict({
          'aodp': 'none',
          'nuvs': 'none',
          'pathoscope': 'none',
        }),
      }),
    ]),
    'found_count': 1,
    'page': 1,
    'page_count': 1,
    'per_page': 25,
    'total_count': 3,
  })
# ---
# name: TestFind.test_term[sp-/spaces/0/samples]
>>>>>>> d7c909d7
  dict({
    'documents': list([
      dict({
        'created_at': '2015-10-06T22:00:00Z',
        'host': '',
        'id': 'cb400e6d',
        'isolate': '',
        'job': None,
        'labels': list([
          dict({
            'color': '#47e7f6',
            'description': 'Drive well good explain.',
            'id': 3,
            'name': 'Off',
          }),
        ]),
        'library_type': 'amplicon',
        'name': '16SPP044',
        'notes': '',
        'nuvs': False,
        'pathoscope': False,
        'ready': True,
        'user': dict({
          'handle': 'zclark',
          'id': 2,
        }),
        'workflows': dict({
          'aodp': 'none',
          'nuvs': 'none',
          'pathoscope': 'none',
        }),
      }),
    ]),
    'found_count': 1,
    'page': 1,
    'page_count': 1,
    'per_page': 25,
    'total_count': 3,
  })
# ---
# name: TestFind.test_term[sp]
  dict({
    'documents': list([
      dict({
        'created_at': '2015-10-06T22:00:00Z',
        'host': '',
        'id': 'cb400e6d',
        'isolate': '',
        'job': None,
        'labels': list([
          dict({
            'color': '#47e7f6',
            'description': 'Drive well good explain.',
            'id': 3,
            'name': 'Off',
          }),
        ]),
        'library_type': 'amplicon',
        'name': '16SPP044',
        'notes': '',
        'nuvs': False,
        'pathoscope': False,
        'ready': True,
        'user': dict({
          'handle': 'zclark',
          'id': 2,
        }),
        'workflows': dict({
          'aodp': 'none',
          'nuvs': 'none',
          'pathoscope': 'none',
        }),
      }),
    ]),
    'found_count': 1,
    'page': 1,
    'page_count': 1,
    'per_page': 25,
    'total_count': 3,
  })
# ---
# name: TestFind.test_workflows[None]
  dict({
    'documents': list([
      dict({
        'created_at': '2015-10-06T22:00:00Z',
        'host': '',
        'id': 'cb400e6d',
        'isolate': '',
        'job': None,
        'labels': list([
          dict({
            'color': '#47e7f6',
            'description': 'Drive well good explain.',
            'id': 3,
            'name': 'Off',
          }),
        ]),
        'library_type': 'amplicon',
        'name': '16SPP044',
        'notes': '',
        'nuvs': False,
        'pathoscope': False,
        'ready': True,
        'user': dict({
          'handle': 'zclark',
          'id': 2,
        }),
        'workflows': dict({
          'aodp': 'none',
          'nuvs': 'none',
          'pathoscope': 'none',
        }),
      }),
      dict({
        'created_at': '2015-10-06T21:00:00Z',
        'host': '',
        'id': 'beb1eb10',
        'isolate': 'Thing',
        'job': dict({
          'created_at': '2015-10-06T20:00:00Z',
          'id': 'bf1b993c',
          'progress': 30,
          'retries': 0,
          'stage': 'HTCWaKMqqBTFitpKyPAV',
          'state': 'terminated',
          'user': dict({
            'handle': 'leeashley',
            'id': 1,
          }),
          'workflow': 'create_sample',
        }),
        'labels': list([
          dict({
            'color': '#78bc72',
            'description': 'Tonight themselves true power home price.',
            'id': 1,
            'name': 'Add',
          }),
          dict({
            'color': '#8f837f',
            'description': 'Leader bad school.',
            'id': 2,
            'name': 'Class',
          }),
        ]),
        'library_type': 'normal',
        'name': '16GVP042',
        'notes': '',
        'nuvs': True,
        'pathoscope': True,
        'ready': True,
        'user': dict({
          'handle': 'leeashley',
          'id': 1,
        }),
        'workflows': dict({
          'aodp': 'none',
          'nuvs': 'none',
          'pathoscope': 'none',
        }),
      }),
      dict({
        'created_at': '2015-10-06T20:00:00Z',
        'host': '',
        'id': '72bb8b31',
        'isolate': 'Test',
        'job': None,
        'labels': list([
          dict({
            'color': '#78bc72',
            'description': 'Tonight themselves true power home price.',
            'id': 1,
            'name': 'Add',
          }),
        ]),
        'library_type': 'srna',
        'name': '16GVP043',
        'notes': 'This is a good sample.',
        'nuvs': False,
        'pathoscope': False,
        'ready': True,
        'user': dict({
          'handle': 'zclark',
          'id': 2,
        }),
        'workflows': dict({
          'aodp': 'none',
          'nuvs': 'none',
          'pathoscope': 'none',
        }),
      }),
    ]),
    'found_count': 3,
    'page': 1,
    'page_count': 1,
    'per_page': 25,
    'total_count': 3,
  })
# ---
# name: TestFind.test_workflows[workflows1]
  dict({
    'documents': list([
      dict({
        'created_at': '2015-10-06T21:00:00Z',
        'host': '',
        'id': 'beb1eb10',
        'isolate': 'Thing',
        'job': dict({
          'created_at': '2015-10-06T20:00:00Z',
          'id': 'bf1b993c',
          'progress': 30,
          'retries': 0,
          'stage': 'HTCWaKMqqBTFitpKyPAV',
          'state': 'terminated',
          'user': dict({
            'handle': 'leeashley',
            'id': 1,
          }),
          'workflow': 'create_sample',
        }),
        'labels': list([
          dict({
            'color': '#78bc72',
            'description': 'Tonight themselves true power home price.',
            'id': 1,
            'name': 'Add',
          }),
          dict({
            'color': '#8f837f',
            'description': 'Leader bad school.',
            'id': 2,
            'name': 'Class',
          }),
        ]),
        'library_type': 'normal',
        'name': '16GVP042',
        'notes': '',
        'nuvs': True,
        'pathoscope': True,
        'ready': True,
        'user': dict({
          'handle': 'leeashley',
          'id': 1,
        }),
        'workflows': dict({
          'aodp': 'none',
          'nuvs': 'none',
          'pathoscope': 'none',
        }),
      }),
    ]),
    'found_count': 1,
    'page': 1,
    'page_count': 1,
    'per_page': 25,
    'total_count': 3,
  })
# ---
# name: TestFind.test_workflows[workflows2]
  dict({
    'documents': list([
      dict({
        'created_at': '2015-10-06T22:00:00Z',
        'host': '',
        'id': 'cb400e6d',
        'isolate': '',
        'job': None,
        'labels': list([
          dict({
            'color': '#47e7f6',
            'description': 'Drive well good explain.',
            'id': 3,
            'name': 'Off',
          }),
        ]),
        'library_type': 'amplicon',
        'name': '16SPP044',
        'notes': '',
        'nuvs': False,
        'pathoscope': False,
        'ready': True,
        'user': dict({
          'handle': 'zclark',
          'id': 2,
        }),
        'workflows': dict({
          'aodp': 'none',
          'nuvs': 'none',
          'pathoscope': 'none',
        }),
      }),
      dict({
        'created_at': '2015-10-06T21:00:00Z',
        'host': '',
        'id': 'beb1eb10',
        'isolate': 'Thing',
        'job': dict({
          'created_at': '2015-10-06T20:00:00Z',
          'id': 'bf1b993c',
          'progress': 30,
          'retries': 0,
          'stage': 'HTCWaKMqqBTFitpKyPAV',
          'state': 'terminated',
          'user': dict({
            'handle': 'leeashley',
            'id': 1,
          }),
          'workflow': 'create_sample',
        }),
        'labels': list([
          dict({
            'color': '#78bc72',
            'description': 'Tonight themselves true power home price.',
            'id': 1,
            'name': 'Add',
          }),
          dict({
            'color': '#8f837f',
            'description': 'Leader bad school.',
            'id': 2,
            'name': 'Class',
          }),
        ]),
        'library_type': 'normal',
        'name': '16GVP042',
        'notes': '',
        'nuvs': True,
        'pathoscope': True,
        'ready': True,
        'user': dict({
          'handle': 'leeashley',
          'id': 1,
        }),
        'workflows': dict({
          'aodp': 'none',
          'nuvs': 'none',
          'pathoscope': 'none',
        }),
      }),
      dict({
        'created_at': '2015-10-06T20:00:00Z',
        'host': '',
        'id': '72bb8b31',
        'isolate': 'Test',
        'job': None,
        'labels': list([
          dict({
            'color': '#78bc72',
            'description': 'Tonight themselves true power home price.',
            'id': 1,
            'name': 'Add',
          }),
        ]),
        'library_type': 'srna',
        'name': '16GVP043',
        'notes': 'This is a good sample.',
        'nuvs': False,
        'pathoscope': False,
        'ready': True,
        'user': dict({
          'handle': 'zclark',
          'id': 2,
        }),
        'workflows': dict({
          'aodp': 'none',
          'nuvs': 'none',
          'pathoscope': 'none',
        }),
      }),
    ]),
    'found_count': 3,
    'page': 1,
    'page_count': 1,
    'per_page': 25,
    'total_count': 3,
  })
# ---
# name: TestFind.test_workflows[workflows3]
  dict({
    'documents': list([
      dict({
        'created_at': '2015-10-06T22:00:00Z',
        'host': '',
        'id': 'cb400e6d',
        'isolate': '',
        'job': None,
        'labels': list([
          dict({
            'color': '#47e7f6',
            'description': 'Drive well good explain.',
            'id': 3,
            'name': 'Off',
          }),
        ]),
        'library_type': 'amplicon',
        'name': '16SPP044',
        'notes': '',
        'nuvs': False,
        'pathoscope': False,
        'ready': True,
        'user': dict({
          'handle': 'zclark',
          'id': 2,
        }),
        'workflows': dict({
          'aodp': 'none',
          'nuvs': 'none',
          'pathoscope': 'none',
        }),
      }),
      dict({
        'created_at': '2015-10-06T20:00:00Z',
        'host': '',
        'id': '72bb8b31',
        'isolate': 'Test',
        'job': None,
        'labels': list([
          dict({
            'color': '#78bc72',
            'description': 'Tonight themselves true power home price.',
            'id': 1,
            'name': 'Add',
          }),
        ]),
        'library_type': 'srna',
        'name': '16GVP043',
        'notes': 'This is a good sample.',
        'nuvs': False,
        'pathoscope': False,
        'ready': True,
        'user': dict({
          'handle': 'zclark',
          'id': 2,
        }),
        'workflows': dict({
          'aodp': 'none',
          'nuvs': 'none',
          'pathoscope': 'none',
        }),
      }),
    ]),
    'found_count': 2,
    'page': 1,
    'page_count': 1,
    'per_page': 25,
    'total_count': 3,
  })
# ---
# name: TestGet.test_administrator[resp]
  dict({
    'all_read': True,
    'all_write': True,
    'artifacts': list([
      dict({
        'download_url': '/samples/test/artifacts/reference.fa.gz',
        'id': 1,
        'name': 'reference.fa.gz',
        'size': 34879234,
      }),
    ]),
    'created_at': '2015-10-06T20:00:00Z',
    'format': 'fastq',
    'group': None,
    'group_read': True,
    'group_write': True,
    'hold': False,
    'host': '',
    'id': 'test',
    'is_legacy': False,
    'isolate': '',
    'job': dict({
      'created_at': '2015-10-06T20:00:00Z',
      'id': 'bf1b993c',
      'progress': 3,
      'retries': 0,
      'stage': None,
      'state': 'preparing',
      'user': dict({
        'handle': 'leeashley',
        'id': 1,
      }),
      'workflow': 'create_sample',
    }),
    'labels': list([
      dict({
        'color': '#629f70',
        'description': 'American whole magazine truth stop whose.',
        'id': 1,
        'name': 'Three',
      }),
    ]),
    'library_type': 'normal',
    'locale': '',
    'name': 'Test',
    'notes': '',
    'nuvs': False,
    'paired': False,
    'pathoscope': True,
    'quality': None,
    'reads': list([
      dict({
        'download_url': '/samples/test/reads/reads_1.fq.gz',
        'id': 1,
        'name': 'reads_1.fq.gz',
        'name_on_disk': 'reads_1.fq.gz',
        'sample': 'test',
        'size': 2903109210,
        'upload': None,
        'uploaded_at': '2015-10-06T20:00:00Z',
      }),
    ]),
    'ready': True,
    'subtractions': list([
      dict({
        'id': 'apple',
        'name': 'Apple',
      }),
      dict({
        'id': 'pear',
        'name': 'Pear',
      }),
    ]),
    'user': dict({
      'handle': 'leeashley',
      'id': 1,
    }),
    'workflows': dict({
      'aodp': 'incompatible',
      'nuvs': 'pending',
      'pathoscope': 'complete',
    }),
  })
# ---
# name: TestGet.test_all_read[resp]
  dict({
    'all_read': True,
    'all_write': True,
    'artifacts': list([
      dict({
        'download_url': '/samples/test/artifacts/reference.fa.gz',
        'id': 1,
        'name': 'reference.fa.gz',
        'size': 34879234,
      }),
    ]),
    'created_at': '2015-10-06T20:00:00Z',
    'format': 'fastq',
    'group': None,
    'group_read': False,
    'group_write': True,
    'hold': False,
    'host': '',
    'id': 'test',
    'is_legacy': False,
    'isolate': '',
    'job': dict({
      'created_at': '2015-10-06T20:00:00Z',
      'id': 'bf1b993c',
      'progress': 3,
      'retries': 0,
      'stage': None,
      'state': 'preparing',
      'user': dict({
        'handle': 'leeashley',
        'id': 1,
      }),
      'workflow': 'create_sample',
    }),
    'labels': list([
      dict({
        'color': '#629f70',
        'description': 'American whole magazine truth stop whose.',
        'id': 1,
        'name': 'Three',
      }),
    ]),
    'library_type': 'normal',
    'locale': '',
    'name': 'Test',
    'notes': '',
    'nuvs': False,
    'paired': False,
    'pathoscope': True,
    'quality': None,
    'reads': list([
      dict({
        'download_url': '/samples/test/reads/reads_1.fq.gz',
        'id': 1,
        'name': 'reads_1.fq.gz',
        'name_on_disk': 'reads_1.fq.gz',
        'sample': 'test',
        'size': 2903109210,
        'upload': None,
        'uploaded_at': '2015-10-06T20:00:00Z',
      }),
    ]),
    'ready': True,
    'subtractions': list([
      dict({
        'id': 'apple',
        'name': 'Apple',
      }),
      dict({
        'id': 'pear',
        'name': 'Pear',
      }),
    ]),
    'user': dict({
      'handle': 'turnermary',
      'id': 3,
    }),
    'workflows': dict({
      'aodp': 'incompatible',
      'nuvs': 'pending',
      'pathoscope': 'complete',
    }),
  })
# ---
# name: TestGet.test_group_read[False][resp]
  dict({
    'id': 'insufficient_rights',
    'message': 'Insufficient rights',
  })
# ---
# name: TestGet.test_group_read[True][resp]
  dict({
    'all_read': False,
    'all_write': False,
    'artifacts': list([
      dict({
        'download_url': '/samples/test/artifacts/reference.fa.gz',
        'id': 1,
        'name': 'reference.fa.gz',
        'size': 34879234,
      }),
    ]),
    'created_at': '2015-10-06T20:00:00Z',
    'format': 'fastq',
    'group': dict({
      'id': 1,
      'legacy_id': None,
      'name': 'chiropodists',
    }),
    'group_read': True,
    'group_write': True,
    'hold': False,
    'host': '',
    'id': 'test',
    'is_legacy': False,
    'isolate': '',
    'job': dict({
      'created_at': '2015-10-06T20:00:00Z',
      'id': 'bf1b993c',
      'progress': 3,
      'retries': 0,
      'stage': None,
      'state': 'preparing',
      'user': dict({
        'handle': 'leeashley',
        'id': 1,
      }),
      'workflow': 'create_sample',
    }),
    'labels': list([
      dict({
        'color': '#629f70',
        'description': 'American whole magazine truth stop whose.',
        'id': 1,
        'name': 'Three',
      }),
    ]),
    'library_type': 'normal',
    'locale': '',
    'name': 'Test',
    'notes': '',
    'nuvs': False,
    'paired': False,
    'pathoscope': True,
    'quality': None,
    'reads': list([
      dict({
        'download_url': '/samples/test/reads/reads_1.fq.gz',
        'id': 1,
        'name': 'reads_1.fq.gz',
        'name_on_disk': 'reads_1.fq.gz',
        'sample': 'test',
        'size': 2903109210,
        'upload': None,
        'uploaded_at': '2015-10-06T20:00:00Z',
      }),
    ]),
    'ready': True,
    'subtractions': list([
      dict({
        'id': 'apple',
        'name': 'Apple',
      }),
      dict({
        'id': 'pear',
        'name': 'Pear',
      }),
    ]),
    'user': dict({
      'handle': 'kellywoods',
      'id': 3,
    }),
    'workflows': dict({
      'aodp': 'incompatible',
      'nuvs': 'pending',
      'pathoscope': 'complete',
    }),
  })
# ---
# name: TestGet.test_owner[resp]
  dict({
    'all_read': False,
    'all_write': True,
    'artifacts': list([
      dict({
        'download_url': '/samples/test/artifacts/reference.fa.gz',
        'id': 1,
        'name': 'reference.fa.gz',
        'size': 34879234,
      }),
    ]),
    'created_at': '2015-10-06T20:00:00Z',
    'format': 'fastq',
    'group': None,
    'group_read': False,
    'group_write': True,
    'hold': False,
    'host': '',
    'id': 'test',
    'is_legacy': False,
    'isolate': '',
    'job': dict({
      'created_at': '2015-10-06T20:00:00Z',
      'id': 'bf1b993c',
      'progress': 3,
      'retries': 0,
      'stage': None,
      'state': 'preparing',
      'user': dict({
        'handle': 'leeashley',
        'id': 1,
      }),
      'workflow': 'create_sample',
    }),
    'labels': list([
      dict({
        'color': '#629f70',
        'description': 'American whole magazine truth stop whose.',
        'id': 1,
        'name': 'Three',
      }),
    ]),
    'library_type': 'normal',
    'locale': '',
    'name': 'Test',
    'notes': '',
    'nuvs': False,
    'paired': False,
    'pathoscope': True,
    'quality': None,
    'reads': list([
      dict({
        'download_url': '/samples/test/reads/reads_1.fq.gz',
        'id': 1,
        'name': 'reads_1.fq.gz',
        'name_on_disk': 'reads_1.fq.gz',
        'sample': 'test',
        'size': 2903109210,
        'upload': None,
        'uploaded_at': '2015-10-06T20:00:00Z',
      }),
    ]),
    'ready': True,
    'subtractions': list([
      dict({
        'id': 'apple',
        'name': 'Apple',
      }),
      dict({
        'id': 'pear',
        'name': 'Pear',
      }),
    ]),
    'user': dict({
      'handle': 'zwilliams',
      'id': 2,
    }),
    'workflows': dict({
      'aodp': 'incompatible',
      'nuvs': 'pending',
      'pathoscope': 'complete',
    }),
  })
# ---
# name: TestUploadReads.test[409]
  dict({
    'id': 'conflict',
    'message': 'Reads file name is already uploaded for this sample',
  })
# ---
# name: TestUploadReads.test_uncompressed
  dict({
    'id': 'bad_request',
    'message': 'File is not compressed',
  })
# ---
# name: test_analyze[None]
  dict({
    'created_at': '2015-10-06T20:00:00Z',
    'files': list([
    ]),
    'id': 'bf1b993c',
    'index': dict({
      'id': 'test',
      'version': 4,
    }),
    'job': dict({
      'created_at': '2015-10-06T20:00:00Z',
      'id': 'fb085f7f',
      'progress': 0,
      'retries': 0,
      'stage': None,
      'state': 'waiting',
      'user': dict({
        'handle': 'leeashley',
        'id': 1,
      }),
      'workflow': 'pathoscope_bowtie',
    }),
    'ml': None,
    'ready': False,
    'reference': dict({
      'data_type': 'genome',
      'id': 'test_ref',
      'name': 'Test Reference',
    }),
    'results': None,
    'sample': dict({
      'id': 'test',
    }),
    'subtractions': list([
      dict({
        'id': 'subtraction_1',
        'name': 'Subtraction 1',
      }),
    ]),
    'updated_at': '2015-10-06T20:00:00Z',
    'user': dict({
      'handle': 'leeashley',
      'id': 1,
    }),
    'workflow': 'pathoscope_bowtie',
  })
# ---
# name: test_finalize[quality]
  dict({
    'all_read': True,
    'all_write': True,
    'artifacts': list([
    ]),
    'created_at': '2015-10-06T20:00:00Z',
    'format': 'fastq',
    'group': None,
    'group_read': True,
    'group_write': True,
    'hold': False,
    'host': '',
    'id': 'test',
    'is_legacy': False,
    'isolate': '',
    'job': dict({
      'created_at': '2015-10-06T20:00:00Z',
      'id': 'bf1b993c',
      'progress': 3,
      'retries': 0,
      'stage': None,
      'state': 'preparing',
      'user': dict({
        'handle': 'leeashley',
        'id': 1,
      }),
      'workflow': 'create_sample',
    }),
    'labels': list([
      dict({
        'color': '#629f70',
        'description': 'American whole magazine truth stop whose.',
        'id': 1,
        'name': 'Three',
      }),
    ]),
    'library_type': 'normal',
    'locale': '',
    'name': 'Test',
    'notes': '',
    'nuvs': False,
    'paired': False,
    'pathoscope': True,
    'quality': dict({
      'bases': list([
        list([
          1543,
        ]),
      ]),
      'composition': list([
        list([
          6372,
        ]),
      ]),
      'count': 7069,
      'encoding': 'OuBQPPuwYimrxkNpPWUx',
      'gc': 34222440,
      'length': list([
        3237,
      ]),
      'sequences': list([
        7091,
      ]),
    }),
    'reads': list([
    ]),
    'ready': True,
    'subtractions': list([
      dict({
        'id': 'apple',
        'name': 'Apple',
      }),
      dict({
        'id': 'pear',
        'name': 'Pear',
      }),
    ]),
    'user': dict({
      'handle': 'leeashley',
      'id': 1,
    }),
    'workflows': dict({
      'aodp': 'incompatible',
      'nuvs': 'pending',
      'pathoscope': 'complete',
    }),
  })
# ---
# name: test_find_analyses
  dict({
    'documents': list([
      dict({
        'created_at': '2015-10-06T20:00:00Z',
        'id': 'test_1',
        'index': dict({
          'id': 'foo',
          'version': 2,
        }),
        'job': dict({
          'created_at': '2015-10-06T20:00:00Z',
          'id': 'bf1b993c',
          'progress': 0,
          'retries': 0,
          'stage': None,
          'state': 'waiting',
          'user': dict({
            'handle': 'myersmitchell',
            'id': 2,
          }),
          'workflow': 'pathoscope_bowtie',
        }),
        'ml': None,
        'ready': True,
        'reference': dict({
          'data_type': 'genome',
          'id': 'baz',
          'name': 'Baz',
        }),
        'sample': dict({
          'id': 'test',
        }),
        'subtractions': list([
        ]),
        'updated_at': '2015-10-06T20:00:00Z',
        'user': dict({
          'handle': 'myersmitchell',
          'id': 2,
        }),
        'workflow': 'pathoscope_bowtie',
      }),
      dict({
        'created_at': '2015-10-06T20:00:00Z',
        'id': 'test_2',
        'index': dict({
          'id': 'foo',
          'version': 2,
        }),
        'job': None,
        'ml': None,
        'ready': True,
        'reference': dict({
          'data_type': 'genome',
          'id': 'baz',
          'name': 'Baz',
        }),
        'sample': dict({
          'id': 'test',
        }),
        'subtractions': list([
          dict({
            'id': 'foo',
            'name': 'Malus domestica',
          }),
        ]),
        'updated_at': '2015-10-06T20:00:00Z',
        'user': dict({
          'handle': 'myersmitchell',
          'id': 2,
        }),
        'workflow': 'pathoscope_bowtie',
      }),
      dict({
        'created_at': '2015-10-06T20:00:00Z',
        'id': 'test_3',
        'index': dict({
          'id': 'foo',
          'version': 2,
        }),
        'job': None,
        'ml': None,
        'ready': True,
        'reference': dict({
          'data_type': 'genome',
          'id': 'foo',
          'name': 'Foo',
        }),
        'sample': dict({
          'id': 'test',
        }),
        'subtractions': list([
          dict({
            'id': 'foo',
            'name': 'Malus domestica',
          }),
        ]),
        'updated_at': '2015-10-06T20:00:00Z',
        'user': dict({
          'handle': 'modonnell',
          'id': 3,
        }),
        'workflow': 'pathoscope_bowtie',
      }),
    ]),
    'found_count': 3,
    'page': 1,
    'page_count': 1,
    'per_page': 25,
    'total_count': 3,
  })
# ---
# name: test_upload_artifact[None]
  dict({
    'id': 1,
    'name': 'small.fq.gz',
    'name_on_disk': 'small.fq.gz',
    'sample': 'test',
    'size': 723988,
    'type': 'fastq',
    'uploaded_at': '2015-10-06T20:00:00Z',
  })
# ---<|MERGE_RESOLUTION|>--- conflicted
+++ resolved
@@ -1034,128 +1034,6 @@
         'job': dict({
           'created_at': '2015-10-06T20:00:00Z',
           'id': 'bf1b993c',
-<<<<<<< HEAD
-=======
-          'progress': 30,
-          'retries': 0,
-          'stage': 'HTCWaKMqqBTFitpKyPAV',
-          'state': 'terminated',
-          'user': dict({
-            'handle': 'leeashley',
-            'id': 1,
-          }),
-          'workflow': 'create_sample',
-        }),
-        'labels': list([
-          dict({
-            'color': '#78bc72',
-            'description': 'Tonight themselves true power home price.',
-            'id': 1,
-            'name': 'Add',
-          }),
-          dict({
-            'color': '#8f837f',
-            'description': 'Leader bad school.',
-            'id': 2,
-            'name': 'Class',
-          }),
-        ]),
-        'library_type': 'normal',
-        'name': '16GVP042',
-        'notes': '',
-        'nuvs': True,
-        'pathoscope': True,
-        'ready': True,
-        'user': dict({
-          'handle': 'leeashley',
-          'id': 1,
-        }),
-        'workflows': dict({
-          'aodp': 'none',
-          'nuvs': 'none',
-          'pathoscope': 'none',
-        }),
-      }),
-      dict({
-        'created_at': '2015-10-06T20:00:00Z',
-        'host': '',
-        'id': '72bb8b31',
-        'isolate': 'Test',
-        'job': None,
-        'labels': list([
-          dict({
-            'color': '#78bc72',
-            'description': 'Tonight themselves true power home price.',
-            'id': 1,
-            'name': 'Add',
-          }),
-        ]),
-        'library_type': 'srna',
-        'name': '16GVP043',
-        'notes': 'This is a good sample.',
-        'nuvs': False,
-        'pathoscope': False,
-        'ready': True,
-        'user': dict({
-          'handle': 'zclark',
-          'id': 2,
-        }),
-        'workflows': dict({
-          'aodp': 'none',
-          'nuvs': 'none',
-          'pathoscope': 'none',
-        }),
-      }),
-    ]),
-    'found_count': 3,
-    'page': 1,
-    'page_count': 1,
-    'per_page': 25,
-    'total_count': 3,
-  })
-# ---
-# name: TestFind.test_term[None-/samples]
-  dict({
-    'documents': list([
-      dict({
-        'created_at': '2015-10-06T22:00:00Z',
-        'host': '',
-        'id': 'cb400e6d',
-        'isolate': '',
-        'job': None,
-        'labels': list([
-          dict({
-            'color': '#47e7f6',
-            'description': 'Drive well good explain.',
-            'id': 3,
-            'name': 'Off',
-          }),
-        ]),
-        'library_type': 'amplicon',
-        'name': '16SPP044',
-        'notes': '',
-        'nuvs': False,
-        'pathoscope': False,
-        'ready': True,
-        'user': dict({
-          'handle': 'zclark',
-          'id': 'fb085f7f',
-        }),
-        'workflows': dict({
-          'aodp': 'none',
-          'nuvs': 'none',
-          'pathoscope': 'none',
-        }),
-      }),
-      dict({
-        'created_at': '2015-10-06T21:00:00Z',
-        'host': '',
-        'id': 'beb1eb10',
-        'isolate': 'Thing',
-        'job': dict({
-          'created_at': '2015-10-06T20:00:00Z',
-          'id': '7cf872dc',
->>>>>>> d7c909d7
           'progress': 30,
           'retries': 0,
           'stage': 'HTCWaKMqqBTFitpKyPAV',
@@ -1353,42 +1231,9 @@
     'total_count': 3,
   })
 # ---
-<<<<<<< HEAD
 # name: TestFind.test_term[gv]
-=======
-# name: TestFind.test_term[None]
   dict({
     'documents': list([
-      dict({
-        'created_at': '2015-10-06T22:00:00Z',
-        'host': '',
-        'id': 'cb400e6d',
-        'isolate': '',
-        'job': None,
-        'labels': list([
-          dict({
-            'color': '#47e7f6',
-            'description': 'Drive well good explain.',
-            'id': 3,
-            'name': 'Off',
-          }),
-        ]),
-        'library_type': 'amplicon',
-        'name': '16SPP044',
-        'notes': '',
-        'nuvs': False,
-        'pathoscope': False,
-        'ready': True,
-        'user': dict({
-          'handle': 'zclark',
-          'id': 2,
-        }),
-        'workflows': dict({
-          'aodp': 'none',
-          'nuvs': 'none',
-          'pathoscope': 'none',
-        }),
-      }),
       dict({
         'created_at': '2015-10-06T21:00:00Z',
         'host': '',
@@ -1468,96 +1313,6 @@
         }),
       }),
     ]),
-    'found_count': 3,
-    'page': 1,
-    'page_count': 1,
-    'per_page': 25,
-    'total_count': 3,
-  })
-# ---
-# name: TestFind.test_term[gv-/samples]
->>>>>>> d7c909d7
-  dict({
-    'documents': list([
-      dict({
-        'created_at': '2015-10-06T21:00:00Z',
-        'host': '',
-        'id': 'beb1eb10',
-        'isolate': 'Thing',
-        'job': dict({
-          'created_at': '2015-10-06T20:00:00Z',
-          'id': 'bf1b993c',
-          'progress': 30,
-          'retries': 0,
-          'stage': 'HTCWaKMqqBTFitpKyPAV',
-          'state': 'terminated',
-          'user': dict({
-            'handle': 'leeashley',
-            'id': 1,
-          }),
-          'workflow': 'create_sample',
-        }),
-        'labels': list([
-          dict({
-            'color': '#78bc72',
-            'description': 'Tonight themselves true power home price.',
-            'id': 1,
-            'name': 'Add',
-          }),
-          dict({
-            'color': '#8f837f',
-            'description': 'Leader bad school.',
-            'id': 2,
-            'name': 'Class',
-          }),
-        ]),
-        'library_type': 'normal',
-        'name': '16GVP042',
-        'notes': '',
-        'nuvs': True,
-        'pathoscope': True,
-        'ready': True,
-        'user': dict({
-          'handle': 'leeashley',
-          'id': 1,
-        }),
-        'workflows': dict({
-          'aodp': 'none',
-          'nuvs': 'none',
-          'pathoscope': 'none',
-        }),
-      }),
-      dict({
-        'created_at': '2015-10-06T20:00:00Z',
-        'host': '',
-        'id': '72bb8b31',
-        'isolate': 'Test',
-        'job': None,
-        'labels': list([
-          dict({
-            'color': '#78bc72',
-            'description': 'Tonight themselves true power home price.',
-            'id': 1,
-            'name': 'Add',
-          }),
-        ]),
-        'library_type': 'srna',
-        'name': '16GVP043',
-        'notes': 'This is a good sample.',
-        'nuvs': False,
-        'pathoscope': False,
-        'ready': True,
-        'user': dict({
-          'handle': 'zclark',
-          'id': 2,
-        }),
-        'workflows': dict({
-          'aodp': 'none',
-          'nuvs': 'none',
-          'pathoscope': 'none',
-        }),
-      }),
-    ]),
     'found_count': 2,
     'page': 1,
     'page_count': 1,
@@ -1565,141 +1320,7 @@
     'total_count': 3,
   })
 # ---
-<<<<<<< HEAD
 # name: TestFind.test_term[sp]
-=======
-# name: TestFind.test_term[gv]
-  dict({
-    'documents': list([
-      dict({
-        'created_at': '2015-10-06T21:00:00Z',
-        'host': '',
-        'id': 'beb1eb10',
-        'isolate': 'Thing',
-        'job': dict({
-          'created_at': '2015-10-06T20:00:00Z',
-          'id': 'bf1b993c',
-          'progress': 30,
-          'retries': 0,
-          'stage': 'HTCWaKMqqBTFitpKyPAV',
-          'state': 'terminated',
-          'user': dict({
-            'handle': 'leeashley',
-            'id': 1,
-          }),
-          'workflow': 'create_sample',
-        }),
-        'labels': list([
-          dict({
-            'color': '#78bc72',
-            'description': 'Tonight themselves true power home price.',
-            'id': 1,
-            'name': 'Add',
-          }),
-          dict({
-            'color': '#8f837f',
-            'description': 'Leader bad school.',
-            'id': 2,
-            'name': 'Class',
-          }),
-        ]),
-        'library_type': 'normal',
-        'name': '16GVP042',
-        'notes': '',
-        'nuvs': True,
-        'pathoscope': True,
-        'ready': True,
-        'user': dict({
-          'handle': 'leeashley',
-          'id': 1,
-        }),
-        'workflows': dict({
-          'aodp': 'none',
-          'nuvs': 'none',
-          'pathoscope': 'none',
-        }),
-      }),
-      dict({
-        'created_at': '2015-10-06T20:00:00Z',
-        'host': '',
-        'id': '72bb8b31',
-        'isolate': 'Test',
-        'job': None,
-        'labels': list([
-          dict({
-            'color': '#78bc72',
-            'description': 'Tonight themselves true power home price.',
-            'id': 1,
-            'name': 'Add',
-          }),
-        ]),
-        'library_type': 'srna',
-        'name': '16GVP043',
-        'notes': 'This is a good sample.',
-        'nuvs': False,
-        'pathoscope': False,
-        'ready': True,
-        'user': dict({
-          'handle': 'zclark',
-          'id': 2,
-        }),
-        'workflows': dict({
-          'aodp': 'none',
-          'nuvs': 'none',
-          'pathoscope': 'none',
-        }),
-      }),
-    ]),
-    'found_count': 2,
-    'page': 1,
-    'page_count': 1,
-    'per_page': 25,
-    'total_count': 3,
-  })
-# ---
-# name: TestFind.test_term[sp-/samples]
-  dict({
-    'documents': list([
-      dict({
-        'created_at': '2015-10-06T22:00:00Z',
-        'host': '',
-        'id': 'cb400e6d',
-        'isolate': '',
-        'job': None,
-        'labels': list([
-          dict({
-            'color': '#47e7f6',
-            'description': 'Drive well good explain.',
-            'id': 3,
-            'name': 'Off',
-          }),
-        ]),
-        'library_type': 'amplicon',
-        'name': '16SPP044',
-        'notes': '',
-        'nuvs': False,
-        'pathoscope': False,
-        'ready': True,
-        'user': dict({
-          'handle': 'zclark',
-          'id': 'fb085f7f',
-        }),
-        'workflows': dict({
-          'aodp': 'none',
-          'nuvs': 'none',
-          'pathoscope': 'none',
-        }),
-      }),
-    ]),
-    'found_count': 1,
-    'page': 1,
-    'page_count': 1,
-    'per_page': 25,
-    'total_count': 3,
-  })
-# ---
-# name: TestFind.test_term[sp-/spaces/0/samples]
->>>>>>> d7c909d7
   dict({
     'documents': list([
       dict({
