--- conflicted
+++ resolved
@@ -2118,8 +2118,6 @@
           'workflow': 'jobs_aodp',
         }),
         'ml': None,
-<<<<<<< HEAD
-=======
         'ready': True,
         'reference': dict({
           'data_type': 'genome',
@@ -2148,7 +2146,6 @@
         }),
         'job': None,
         'ml': None,
->>>>>>> 50bf936b
         'ready': True,
         'reference': dict({
           'data_type': 'genome',
@@ -2237,8 +2234,6 @@
           'workflow': 'jobs_aodp',
         }),
         'ml': None,
-<<<<<<< HEAD
-=======
         'ready': True,
         'reference': dict({
           'data_type': 'genome',
@@ -2267,7 +2262,6 @@
         }),
         'job': None,
         'ml': None,
->>>>>>> 50bf936b
         'ready': True,
         'reference': dict({
           'data_type': 'genome',
