--- conflicted
+++ resolved
@@ -891,18 +891,8 @@
         'ready': True,
         'user': <class 'dict'> {
           'administrator': False,
-<<<<<<< HEAD
           'handle': 'zclark',
           'id': 'fb085f7f',
-=======
-          'b2c': None,
-          'b2c_display_name': None,
-          'b2c_family_name': None,
-          'b2c_given_name': None,
-          'b2c_oid': None,
-          'handle': 'johnsoncynthia',
-          'id': 'LB1U6zCj',
->>>>>>> e8a9afcd
         },
       },
       <class 'dict'> {
@@ -973,18 +963,8 @@
         'ready': True,
         'user': <class 'dict'> {
           'administrator': False,
-<<<<<<< HEAD
           'handle': 'zclark',
           'id': 'fb085f7f',
-=======
-          'b2c': None,
-          'b2c_display_name': None,
-          'b2c_family_name': None,
-          'b2c_given_name': None,
-          'b2c_oid': None,
-          'handle': 'johnsoncynthia',
-          'id': 'LB1U6zCj',
->>>>>>> e8a9afcd
         },
       },
     ],
@@ -1019,18 +999,8 @@
         'ready': True,
         'user': <class 'dict'> {
           'administrator': False,
-<<<<<<< HEAD
           'handle': 'zclark',
           'id': 'fb085f7f',
-=======
-          'b2c': None,
-          'b2c_display_name': None,
-          'b2c_family_name': None,
-          'b2c_given_name': None,
-          'b2c_oid': None,
-          'handle': 'johnsoncynthia',
-          'id': 'LB1U6zCj',
->>>>>>> e8a9afcd
         },
       },
       <class 'dict'> {
@@ -1090,18 +1060,8 @@
         'ready': True,
         'user': <class 'dict'> {
           'administrator': False,
-<<<<<<< HEAD
           'handle': 'zclark',
           'id': 'fb085f7f',
-=======
-          'b2c': None,
-          'b2c_display_name': None,
-          'b2c_family_name': None,
-          'b2c_given_name': None,
-          'b2c_oid': None,
-          'handle': 'johnsoncynthia',
-          'id': 'LB1U6zCj',
->>>>>>> e8a9afcd
         },
       },
     ],
@@ -1136,18 +1096,8 @@
         'ready': True,
         'user': <class 'dict'> {
           'administrator': False,
-<<<<<<< HEAD
           'handle': 'zclark',
           'id': 'fb085f7f',
-=======
-          'b2c': None,
-          'b2c_display_name': None,
-          'b2c_family_name': None,
-          'b2c_given_name': None,
-          'b2c_oid': None,
-          'handle': 'johnsoncynthia',
-          'id': 'LB1U6zCj',
->>>>>>> e8a9afcd
         },
       },
     ],
@@ -1182,18 +1132,8 @@
         'ready': True,
         'user': <class 'dict'> {
           'administrator': False,
-<<<<<<< HEAD
           'handle': 'zclark',
           'id': 'fb085f7f',
-=======
-          'b2c': None,
-          'b2c_display_name': None,
-          'b2c_family_name': None,
-          'b2c_given_name': None,
-          'b2c_oid': None,
-          'handle': 'johnsoncynthia',
-          'id': 'LB1U6zCj',
->>>>>>> e8a9afcd
         },
       },
       <class 'dict'> {
@@ -1251,7 +1191,6 @@
     'total_count': 3,
   }
 ---
-<<<<<<< HEAD
 # name: test_find[uvloop-None-None-None-labels8]
   <class 'dict'> {
     'documents': <class 'list'> [
@@ -1320,8 +1259,6 @@
     'total_count': 3,
   }
 ---
-=======
->>>>>>> e8a9afcd
 # name: test_find[uvloop-gv-None-None-None]
   <class 'dict'> {
     'documents': <class 'list'> [
@@ -1382,18 +1319,8 @@
         'ready': True,
         'user': <class 'dict'> {
           'administrator': False,
-<<<<<<< HEAD
           'handle': 'zclark',
           'id': 'fb085f7f',
-=======
-          'b2c': None,
-          'b2c_display_name': None,
-          'b2c_family_name': None,
-          'b2c_given_name': None,
-          'b2c_oid': None,
-          'handle': 'johnsoncynthia',
-          'id': 'LB1U6zCj',
->>>>>>> e8a9afcd
         },
       },
     ],
@@ -1428,18 +1355,8 @@
         'ready': True,
         'user': <class 'dict'> {
           'administrator': False,
-<<<<<<< HEAD
           'handle': 'zclark',
           'id': 'fb085f7f',
-=======
-          'b2c': None,
-          'b2c_display_name': None,
-          'b2c_family_name': None,
-          'b2c_given_name': None,
-          'b2c_oid': None,
-          'handle': 'johnsoncynthia',
-          'id': 'LB1U6zCj',
->>>>>>> e8a9afcd
         },
       },
     ],
@@ -1619,7 +1536,6 @@
     'total_count': 3,
   }
 ---
-<<<<<<< HEAD
 # name: test_get[uvloop-False-None]
   <class 'dict'> {
     'artifacts': <class 'list'> [
@@ -1774,8 +1690,6 @@
     },
   }
 ---
-=======
->>>>>>> e8a9afcd
 # name: test_get_cache[uvloop-None]
   <class 'dict'> {
     'id': 'bar',
