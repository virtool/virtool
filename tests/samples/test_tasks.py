import pytest
from sqlalchemy import select
from sqlalchemy.ext.asyncio import AsyncEngine, AsyncSession
from virtool.samples.models import SampleReads
from virtool.samples.tasks import CompressSamplesTask, MoveSampleFilesTask
from virtool.tasks.models import Task
from virtool.uploads.models import Upload
from virtool.data.layer import DataLayer
from virtool.utils import get_temp_dir


async def test_compress_samples_task(
<<<<<<< HEAD
    mocker, dbi, pg: AsyncEngine, data_layer: DataLayer, static_time, config
=======
    mocker, mongo, pg: AsyncEngine, data_layer: DataLayer, static_time
>>>>>>> b24b556d
):
    """
    Ensure `compress_reads` is called correctly given a samples collection.

    """
<<<<<<< HEAD
    await dbi.samples.insert_many(
=======
    app_dict = {
        "db": mongo,
        "pg": pg,
        "settings": {},
        "data": data_layer,
    }

    await mongo.samples.insert_many(
>>>>>>> b24b556d
        [
            {"_id": "foo", "is_legacy": True},
            {"_id": "fab", "is_legacy": False},
            {"_id": "bar", "is_legacy": True},
        ]
    )

    async with AsyncSession(pg) as session:
        task = Task(
            id=1,
            complete=False,
            context={},
            count=0,
            progress=0,
            step="rename_index_files",
            type="add_subtraction_files",
            created_at=static_time.datetime,
        )
        session.add(task)
        await session.commit()

    calls = []

    async def compress_reads(db, app_config, sample):
        calls.append((db, app_config, sample))

        # Set is_compressed on the sample as would be expected after a successful compression
        await db.samples.update_one(
            {"_id": sample["_id"]}, {"$set": {"is_compressed": True}}
        )

    mocker.patch("virtool.samples.db.compress_sample_reads", compress_reads)

    task = CompressSamplesTask(1, data_layer, {}, get_temp_dir())

    await task.run()

    assert calls == (
        [
            (dbi, config, {"_id": "foo", "is_legacy": True}),
            (dbi, config, {"_id": "bar", "is_legacy": True}),
        ]
    )


@pytest.mark.parametrize("legacy", [True, False])
@pytest.mark.parametrize("compressed", [True, False])
@pytest.mark.parametrize("paired", [True, False])
async def test_move_sample_files_task(
<<<<<<< HEAD
    legacy,
    compressed,
    paired,
    dbi,
    pg: AsyncEngine,
    data_layer: DataLayer,
    snapshot,
    static_time,
):
=======
    legacy, compressed, paired, mongo, pg: AsyncEngine, data_layer: DataLayer, snapshot, static_time
):
    app_dict = {
        "db": mongo,
        "pg": pg,
        "settings": {},
        "data": data_layer
    }
>>>>>>> b24b556d

    sample = {
        "_id": "foo",
        "is_legacy": legacy,
        "is_compressed": compressed,
        "files": [
            {
                "download_url": "/download/samples/oictwh/reads_1.fq.gz",
                "name": "reads_1.fq.gz",
                "raw": True,
                "size": 213889231,
                "from": {
                    "id": "vorbsrmz-17TFP120_S21_R1_001.fastq.gz",
                    "name": "vorbsrmz-17TFP120_S21_R1_001.fastq.gz",
                    "size": 239801249712,
                    "uploaded_at": None,
                },
            }
        ],
    }

    if paired:
        sample["files"].append(
            {
                "download_url": "/download/samples/oictwh/reads_2.fq.gz",
                "name": "reads_2.fq.gz",
                "raw": True,
                "size": 213889231,
                "from": {
                    "id": "vorbsrmz-17TFP120_S21_R1_002.fastq.gz",
                    "name": "vorbsrmz-17TFP120_S21_R1_002.fastq.gz",
                    "size": 239801249712,
                    "uploaded_at": None,
                },
            }
        )

    await mongo.samples.insert_one(sample)

    async with AsyncSession(pg) as session:
        session.add(
            Task(
                id=1,
                complete=False,
                context={},
                count=0,
                progress=0,
                step="move_sample_files",
                type="migrate_files",
                created_at=static_time.datetime,
            )
        )
        await session.commit()

    task = MoveSampleFilesTask(1, data_layer, {}, get_temp_dir())

    await task.run()

    assert await mongo.samples.find_one({"_id": "foo"}) == snapshot

    if not legacy or (legacy and compressed):
        async with AsyncSession(pg) as session:
            sample_reads = (
                await session.execute(select(SampleReads).filter_by(id=1))
            ).scalar()
            upload = (await session.execute(select(Upload).filter_by(id=1))).scalar()

        assert sample_reads in upload.reads
        assert sample_reads.upload == upload.id<|MERGE_RESOLUTION|>--- conflicted
+++ resolved
@@ -10,28 +10,13 @@
 
 
 async def test_compress_samples_task(
-<<<<<<< HEAD
     mocker, dbi, pg: AsyncEngine, data_layer: DataLayer, static_time, config
-=======
-    mocker, mongo, pg: AsyncEngine, data_layer: DataLayer, static_time
->>>>>>> b24b556d
 ):
     """
     Ensure `compress_reads` is called correctly given a samples collection.
 
     """
-<<<<<<< HEAD
     await dbi.samples.insert_many(
-=======
-    app_dict = {
-        "db": mongo,
-        "pg": pg,
-        "settings": {},
-        "data": data_layer,
-    }
-
-    await mongo.samples.insert_many(
->>>>>>> b24b556d
         [
             {"_id": "foo", "is_legacy": True},
             {"_id": "fab", "is_legacy": False},
@@ -81,7 +66,6 @@
 @pytest.mark.parametrize("compressed", [True, False])
 @pytest.mark.parametrize("paired", [True, False])
 async def test_move_sample_files_task(
-<<<<<<< HEAD
     legacy,
     compressed,
     paired,
@@ -91,16 +75,6 @@
     snapshot,
     static_time,
 ):
-=======
-    legacy, compressed, paired, mongo, pg: AsyncEngine, data_layer: DataLayer, snapshot, static_time
-):
-    app_dict = {
-        "db": mongo,
-        "pg": pg,
-        "settings": {},
-        "data": data_layer
-    }
->>>>>>> b24b556d
 
     sample = {
         "_id": "foo",
