--- conflicted
+++ resolved
@@ -523,163 +523,7 @@
     m_update_is_compressed.assert_called_with(app_dict["db"], sample)
 
 
-<<<<<<< HEAD
-async def test_finalize(tmpdir, dbi, pg, pg_session):
-=======
-async def test_compress_samples_task(mocker, dbi, pg: AsyncEngine, pg_session, static_time):
-    """
-    Ensure `compress_reads` is called correctly given a samples collection.
-
-    """
-    app_dict = {
-        "db": dbi,
-        "pg": pg,
-        "run_in_thread": make_mocked_coro(),
-        "settings": dict()
-    }
-
-    await dbi.samples.insert_many([
-        {
-            "_id": "foo",
-            "is_legacy": True
-        },
-        {
-            "_id": "fab",
-            "is_legacy": False
-        },
-        {
-            "_id": "bar",
-            "is_legacy": True
-        }
-    ])
-
-    async with pg_session as session:
-        task = Task(
-            id=1,
-            complete=False,
-            context={},
-            count=0,
-            progress=0,
-            step="rename_index_files",
-            type="add_subtraction_files",
-            created_at=static_time.datetime
-        )
-        session.add(task)
-        await session.commit()
-
-    calls = list()
-
-    async def compress_reads(app, sample):
-        calls.append((app, sample))
-
-        # Set is_compressed on the sample as would be expected after a successful compression
-        await app["db"].samples.update_one({"_id": sample["_id"]}, {
-            "$set": {
-                "is_compressed": True
-            }
-        })
-
-    mocker.patch("virtool.samples.db.compress_sample_reads", compress_reads)
-
-    task = virtool.samples.db.CompressSamplesTask(app_dict, 1)
-
-    await task.run()
-
-    assert calls == ([
-        (app_dict, {
-            "_id": "foo",
-            "is_legacy": True
-        }),
-        (app_dict, {
-            "_id": "bar",
-            "is_legacy": True
-        })
-    ])
-
-
-@pytest.mark.parametrize("legacy", [True, False])
-@pytest.mark.parametrize("compressed", [True, False])
-@pytest.mark.parametrize("paired", [True, False])
-async def test_move_sample_files_task(legacy, compressed, paired, dbi, pg, pg_session, snapshot, static_time):
-    app_dict = {
-        "db": dbi,
-        "pg": pg,
-        "run_in_thread": make_mocked_coro(),
-        "settings": dict()
-    }
-
-    sample = {
-        "_id": "foo",
-        "is_legacy": legacy,
-        "is_compressed": compressed,
-        "files": [
-            {
-                "download_url": "/download/samples/oictwh/reads_1.fq.gz",
-                "name": "reads_1.fq.gz",
-                "raw": True,
-                "size": 213889231,
-                "from": {
-                    "id": "vorbsrmz-17TFP120_S21_R1_001.fastq.gz",
-                    "name": "vorbsrmz-17TFP120_S21_R1_001.fastq.gz",
-                    "size": 239801249712,
-                    "uploaded_at": None,
-                },
-            }
-        ],
-    }
-
-    if paired:
-        sample["files"].append(
-            {
-                "download_url": "/download/samples/oictwh/reads_2.fq.gz",
-                "name": "reads_2.fq.gz",
-                "raw": True,
-                "size": 213889231,
-                "from": {
-                    "id": "vorbsrmz-17TFP120_S21_R1_002.fastq.gz",
-                    "name": "vorbsrmz-17TFP120_S21_R1_002.fastq.gz",
-                    "size": 239801249712,
-                    "uploaded_at": None,
-                },
-            }
-        )
-
-    await dbi.samples.insert_one(sample)
-
-    async with pg_session as session:
-        task = Task(
-            id=1,
-            complete=False,
-            context={},
-            count=0,
-            progress=0,
-            step="move_sample_files",
-            type="migrate_files",
-            created_at=static_time.datetime
-        )
-
-        session.add(task)
-        await session.commit()
-
-    task = virtool.samples.db.MoveSampleFilesTask(app_dict, 1)
-
-    await task.run()
-
-    document = await dbi.samples.find_one({"_id": "foo"})
-
-    snapshot.assert_match(document)
-
-    if not legacy or (legacy and compressed):
-        async with pg_session as session:
-            sample_reads = (await session.execute(select(SampleReads).filter_by(id=1))).scalar()
-            upload = (await session.execute(select(Upload).filter_by(id=1))).scalar()
-
-        assert sample_reads in upload.reads
-        assert sample_reads.upload == upload.id
-
-
 async def test_finalize(tmp_path, dbi, pg, pg_session):
->>>>>>> cce351ae
     quality = {
         "count": 10000000,
         "gc": 43
