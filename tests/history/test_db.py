import datetime

import pytest
from aiohttp.test_utils import make_mocked_coro
from virtool_core.models.enums import HistoryMethod

import virtool.history.db
from virtool.history.data import HistoryData


class TestAdd:
    async def test(
        self, snapshot, mongo, static_time, test_otu_edit, test_change, tmp_path, config
    ):
        old, new = test_otu_edit

        change = await virtool.history.db.add(
<<<<<<< HEAD
            mongo,
            config,
            HistoryMethod.edit,
            old,
            new,
            f"Edited {new['name']}",
            "test",
=======
            mongo, config, HistoryMethod.edit, old, new, f"Edited {new['name']}", "test"
>>>>>>> b855ced4
        )

        assert change == snapshot
        assert await mongo.history.find_one() == snapshot

    async def test_create(
        self, snapshot, mongo, static_time, test_otu_edit, test_change, tmp_path, config
    ):
        # There is no old document because this is a change document for a otu creation operation.
        old = None

        new, _ = test_otu_edit

        description = f"Created {new['name']}"

        change = await virtool.history.db.add(
            mongo, config, HistoryMethod.create, old, new, description, "test"
        )

        assert change == snapshot
        assert await mongo.history.find_one() == snapshot

    async def test_remove(
        self, snapshot, mongo, static_time, test_otu_edit, test_change, tmp_path, config
    ):
        """
        Test that the addition of a change due to otu removal inserts the expected change document.

        """
        # There is no new document because this is a change document for a otu removal operation.
        new = None

        old, _ = test_otu_edit

        description = f"Removed {old['name']}"

        change = await virtool.history.db.add(
            mongo, config, HistoryMethod.remove, old, new, description, "test"
        )

        assert change == snapshot
        assert await mongo.history.find_one() == snapshot


@pytest.mark.parametrize("file", [True, False])
async def test_get(file, mocker, snapshot, mongo, fake2, tmp_path, config):
    user = await fake2.users.create()

    await mongo.history.insert_one(
        {
            "_id": "baz.2",
            "diff": "file" if file else {"foo": "bar"},
            "user": {"id": user.id},
        }
    )

    mocker.patch(
        "virtool.history.utils.read_diff_file", make_mocked_coro(return_value="loaded")
    )

    history = HistoryData(config.data_path, mongo)

    assert await history.get("baz.2") == snapshot


@pytest.mark.parametrize("exists", [True, False])
async def test_get_most_recent_change(exists, snapshot, mongo, static_time):
    """
    Test that the most recent change document is returned for the given ``otu_id``.

    """
    # First change is 3 days before the second
    delta = datetime.timedelta(3)

    if exists:
        await mongo.history.insert_many(
            [
                {
                    "_id": "6116cba1.1",
                    "description": "Description",
                    "method_name": "update",
                    "created_at": static_time.datetime - delta,
                    "user": {"id": "test"},
                    "otu": {"id": "6116cba1", "name": "Prunus virus F", "version": 1},
                    "index": {"id": "unbuilt"},
                },
                {
                    "_id": "6116cba1.2",
                    "description": "Description number 2",
                    "method_name": "update",
                    "created_at": static_time.datetime,
                    "user": {"id": "test"},
                    "otu": {"id": "6116cba1", "name": "Prunus virus F", "version": 2},
                    "index": {"id": "unbuilt"},
                },
            ]
        )

    return_value = await virtool.history.db.get_most_recent_change(mongo, "6116cba1")
    assert return_value == snapshot


@pytest.mark.parametrize("remove", [True, False])
async def test_patch_to_version(remove, snapshot, config, mongo, create_mock_history):
    await create_mock_history(remove=remove)

    current, patched, reverted_change_ids = await virtool.history.db.patch_to_version(
        config.data_path, mongo, "6116cba1", 1
    )

    assert current == snapshot
    assert patched == snapshot
    assert reverted_change_ids == snapshot<|MERGE_RESOLUTION|>--- conflicted
+++ resolved
@@ -15,17 +15,13 @@
         old, new = test_otu_edit
 
         change = await virtool.history.db.add(
-<<<<<<< HEAD
             mongo,
-            config,
+            config.data_path,
             HistoryMethod.edit,
             old,
             new,
             f"Edited {new['name']}",
             "test",
-=======
-            mongo, config, HistoryMethod.edit, old, new, f"Edited {new['name']}", "test"
->>>>>>> b855ced4
         )
 
         assert change == snapshot
