--- conflicted
+++ resolved
@@ -5,11 +5,7 @@
 
 import virtool.analyses.files
 import virtool.analyses.utils
-<<<<<<< HEAD
 
-=======
-from asyncio import to_thread
->>>>>>> 26e6236e
 
 @pytest.mark.parametrize("exists", [True, False])
 async def test_attach_analysis_files(exists, snapshot, pg):
@@ -63,19 +59,9 @@
     target_path = tmp_path.joinpath("analyses")
     target_path.mkdir()
 
-<<<<<<< HEAD
     await virtool.analyses.utils.move_nuvs_files("hmm.tsv", file_path, target_path)
     assert set(os.listdir(target_path)) == {"hmm.tsv"}
 
     await virtool.analyses.utils.move_nuvs_files("assembly.fa", file_path, target_path)
-=======
-    await virtool.analyses.utils.move_nuvs_files(
-        "hmm.tsv", to_thread, file_path, target_path
-    )
-    assert set(os.listdir(target_path)) == {"hmm.tsv"}
 
-    await virtool.analyses.utils.move_nuvs_files(
-        "assembly.fa", to_thread, file_path, target_path
-    )
->>>>>>> 26e6236e
     assert set(os.listdir(target_path)) == {"hmm.tsv", "assembly.fa.gz"}