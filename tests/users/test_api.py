import pytest
from sqlalchemy import delete
from sqlalchemy.ext.asyncio import AsyncEngine
from syrupy import SnapshotAssertion
from tests.fixtures.client import ClientSpawner
from virtool_core.models.enums import Permission
from virtool_core.models.roles import SpaceSampleRole, SpaceReferenceRole

from virtool.authorization.relationships import UserRoleAssignment
from virtool.data.topg import both_transactions
from virtool.users.pg import SQLUser
from virtool.data.layer import DataLayer
from virtool.data.utils import get_data_from_app
from virtool.fake.next import DataFaker
from virtool.groups.oas import UpdateGroupRequest, PermissionsUpdate
from virtool.mongo.core import Mongo
from virtool.settings.oas import UpdateSettingsRequest
from virtool.users.utils import check_password


@pytest.fixture
async def setup_update_user(
        data_layer: DataLayer, fake2: DataFaker, spawn_client: ClientSpawner
):
    client = await spawn_client(administrator=True, authenticated=True)

    group_1 = await fake2.groups.create()
    group_2 = await fake2.groups.create()

    await data_layer.groups.update(
        group_1.id,
        UpdateGroupRequest(permissions=PermissionsUpdate(upload_file=True)),
    )

    await data_layer.groups.update(
        group_2.id,
        UpdateGroupRequest(
            permissions=PermissionsUpdate(create_sample=True, create_ref=True)
        ),
    )

    return client, group_1, group_2, await fake2.users.create(groups=[group_1])


@pytest.mark.apitest
@pytest.mark.parametrize("find", [None, "fred"])
async def test_find(
        find: str | None,
        fake2: DataFaker,
        snapshot: SnapshotAssertion,
        spawn_client: ClientSpawner,
        static_time,
):
    """Test that a ``GET /users`` returns a list of users."""
    client = await spawn_client(
        administrator=True, authenticated=True, permissions=[Permission.create_sample]
    )

    await fake2.users.create(handle=find)
    await fake2.users.create()

    url = "/users"

    if find:
        url += f"?find={find}"

    resp = await client.get(url)

    assert resp.status == 200
    assert await resp.json() == snapshot


@pytest.mark.apitest
@pytest.mark.parametrize("status", [200, 404])
async def test_get(
        status: int,
        fake2: DataFaker,
        snapshot: SnapshotAssertion,
        spawn_client: ClientSpawner,
        static_time,
):
    """Test that a ``GET /users`` returns a list of users."""
    client = await spawn_client(administrator=True, authenticated=True)

    group = await fake2.groups.create()

    user = await fake2.users.create(
        groups=[group, await fake2.groups.create()], primary_group=group
    )

    await fake2.users.create()

    resp = await client.get(f"/users/{'foo' if status == 404 else user.id}")

    assert resp.status == status
    assert await resp.json() == snapshot


@pytest.mark.apitest
@pytest.mark.parametrize("error", [None, "400_exists", "400_password", "400_reserved"])
async def test_create(
        error: str | None,
        data_layer: DataLayer,
        fake2: DataFaker,
        mongo: Mongo,
        resp_is,
        snapshot: SnapshotAssertion,
        spawn_client: ClientSpawner,
        static_time,
):
    """
    Test that a valid request results in a user document being properly inserted.

    """
    await mongo.users.create_index("handle", unique=True, sparse=True)

    client = await spawn_client(administrator=True, authenticated=True)

    user = await fake2.users.create()

    await get_data_from_app(client.app).settings.update(
        UpdateSettingsRequest(minimum_password_length=8)
    )

    data = {"handle": "fred", "password": "hello_world", "force_reset": False}

    if error == "400_exists":
        data["handle"] = user.handle

    if error == "400_reserved":
        data["handle"] = "virtool"

    if error == "400_password":
        data["password"] = "foo"

    resp = await client.post("/users", data)

    if error == "400_exists":
        await resp_is.bad_request(resp, "User already exists")
        return

    if error == "400_password":
        await resp_is.bad_request(
            resp, "Password does not meet minimum length requirement (8)"
        )
        return

    if error == "400_reserved":
        await resp_is.bad_request(resp, "Reserved user name: virtool")
        return

    assert resp.status == 201

    resp_json = await resp.json()

    assert resp_json == snapshot
    assert resp.headers["Location"] == snapshot(name="location")

    document = await client.mongo.users.find_one(resp_json["id"])
    password = document.pop("password")

    assert document == snapshot(name="db")
    assert check_password("hello_world", password)
    assert await data_layer.users.get(resp_json["id"]) == snapshot(name="data_layer")


@pytest.mark.apitest
class TestUpdate:
    async def test_ok(
            self, setup_update_user, snapshot: SnapshotAssertion, static_time
    ):
        client, group_1, _, user = setup_update_user

        resp = await client.patch(
            f"/users/{user.id}",
            data={
                "force_reset": True,
                "password": "hello_world",
                "primary_group": group_1.id,
            },
        )

        assert resp.status == 200
        assert await resp.json() == snapshot

    async def test_with_groups(
            self, setup_update_user, snapshot: SnapshotAssertion, static_time
    ):
        client, group_1, group_2, user = setup_update_user

        resp = await client.patch(
            f"/users/{user.id}",
            data={
                "password": "hello_world",
                "force_reset": True,
                "groups": [group_1.id, group_2.id],
            },
        )

        assert resp.status == 200
        assert await resp.json() == snapshot

    async def test_short_password(self, setup_update_user, snapshot: SnapshotAssertion):
        client, _, _, user = setup_update_user

        resp = await client.patch(
            f"/users/{user.id}",
            data={
                "password": "cat",
            },
        )

        assert resp.status == 400
        assert await resp.json() == snapshot

    async def test_non_existent_primary_group(
            self, setup_update_user, snapshot: SnapshotAssertion
    ):
        client, _, _, user = setup_update_user

        resp = await client.patch(
            f"/users/{user.id}",
            data={
                "primary_group": 4,
            },
        )

        assert resp.status == 400
        assert await resp.json() == snapshot

    async def test_not_a_member_of_primary_group(
            self, setup_update_user, snapshot: SnapshotAssertion
    ):
        client, _, group_2, user = setup_update_user

        resp = await client.patch(
            f"/users/{user.id}",
            data={
                "primary_group": group_2.id,
            },
        )

        assert resp.status == 400
        assert await resp.json() == snapshot

    async def test_not_found(self, setup_update_user, snapshot: SnapshotAssertion):
        client, _, _, _ = setup_update_user

        resp = await client.patch(
            "/users/bob",
            data={
                "primary_group": 1,
            },
        )

        assert resp.status == 404
        assert await resp.json() == snapshot


@pytest.mark.parametrize("user", ["test", "bob"])
async def test_list_permissions(spawn_client, user, snapshot: SnapshotAssertion):
    client = await spawn_client(
        authenticated=True,
        permissions=[Permission.create_sample, Permission.create_ref],
    )

    authorization_client = client.app["authorization"]

    await authorization_client.add(
        UserRoleAssignment("test", 0, SpaceSampleRole.EDITOR),
        UserRoleAssignment("test", 0, SpaceReferenceRole.BUILDER),
    )

    resp = await client.get(
        f"/users/{user}/permissions",
    )

    assert resp.status == 200
    assert await resp.json() == snapshot


@pytest.mark.parametrize(
    "role, status",
    [
        (SpaceSampleRole.MANAGER, 200),
        (None, 400),
    ],
    ids=["valid_permission", "invalid_permission"],
)
async def test_add_permission(
        role: SpaceSampleRole,
        status: int,
        snapshot: SnapshotAssertion,
        spawn_client: ClientSpawner,
):
    client = await spawn_client(administrator=True, authenticated=True)
    if role is None:
        resp = await client.put(f"/users/test/permissions/invalid", {})
    else:
        resp = await client.put(f"/users/test/permissions/{role.value}", {})

    assert resp.status == status
    assert await resp.json() == snapshot()


@pytest.mark.parametrize(
    "role, status",
    [
        (SpaceSampleRole.MANAGER, 200),
        (None, 400),
    ],
    ids=["valid_permission", "invalid_permission"],
)
async def test_remove_permission(
        role: SpaceSampleRole,
        status: int,
        snapshot: SnapshotAssertion,
        spawn_client: ClientSpawner,
):
    client = await spawn_client(administrator=True, authenticated=True)

    if role is None:
        resp = await client.put(f"/users/test/permissions/invalid", {})
    else:
        resp = await client.put(f"/users/test/permissions/{role.value}", {})

    assert resp.status == status
    assert await resp.json() == snapshot()


@pytest.mark.parametrize("first_user_exists, status", [(True, 409), (False, 201)])
async def test_create_first_user(
<<<<<<< HEAD
        first_user_exists: bool,
        status: int,
        mongo: Mongo,
        snapshot: SnapshotAssertion,
        spawn_client: ClientSpawner,
        static_time,
=======
    first_user_exists: bool,
    status: int,
    mongo: Mongo,
    pg: AsyncEngine,
    snapshot: SnapshotAssertion,
    spawn_client: ClientSpawner,
    static_time,
>>>>>>> 9901e995
):
    """
    Checks response when first user exists and does not exist.
    """
    client = await spawn_client()

    if not first_user_exists:
        async with both_transactions(mongo, pg) as (mongo_session, pg_session):
            await pg_session.execute(delete(SQLUser))
            await mongo.users.delete_many({}, session=mongo_session)

    resp = await client.put(
        "/users/first", {"handle": "fred", "password": "hello_world"}
    )

    assert resp.status == status
    assert await resp.json() == snapshot<|MERGE_RESOLUTION|>--- conflicted
+++ resolved
@@ -330,14 +330,6 @@
 
 @pytest.mark.parametrize("first_user_exists, status", [(True, 409), (False, 201)])
 async def test_create_first_user(
-<<<<<<< HEAD
-        first_user_exists: bool,
-        status: int,
-        mongo: Mongo,
-        snapshot: SnapshotAssertion,
-        spawn_client: ClientSpawner,
-        static_time,
-=======
     first_user_exists: bool,
     status: int,
     mongo: Mongo,
@@ -345,7 +337,6 @@
     snapshot: SnapshotAssertion,
     spawn_client: ClientSpawner,
     static_time,
->>>>>>> 9901e995
 ):
     """
     Checks response when first user exists and does not exist.
