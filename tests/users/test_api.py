--- conflicted
+++ resolved
@@ -219,31 +219,5 @@
             },
         )
 
-<<<<<<< HEAD
         assert resp.status == 404
-        assert await resp.json() == snapshot
-
-
-@pytest.mark.parametrize("status", [204, 404])
-async def test_remove(status, fake2, spawn_client, snapshot):
-    """
-    Test that a group is removed from the user for a valid request.
-
-    """
-    client = await spawn_client(authorize=True, administrator=True)
-
-    user = await fake2.users.create()
-
-    resp = await client.delete(f"/users/{'bob' if status == 404 else user.id}")
-
-    assert resp.status == status
-    assert await resp.json() == snapshot
-=======
-async def test_edit_404(snapshot, spawn_client):
-    """
-    Ensure 404 is returned when user does not exist.
-    """
-    client = await spawn_client(authorize=True, administrator=True)
-    resp = await client.patch("/users/bob", {"groups": ["technicians"]})
-    assert (resp.status, await resp.json()) == snapshot
->>>>>>> e8a9afcd
+        assert await resp.json() == snapshot