--- conflicted
+++ resolved
@@ -78,217 +78,6 @@
         }),
         'primary_group': None,
       }),
-      dict({
-        'active': True,
-        'administrator_role': <AdministratorRole.BASE: 'base'>,
-        'force_reset': False,
-        'groups': list([
-          dict({
-            'id': 2,
-            'legacy_id': None,
-            'name': 'architects',
-          }),
-          dict({
-            'id': 1,
-            'legacy_id': None,
-            'name': 'musicians',
-          }),
-        ]),
-        'handle': 'fred',
-        'id': 1,
-<<<<<<< HEAD
-=======
-        'last_password_change': 'approximately_now_datetime',
-        'permissions': dict({
-          'cancel_job': False,
-          'create_ref': False,
-          'create_sample': False,
-          'modify_hmm': False,
-          'modify_subtraction': False,
-          'remove_file': False,
-          'remove_job': False,
-          'upload_file': False,
-        }),
-        'primary_group': dict({
-          'id': 1,
-          'legacy_id': None,
-          'name': 'musicians',
-        }),
-      }),
-      dict({
-        'active': True,
-        'administrator_role': None,
-        'force_reset': False,
-        'groups': list([
-        ]),
-        'handle': 'huffchad',
-        'id': 3,
-        'last_password_change': 'approximately_now_datetime',
-        'permissions': dict({
-          'cancel_job': False,
-          'create_ref': False,
-          'create_sample': False,
-          'modify_hmm': False,
-          'modify_subtraction': False,
-          'remove_file': False,
-          'remove_job': False,
-          'upload_file': False,
-        }),
-        'primary_group': None,
-      }),
-      dict({
-        'active': True,
-        'administrator_role': <AdministratorRole.FULL: 'full'>,
-        'force_reset': False,
-        'groups': list([
-        ]),
-        'handle': 'sean96',
-        'id': 2,
->>>>>>> d7c909d7
-        'last_password_change': 'approximately_now_datetime',
-        'permissions': dict({
-          'cancel_job': False,
-          'create_ref': False,
-          'create_sample': False,
-          'modify_hmm': False,
-          'modify_subtraction': False,
-          'remove_file': False,
-          'remove_job': False,
-          'upload_file': False,
-        }),
-        'primary_group': None,
-      }),
-      dict({
-        'active': True,
-        'administrator_role': None,
-        'force_reset': False,
-        'groups': list([
-        ]),
-<<<<<<< HEAD
-        'handle': 'huffchad',
-        'id': 3,
-=======
-        'handle': 'Adam',
-        'id': 4,
->>>>>>> d7c909d7
-        'last_password_change': 'approximately_now_datetime',
-        'permissions': dict({
-          'cancel_job': False,
-          'create_ref': False,
-          'create_sample': False,
-          'modify_hmm': False,
-          'modify_subtraction': False,
-          'remove_file': False,
-          'remove_job': False,
-          'upload_file': False,
-        }),
-        'primary_group': None,
-      }),
-<<<<<<< HEAD
-      dict({
-        'active': True,
-        'administrator_role': <AdministratorRole.FULL: 'full'>,
-        'force_reset': False,
-        'groups': list([
-        ]),
-        'handle': 'sean96',
-        'id': 2,
-=======
-    ]),
-    'page': 1,
-    'page_count': 1,
-    'per_page': 25,
-    'total_count': 5,
-  })
-# ---
-# name: TestFind.test_term[fre]
-  dict({
-    'found_count': 1,
-    'items': list([
-      dict({
-        'active': True,
-        'administrator_role': <AdministratorRole.BASE: 'base'>,
-        'force_reset': False,
-        'groups': list([
-          dict({
-            'id': 2,
-            'legacy_id': None,
-            'name': 'architects',
-          }),
-          dict({
-            'id': 1,
-            'legacy_id': None,
-            'name': 'musicians',
-          }),
-        ]),
-        'handle': 'fred',
-        'id': 1,
->>>>>>> d7c909d7
-        'last_password_change': 'approximately_now_datetime',
-        'permissions': dict({
-          'cancel_job': False,
-          'create_ref': False,
-          'create_sample': False,
-          'modify_hmm': False,
-          'modify_subtraction': False,
-          'remove_file': False,
-          'remove_job': False,
-          'upload_file': False,
-        }),
-<<<<<<< HEAD
-        'primary_group': None,
-=======
-        'primary_group': dict({
-          'id': 1,
-          'legacy_id': None,
-          'name': 'musicians',
-        }),
->>>>>>> d7c909d7
-      }),
-    ]),
-    'page': 1,
-    'page_count': 1,
-    'per_page': 25,
-    'total_count': 5,
-  })
-<<<<<<< HEAD
-# ---
-# name: TestFind.test_term[ada]
-  dict({
-    'found_count': 1,
-    'items': list([
-      dict({
-        'active': True,
-        'administrator_role': None,
-        'force_reset': False,
-        'groups': list([
-        ]),
-        'handle': 'Adam',
-        'id': 4,
-        'last_password_change': 'approximately_now_datetime',
-        'permissions': dict({
-          'cancel_job': False,
-          'create_ref': False,
-          'create_sample': False,
-          'modify_hmm': False,
-          'modify_subtraction': False,
-          'remove_file': False,
-          'remove_job': False,
-          'upload_file': False,
-        }),
-        'primary_group': None,
-      }),
-    ]),
-    'page': 1,
-    'page_count': 1,
-    'per_page': 25,
-    'total_count': 5,
-  })
-# ---
-# name: TestFind.test_term[fre]
-  dict({
-    'found_count': 1,
-    'items': list([
       dict({
         'active': True,
         'administrator_role': <AdministratorRole.BASE: 'base'>,
@@ -324,23 +113,132 @@
           'name': 'musicians',
         }),
       }),
+      dict({
+        'active': True,
+        'administrator_role': None,
+        'force_reset': False,
+        'groups': list([
+        ]),
+        'handle': 'huffchad',
+        'id': 3,
+        'last_password_change': 'approximately_now_datetime',
+        'permissions': dict({
+          'cancel_job': False,
+          'create_ref': False,
+          'create_sample': False,
+          'modify_hmm': False,
+          'modify_subtraction': False,
+          'remove_file': False,
+          'remove_job': False,
+          'upload_file': False,
+        }),
+        'primary_group': None,
+      }),
+      dict({
+        'active': True,
+        'administrator_role': <AdministratorRole.FULL: 'full'>,
+        'force_reset': False,
+        'groups': list([
+        ]),
+        'handle': 'sean96',
+        'id': 2,
+        'last_password_change': 'approximately_now_datetime',
+        'permissions': dict({
+          'cancel_job': False,
+          'create_ref': False,
+          'create_sample': False,
+          'modify_hmm': False,
+          'modify_subtraction': False,
+          'remove_file': False,
+          'remove_job': False,
+          'upload_file': False,
+        }),
+        'primary_group': None,
+      }),
     ]),
     'page': 1,
     'page_count': 1,
     'per_page': 25,
     'total_count': 5,
   })
-=======
-# ---
-# name: TestUpdate.test_groups[mongo_1]
-  None
-# ---
-# name: TestUpdate.test_groups[mongo_2]
-  None
-# ---
-# name: TestUpdate.test_groups[mongo_3]
-  None
->>>>>>> d7c909d7
+# ---
+# name: TestFind.test_term[ada]
+  dict({
+    'found_count': 1,
+    'items': list([
+      dict({
+        'active': True,
+        'administrator_role': None,
+        'force_reset': False,
+        'groups': list([
+        ]),
+        'handle': 'Adam',
+        'id': 4,
+        'last_password_change': 'approximately_now_datetime',
+        'permissions': dict({
+          'cancel_job': False,
+          'create_ref': False,
+          'create_sample': False,
+          'modify_hmm': False,
+          'modify_subtraction': False,
+          'remove_file': False,
+          'remove_job': False,
+          'upload_file': False,
+        }),
+        'primary_group': None,
+      }),
+    ]),
+    'page': 1,
+    'page_count': 1,
+    'per_page': 25,
+    'total_count': 5,
+  })
+# ---
+# name: TestFind.test_term[fre]
+  dict({
+    'found_count': 1,
+    'items': list([
+      dict({
+        'active': True,
+        'administrator_role': <AdministratorRole.BASE: 'base'>,
+        'force_reset': False,
+        'groups': list([
+          dict({
+            'id': 2,
+            'legacy_id': None,
+            'name': 'architects',
+          }),
+          dict({
+            'id': 1,
+            'legacy_id': None,
+            'name': 'musicians',
+          }),
+        ]),
+        'handle': 'fred',
+        'id': 1,
+        'last_password_change': 'approximately_now_datetime',
+        'permissions': dict({
+          'cancel_job': False,
+          'create_ref': False,
+          'create_sample': False,
+          'modify_hmm': False,
+          'modify_subtraction': False,
+          'remove_file': False,
+          'remove_job': False,
+          'upload_file': False,
+        }),
+        'primary_group': dict({
+          'id': 1,
+          'legacy_id': None,
+          'name': 'musicians',
+        }),
+      }),
+    ]),
+    'page': 1,
+    'page_count': 1,
+    'per_page': 25,
+    'total_count': 5,
+  })
 # ---
 # name: TestUpdate.test_groups[obj_1]
   dict({
@@ -462,12 +360,6 @@
       'skip_quick_analyze_dialog': True,
     }),
   })
-<<<<<<< HEAD
-=======
-# ---
-# name: TestUpdate.test_groups_unset_primary[mongo]
-  None
->>>>>>> d7c909d7
 # ---
 # name: TestUpdate.test_groups_unset_primary[obj]
   dict({
@@ -517,12 +409,6 @@
       'skip_quick_analyze_dialog': True,
     }),
   })
-<<<<<<< HEAD
-=======
-# ---
-# name: TestUpdate.test_password[db]
-  None
->>>>>>> d7c909d7
 # ---
 # name: TestUpdate.test_password[obj]
   dict({
