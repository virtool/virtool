--- conflicted
+++ resolved
@@ -89,17 +89,7 @@
     Empties tables using `TRUNCATE` between tests.
 
     """
-<<<<<<< HEAD
-    async with pg_engine.begin() as conn:
-        await conn.run_sync(Base.metadata.drop_all)
-        await conn.run_sync(Base.metadata.create_all)
-
-        await conn.execute(text("TRUNCATE labels"))
-        await conn.execute(text("TRUNCATE tasks"))
-    session = AsyncSession(bind=pg_engine)
-=======
     session = AsyncSession(bind=pg)
->>>>>>> 7dc9d781
 
     yield session
 
