import json

import aiohttp
import pytest
from aiohttp.web_routedef import RouteTableDef

import virtool.app
import virtool.jobs_api.main
import virtool.users.utils
from virtool.utils import hash_key


class VirtoolTestClient:

    def __init__(self, test_client):
        self._test_client = test_client
<<<<<<< HEAD
        self._create_user = create_user
        self._db_connection_string = db_connection_string
        self._postgres_connection_string = postgres_connection_string
        self._db_name = db_name
        self._client = None
        self.settings = None
        self.server = None
        self.app = None
        self.db = None
        self.pg = None

    async def connect(
            self,
            authorize=False,
            administrator=False,
            dev=False,
            groups=None,
            permissions=None
    ):
        app = virtool.app.create_app({
            "db_connection_string": self._db_connection_string,
            "dev": dev,
            "postgres_connection_string": self._postgres_connection_string,
            "db_name": self._db_name,
            "enable_api": True,
            "force_version": "v0.0.0",
            "no_client": True,
            "no_check_db": True,
            "no_check_files": True,
            "no_file_manager": True,
            "no_fetching": True,
            "no_job_interface": True,
            "no_sentry": True
        })

        self._client = await self._test_client(app)
=======
>>>>>>> 7dc9d781

        self.server = self._test_client.server
        self.app = self.server.app
<<<<<<< HEAD
        self.db = self.app.get("db")
        self.pg = self.app.get("postgres")
=======
        self.settings = self.app["settings"]
        self.db = self.app["db"]
>>>>>>> 7dc9d781

        self.auth = self._test_client.session.auth
        self.cookie_jar = self._test_client.session.cookie_jar

    def get_cookie(self, key):
        for cookie in self._test_client.session.cookie_jar:
            if cookie.key == key:
                return cookie.value

        return None

    def has_cookie(self, key, value):
        return self.get_cookie(key) == value

    async def get(self, url, params=None):
        return await self._test_client.get(url, params=params)

    async def post(self, url, data=None):
        payload = None

        if data:
            payload = json.dumps(data)

        return await self._test_client.post(url, data=payload)

    async def post_form(self, url, data):
        return await self._test_client.post(url, data=data)

    async def patch(self, url, data):
        return await self._test_client.patch(url, data=json.dumps(data))

    async def put(self, url, data):
        return await self._test_client.put(url, data=json.dumps(data))

    async def delete(self, url):
        return await self._test_client.delete(url)


@pytest.fixture
def create_app(
        create_user,
        dbi,
        pg_connection_string,
        redis_connection_string,
        test_db_connection_string,
        test_db_name,
):
    def _create_app(
            dev=False,
    ):
        return virtool.app.create_app({
            "dev": dev,
            "db_connection_string": test_db_connection_string,
            "redis_connection_string": redis_connection_string,
            "postgres_connection_string": pg_connection_string,
            "db_name": test_db_name,
            "force_version": "v0.0.0",
            "no_client": True,
            "no_check_db": True,
            "no_check_files": True,
            "no_fetching": True,
            "no_job_interface": False,
            "no_sentry": True
        })

    return _create_app


@pytest.fixture
def spawn_client(
        pg,
        request,
        aiohttp_client,
        test_motor,
        dbi,
        pg_session,
        create_app,
        create_user
):
    async def func(
            auth=None,
            authorize=False,
            administrator=False,
            dev=False,
            enable_api=False,
            groups=None,
            permissions=None
    ):
        app = create_app(dev)

        user_document = create_user("test", administrator, groups, permissions)
        await dbi.users.insert_one(user_document)

        if authorize:
            session_token = "bar"

            await dbi.sessions.insert_one({
                "_id": "foobar",
                "ip": "127.0.0.1",
                "administrator": administrator,
                "force_reset": False,
                "groups": user_document["groups"],
                "permissions": user_document["permissions"],
                "token": hash_key(session_token),
                "user_agent": "Python/3.6 aiohttp/3.4.4",
                "user": {
                    "id": "test"
                }
            })

            cookies = {
                "session_id": "foobar",
                "session_token": "bar"
            }
        else:
            cookies = {
                "session_id": "dne"
            }

        test_client = await aiohttp_client(app, auth=auth, cookies=cookies)

        return VirtoolTestClient(test_client)

    return func


@pytest.fixture
def spawn_job_client(
        dbi,
        aiohttp_client,
        test_db_connection_string,
        redis_connection_string,
        pg_connection_string,
        test_db_name
):
    """A factory method for creating an aiohttp client which can authenticate with the API as a Job."""

    async def _spawn_job_client(
            authorize: bool = False,
            dev: bool = False,
            add_route_table: RouteTableDef = None,
    ):
        # Create a test job to use for authentication.
        if authorize:
            job_id, key = "test_job", "test_key"
            await dbi.jobs.insert_one({
                "_id": job_id,
                "key": hash_key(key),
            })

            # Create Basic Authentication header.
            auth = aiohttp.BasicAuth(login=f"job-{job_id}", password=key)
        else:
            auth = None

        app = await virtool.jobs_api.main.create_app(
            db_connection_string=test_db_connection_string,
            db_name=test_db_name,
            dev=dev,
            postgres_connection_string=pg_connection_string,
            redis_connection_string=redis_connection_string,
        )

        if add_route_table:
            app.add_routes(add_route_table)

        client = await aiohttp_client(app, auth=auth)
        client.db = dbi
        client.settings = app["config"]

        return client

    return _spawn_job_client<|MERGE_RESOLUTION|>--- conflicted
+++ resolved
@@ -14,55 +14,11 @@
 
     def __init__(self, test_client):
         self._test_client = test_client
-<<<<<<< HEAD
-        self._create_user = create_user
-        self._db_connection_string = db_connection_string
-        self._postgres_connection_string = postgres_connection_string
-        self._db_name = db_name
-        self._client = None
-        self.settings = None
-        self.server = None
-        self.app = None
-        self.db = None
-        self.pg = None
-
-    async def connect(
-            self,
-            authorize=False,
-            administrator=False,
-            dev=False,
-            groups=None,
-            permissions=None
-    ):
-        app = virtool.app.create_app({
-            "db_connection_string": self._db_connection_string,
-            "dev": dev,
-            "postgres_connection_string": self._postgres_connection_string,
-            "db_name": self._db_name,
-            "enable_api": True,
-            "force_version": "v0.0.0",
-            "no_client": True,
-            "no_check_db": True,
-            "no_check_files": True,
-            "no_file_manager": True,
-            "no_fetching": True,
-            "no_job_interface": True,
-            "no_sentry": True
-        })
-
-        self._client = await self._test_client(app)
-=======
->>>>>>> 7dc9d781
 
         self.server = self._test_client.server
         self.app = self.server.app
-<<<<<<< HEAD
-        self.db = self.app.get("db")
-        self.pg = self.app.get("postgres")
-=======
         self.settings = self.app["settings"]
         self.db = self.app["db"]
->>>>>>> 7dc9d781
 
         self.auth = self._test_client.session.auth
         self.cookie_jar = self._test_client.session.cookie_jar
