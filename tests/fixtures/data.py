--- conflicted
+++ resolved
@@ -6,30 +6,6 @@
 
 
 @pytest.fixture
-<<<<<<< HEAD
-def data_layer(config, mocker, mongo, pg: AsyncEngine, redis: Redis):
-    base_url = "https://virtool.example.com"
-    return DataLayer(
-        AccountData(mongo, redis),
-        AnalysisData(mongo, config, pg),
-        BLASTData(mocker.Mock(spec=ClientSession), mongo, pg),
-        GroupsData(mongo),
-        SettingsData(mongo),
-        HistoryData(config.data_path, mongo),
-        ReferencesData(mongo, pg, config, mocker.Mock(spec=ClientSession)),
-        HmmData(mocker.Mock(spec=ClientSession), config, mongo, pg),
-        IndexData(mongo, config, pg),
-        LabelsData(mongo, pg),
-        JobsData(DummyJobsClient(), mongo, pg),
-        OTUData({"db": mongo, "pg": pg, "config": config}),
-        SamplesData(config, mongo, pg),
-        SubtractionsData(base_url, config, mongo, pg),
-        UploadsData(config, mongo, pg),
-        UsersData(mongo, pg),
-        TasksData(pg, redis),
-    )
-=======
 def data_layer(mongo, config, mocker, pg: AsyncEngine, redis: Redis):
 
-    return create_data_layer(mongo, pg, config, mocker.Mock(spec=ClientSession), redis)
->>>>>>> b855ced4
+    return create_data_layer(mongo, pg, config, mocker.Mock(spec=ClientSession), redis)