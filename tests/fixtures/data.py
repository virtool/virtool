import pytest
from aiohttp import ClientSession
from aioredis import Redis
from sqlalchemy.ext.asyncio import AsyncEngine
<<<<<<< HEAD

from virtool.account.data import AccountData
from virtool.analyses.data import AnalysisData
from virtool.blast.data import BLASTData
from virtool.data.layer import DataLayer
from virtool.groups.data import GroupsData
from virtool.history.data import HistoryData
from virtool.hmm.data import HmmData
from virtool.indexes.data import IndexData
from virtool.jobs.client import DummyJobsClient
from virtool.jobs.data import JobsData
from virtool.labels.data import LabelsData
from virtool.otus.data import OTUData
from virtool.references.data import ReferencesData
from virtool.samples.data import SamplesData
from virtool.settings.data import SettingsData
from virtool.subtractions.data import SubtractionsData
from virtool.tasks.data import TasksData
from virtool.uploads.data import UploadsData
from virtool.users.data import UsersData
from virtool.users.sessions import SessionData
=======
from virtool.data.factory import create_data_layer
>>>>>>> d84d54d2


@pytest.fixture
def data_layer(mongo, config, mocker, pg: AsyncEngine, redis: Redis):
<<<<<<< HEAD
    base_url = "https://virtool.example.com"
    return DataLayer(
        AccountData(mongo, redis),
        AnalysisData(mongo, config, pg),
        mocker.Mock(spec=BLASTData),
        GroupsData(mongo),
        SettingsData(mongo),
        HistoryData(config.data_path, mongo),
        ReferencesData(mongo, pg, config, mocker.Mock(spec=ClientSession)),
        HmmData(mocker.Mock(spec=ClientSession), config, mongo, pg),
        IndexData(mongo, config, pg),
        LabelsData(mongo, pg),
        JobsData(DummyJobsClient(), mongo, pg),
        OTUData({"db": mongo, "pg": pg}),
        SamplesData(config, mongo, pg),
        SubtractionsData(base_url, config, mongo, pg),
        UploadsData(config, mongo, pg),
        UsersData(mongo, pg),
        TasksData(pg, redis),
        SessionData(redis),
    )
=======

    return create_data_layer(mongo, pg, config, mocker.Mock(spec=ClientSession), redis)
>>>>>>> d84d54d2
<|MERGE_RESOLUTION|>--- conflicted
+++ resolved
@@ -2,58 +2,9 @@
 from aiohttp import ClientSession
 from aioredis import Redis
 from sqlalchemy.ext.asyncio import AsyncEngine
-<<<<<<< HEAD
-
-from virtool.account.data import AccountData
-from virtool.analyses.data import AnalysisData
-from virtool.blast.data import BLASTData
-from virtool.data.layer import DataLayer
-from virtool.groups.data import GroupsData
-from virtool.history.data import HistoryData
-from virtool.hmm.data import HmmData
-from virtool.indexes.data import IndexData
-from virtool.jobs.client import DummyJobsClient
-from virtool.jobs.data import JobsData
-from virtool.labels.data import LabelsData
-from virtool.otus.data import OTUData
-from virtool.references.data import ReferencesData
-from virtool.samples.data import SamplesData
-from virtool.settings.data import SettingsData
-from virtool.subtractions.data import SubtractionsData
-from virtool.tasks.data import TasksData
-from virtool.uploads.data import UploadsData
-from virtool.users.data import UsersData
-from virtool.users.sessions import SessionData
-=======
 from virtool.data.factory import create_data_layer
->>>>>>> d84d54d2
 
 
 @pytest.fixture
 def data_layer(mongo, config, mocker, pg: AsyncEngine, redis: Redis):
-<<<<<<< HEAD
-    base_url = "https://virtool.example.com"
-    return DataLayer(
-        AccountData(mongo, redis),
-        AnalysisData(mongo, config, pg),
-        mocker.Mock(spec=BLASTData),
-        GroupsData(mongo),
-        SettingsData(mongo),
-        HistoryData(config.data_path, mongo),
-        ReferencesData(mongo, pg, config, mocker.Mock(spec=ClientSession)),
-        HmmData(mocker.Mock(spec=ClientSession), config, mongo, pg),
-        IndexData(mongo, config, pg),
-        LabelsData(mongo, pg),
-        JobsData(DummyJobsClient(), mongo, pg),
-        OTUData({"db": mongo, "pg": pg}),
-        SamplesData(config, mongo, pg),
-        SubtractionsData(base_url, config, mongo, pg),
-        UploadsData(config, mongo, pg),
-        UsersData(mongo, pg),
-        TasksData(pg, redis),
-        SessionData(redis),
-    )
-=======
-
-    return create_data_layer(mongo, pg, config, mocker.Mock(spec=ClientSession), redis)
->>>>>>> d84d54d2
+    return create_data_layer(mongo, pg, config, mocker.Mock(spec=ClientSession), redis)