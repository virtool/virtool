--- conflicted
+++ resolved
@@ -3,14 +3,9 @@
 import pytest
 import shutil
 import sys
-<<<<<<< HEAD
-=======
 import types
 import multidict
 from aiohttp.test_utils import make_mocked_coro
-
-import virtool.app_dispatcher
->>>>>>> 7f76967c
 
 SAM_PATH = os.path.join(sys.path[0], "tests", "test_files", "test_al.sam")
 SAM_50_PATH = os.path.join(sys.path[0], "tests", "test_files", "sam_50.sam")
