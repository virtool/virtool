import datetime
import aiofiles
import gzip
import os
import re
import shutil
import subprocess
import sys
import tarfile
import tempfile
from random import choice
from string import ascii_letters, ascii_lowercase, digits
from typing import Iterable, Union

import arrow

RE_STATIC_HASH = re.compile("^main.([a-z0-9]+).css$")

SUB_DIRS = [
    "caches",
    "files",
    "references",
    "subtractions",
    "samples",
    "history",
    "hmm",
    "logs/jobs"
]


def average_list(list1, list2):
    if not isinstance(list1, list) or not isinstance(list2, list):
        raise TypeError("Both arguments must be lists")

    if len(list1) != len(list2):
        raise TypeError("Both arguments must be lists of the same length")

    return [(value + list2[i]) / 2 for i, value in enumerate(list1)]


def base_processor(document: Union[dict, None]) -> Union[dict, None]:
    """
    Converts a document `dict` returned from MongoDB into a `dict` that can be passed into a JSON response. Removes the
    '_id' key and reassigns it to `id`.

    :param document: the document to process
    :return: processed document

    """
    if document is None:
        return None

    document = dict(document)

    try:
        document["id"] = document.pop("_id")
    except KeyError:
        pass

    return document


def chunk_list(lst, n):
    """Yield successive n-sized chunks from `lst`."""
    for i in range(0, len(lst), n):
        yield lst[i:i + n]


def compress_file(path: str, target: str, processes: int = 1):
    """
    Compress the file at `path` to a gzipped file at `target`.

    """
    if should_use_pigz(processes):
        compress_file_with_pigz(path, target, processes)
    else:
        compress_file_with_gzip(path, target)


def compress_file_with_gzip(path, target):
    with open(path, "rb") as f_in:
        with gzip.open(target, "wb", compresslevel=6) as f_out:
            shutil.copyfileobj(f_in, f_out)


def compress_file_with_pigz(path, target, processes):
    command = [
        "pigz",
        "-p", str(processes),
        "-k",
        "--stdout",
        path
    ]

    with open(target, "wb") as f:
        subprocess.call(command, stdout=f)


<<<<<<< HEAD
def compress_json_with_gzip(json_string, target):
=======
def compress_json_with_gzip(json_string: str, target: str):
    """
    Compress the JSON string to a gzipped file at `target`.

    """
>>>>>>> 4b2d53b7
    with gzip.open(target, 'wb') as f:
        f.write(bytes(json_string, "utf-8"))


def coerce_list(obj) -> list:
    """
    Takes an object of any type and returns a list. If ``obj`` is a list it will be passed back with modification.
    Otherwise, a single-item list containing ``obj`` will be returned.

    :param obj: an object of any type
    :return: a list equal to or containing ``obj``

    """
    return [obj] if not isinstance(obj, list) else obj


def decompress_file(path: str, target: str, processes=1):
    """
    Decompress the gzip-compressed file at `path` to a `target` file.

    :param path:
    :param target:
    :param processes:

    """
    if should_use_pigz(processes):
        decompress_file_with_pigz(path, target, processes)
    else:
        decompress_file_with_gzip(path, target)


def decompress_file_with_gzip(path, target):
    with gzip.open(path, "rb") as f_in:
        with open(target, "wb") as f_out:
            shutil.copyfileobj(f_in, f_out)


def decompress_file_with_pigz(path: str, target: str, processes: int):
    command = [
        "pigz",
        "-p", str(processes),
        "-d",
        "-k",
        "--stdout",
        path
    ]

    with open(target, "w") as f:
        subprocess.call(command, stdout=f)


def decompress_tgz(path: str, target: str):
    """
    Decompress the tar.gz file at ``path`` to the directory ``target``.

    :param path: the path to the tar.gz file.
    :param target: the path to directory into which to decompress the tar.gz file.

    """
    with tarfile.open(path, "r:gz") as tar:
        tar.extractall(target)


def ensure_data_dir(data_path):
    """
    Ensure the application data structure is correct. Fix it if it is broken.

    :param data_path: the path to create the data folder structure in

    """
    for subdir in SUB_DIRS:
        os.makedirs(os.path.join(data_path, subdir), exist_ok=True)


async def file_length(path):
    length = 0

    async with aiofiles.open(path) as f:
        async for _ in f:
            length += 1

    return length


def file_stats(path: str) -> dict:
    """
    Return the size and last modification date for the file at `path`.

    :param path: the file path
    :return: the file size and modification datetime

    """
    stats = os.stat(path)

    # Append file entry to reply list
    return {
        "size": stats.st_size,
        "modify": arrow.get(stats.st_mtime).datetime
    }


async def get_client_path() -> str:
    """
    Return the Virtool client path. The path is different between production and development instances of Virtool.

    :return: str
    """
    for path in [os.path.join(sys.path[0], "client"), os.path.join(sys.path[0], "client", "dist")]:
        if os.path.exists(os.path.join(path, "index.html")):
            return path


def get_static_hash(req):
    try:
        client_path = req.app["client_path"]

        for filename in os.listdir(client_path):
            match = RE_STATIC_HASH.match(filename)

            if match:
                return match.group(1)

    except (KeyError, FileNotFoundError):
        pass

    return ""


def get_temp_dir():
    return tempfile.TemporaryDirectory()


def is_gzipped(path):
    try:
        with gzip.open(path, "rb") as f:
            f.peek(1)

    except OSError as err:
        if "Not a gzipped file" in str(err):
            return False

        raise

    return True


def random_alphanumeric(length: int = 6, mixed_case: bool = False, excluded: Union[None, Iterable[str]] = None) -> str:
    """
    Generates a random string composed of letters and numbers.

    :param length: the length of the string.
    :param mixed_case: included alpha characters will be mixed case instead of lowercase
    :param excluded: strings that may not be returned.
    :return: a random alphanumeric string.

    """
    excluded = set(excluded or list())

    characters = digits + (ascii_letters if mixed_case else ascii_lowercase)

    candidate = "".join([choice(characters) for _ in range(length)])

    if candidate not in excluded:
        return candidate

    return random_alphanumeric(length=length, excluded=excluded)


def rm(path: str, recursive=False) -> bool:
    """
    A function that removes files or directories in a separate thread. Wraps :func:`os.remove` and func:`shutil.rmtree`.

    :param path: the path to remove
    :param recursive: the operation should recursively descend into dirs
    :return: a `bool` indicating if the operation was successful.

    """
    try:
        os.remove(path)
        return True
    except IsADirectoryError:
        if recursive:
            shutil.rmtree(path)
            return True

        raise


def should_use_pigz(processes: int) -> bool:
    """
    Decides whether pigz should be used for gzip decompression. If multiple processes are used and pigz is installed,
    the function evaluates true.

    :param processes: the number of processes to use for decompression
    :return: a boolean indicating if pigz should be used

    """
    return bool(processes > 1 and shutil.which("pigz"))


def timestamp() -> datetime.datetime:
    """
    Returns a datetime object representing the current UTC time. The last 3 digits of the microsecond frame are set
    to zero.

    :return: a UTC timestamp

    """
    # Get tz-aware datetime object.
    dt = arrow.utcnow().naive

    # Set the last three ms digits to 0.
    dt = dt.replace(microsecond=int(str(dt.microsecond)[0:3] + "000"))

    return dt


def to_bool(obj):
    return str(obj).lower() in ["1", "true"]<|MERGE_RESOLUTION|>--- conflicted
+++ resolved
@@ -96,15 +96,11 @@
         subprocess.call(command, stdout=f)
 
 
-<<<<<<< HEAD
-def compress_json_with_gzip(json_string, target):
-=======
 def compress_json_with_gzip(json_string: str, target: str):
     """
     Compress the JSON string to a gzipped file at `target`.
 
     """
->>>>>>> 4b2d53b7
     with gzip.open(target, 'wb') as f:
         f.write(bytes(json_string, "utf-8"))
 
