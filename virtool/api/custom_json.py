--- conflicted
+++ resolved
@@ -9,9 +9,9 @@
 
 """
 import datetime
+
+import arrow
 import orjson
-import arrow
-
 from pydantic import BaseModel
 
 
@@ -26,15 +26,11 @@
     return obj.replace(tzinfo=datetime.timezone.utc).isoformat().replace("+00:00", "Z")
 
 
-<<<<<<< HEAD
-def default_serializer(obj):
-=======
 def isoformat_to_datetime(time_str: str) -> datetime.datetime:
     return arrow.get(time_str).naive
 
 
-def default(obj):
->>>>>>> c7f432a1
+def default_serializer(obj):
     """
     Converts Pydantic BaseModel objects into Python dictionaries for serialization.
     """
@@ -59,7 +55,9 @@
     )
 
 
-<<<<<<< HEAD
+loads = orjson.loads
+
+
 def dump_string(obj: object) -> str:
     """
     Dump the passed JSON-serializable object to a ``str``.
@@ -71,12 +69,6 @@
 
 
 def dump_pretty_bytes(obj: object) -> bytes:
-=======
-loads = orjson.loads
-
-
-def pretty_dumps(obj: object) -> bytes:
->>>>>>> c7f432a1
     """
     Dump the passed JSON-serializable object to a ``bytes`` with the following niceties:
 
