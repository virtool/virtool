from typing import Any, Dict, Optional

from aiohttp import web
from aiohttp.web_exceptions import HTTPForbidden


def json_response(data: object, status: int = 200, headers: Optional[dict] = None) -> web.Response:
    """
    Return a response object whose attached JSON dict will be formatted by middleware depending on
    the request's `Accept` header.

    :param data: the data to send in the response as JSON
    :param status: the HTTP status code for the response
    :param headers: HTTP response headers
    :return: the response

    """
    headers = headers or {}

    resp = web.Response(status=status, headers=headers)
    resp["json_data"] = data

    return resp


class HTTPInsufficientRights(HTTPForbidden):
    def __init__(self, message="Insufficient rights"):
        super().__init__(text=message, reason="insufficient_rights")


<<<<<<< HEAD
def conflict(message: str = "Conflict") -> web.Response:
    """
    A shortcut for creating a :class:`~aiohttp.web.Response` object with a ``409`` status the JSON
    body ``{"message": "Conflict"}``.
=======
def not_found(message: str = "Not found") -> web.Response:
    """
    A shortcut for creating a :class:`~aiohttp.web.Response` object with a ``404`` status the JSON
    body ``{"message": "Not found"}``.
>>>>>>> 9bb5c298

    :param message: text to send instead of 'Not found'
    :return: the response

    """
    return json_response({
<<<<<<< HEAD
        "id": "conflict",
        "message": message
    }, status=409)
=======
        "id": "not_found",
        "message": message
    }, status=404)
>>>>>>> 9bb5c298


def empty_request(message: str = "Empty request") -> web.Response:
    """
    A shortcut for creating a :class:`~aiohttp.web.Response` object with a ``422`` status the JSON
    body ``{"message": "Empty request"}``.

    :param message: text to send instead of 'Empty request'
    :return: the response

    """
    return json_response({
        "id": "empty_request",
        "message": message
    }, status=422)


def invalid_input(errors: Dict[str, Any]) -> web.Response:
    """
    A shortcut for creating a :class:`~aiohttp.web.Response` object with a ``422`` status the JSON
    body ``{"message": "Invalid input", "errors": <errors>}``.

    :param errors: error output from a :class:`cerberus.Validator` that led to the error response
    :return: the response

    """
    return json_response({
        "id": "invalid_input",
        "message": "Invalid input",
        "errors": errors
    }, status=422)


def invalid_query(errors: Dict[str, Any]) -> web.Response:
    """
    A shortcut for creating a :class:`~aiohttp.web.Response` object with a ``422`` status the JSON
    body ``{"message": "Invalid query", "errors": <errors>}``.

    :param errors: error output from a :class:`cerberus.Validator` that led to the error response
    :return: the response

    """
    return json_response({
        "id": "invalid_query",
        "message": "Invalid query",
        "errors": errors
    }, status=422)<|MERGE_RESOLUTION|>--- conflicted
+++ resolved
@@ -26,35 +26,7 @@
 class HTTPInsufficientRights(HTTPForbidden):
     def __init__(self, message="Insufficient rights"):
         super().__init__(text=message, reason="insufficient_rights")
-
-
-<<<<<<< HEAD
-def conflict(message: str = "Conflict") -> web.Response:
-    """
-    A shortcut for creating a :class:`~aiohttp.web.Response` object with a ``409`` status the JSON
-    body ``{"message": "Conflict"}``.
-=======
-def not_found(message: str = "Not found") -> web.Response:
-    """
-    A shortcut for creating a :class:`~aiohttp.web.Response` object with a ``404`` status the JSON
-    body ``{"message": "Not found"}``.
->>>>>>> 9bb5c298
-
-    :param message: text to send instead of 'Not found'
-    :return: the response
-
-    """
-    return json_response({
-<<<<<<< HEAD
-        "id": "conflict",
-        "message": message
-    }, status=409)
-=======
-        "id": "not_found",
-        "message": message
-    }, status=404)
->>>>>>> 9bb5c298
-
+        
 
 def empty_request(message: str = "Empty request") -> web.Response:
     """
