import logging
import sys
from enum import Enum

from sqlalchemy import text
from sqlalchemy.ext.asyncio import AsyncEngine, create_async_engine
from sqlalchemy.ext.declarative import declarative_base

import virtool.api.json

logger = logging.getLogger(__name__)

Base = declarative_base()


async def connect(postgres_connection_string: str) -> AsyncEngine:
    """
    Create a connection of Postgres.

    :param postgres_connection_string: the postgres connection string
    :return: an AsyncEngine object

    """
    if not postgres_connection_string.startswith("postgresql+asyncpg://"):
        logger.fatal("Invalid PostgreSQL connection string")
        sys.exit(1)

    try:
<<<<<<< HEAD
        postgres = create_async_engine(postgres_connection_string, json_serializer=virtool.api.json.dumps)
=======
        pg = create_async_engine(postgres_connection_string)
>>>>>>> 7dc9d781

        await check_version(pg)
        await create_tables(pg)

        return pg
    except ConnectionRefusedError:
        logger.fatal("Could not connect to PostgreSQL: Connection refused")
        sys.exit(1)


async def check_version(engine: AsyncEngine):
    """
    Check and log the Postgres sever version.

    :param engine: an AsyncConnection object

    """
    async with engine.connect() as conn:
        info = await conn.execute(text('SHOW server_version'))

    version = info.first()[0].split()[0]
    logger.info(f"Found PostgreSQL {version}")


async def create_tables(engine):
    async with engine.begin() as conn:
        await conn.run_sync(Base.metadata.create_all)


def to_dict(self):
    row = dict()
    for c in self.__table__.columns:
        column = getattr(self, c.name, None)

        row[c.name] = column if not isinstance(column, Enum) else column.value

    return row


Base.to_dict = to_dict<|MERGE_RESOLUTION|>--- conflicted
+++ resolved
@@ -26,11 +26,7 @@
         sys.exit(1)
 
     try:
-<<<<<<< HEAD
-        postgres = create_async_engine(postgres_connection_string, json_serializer=virtool.api.json.dumps)
-=======
-        pg = create_async_engine(postgres_connection_string)
->>>>>>> 7dc9d781
+        pg = create_async_engine(postgres_connection_string, json_serializer=virtool.api.json.dumps)
 
         await check_version(pg)
         await create_tables(pg)
