"""
Work with references in the database

Schema:
- _id (str) the instance-unique reference ID
- cloned_from (Object) describes the reference this one was cloned from (can be null)
  - id (str) the ID of the source reference
  - name (str) the name of the source reference at the time of cloning
- created_at (datetime) when the reference was created
- data_type (Enum["genome", "barcode"]) the type of data stored in the reference
- description (str) a user-defined description for the the reference
- groups (List[Object]) describes groups assigned to the reference and their rights
  - id (str) the group ID
  - build (bool) the group can create new builds of the reference
  - modify (bool) the group can modify the non-OTU reference data
  - modify_otu (bool) the group can modify OTUs
  - remove (bool) the group can remove the reference
- groups (List[Object]) describes users assigned to the reference and their rights
  - id (str) the user ID
  - build (bool) the user can create new builds of the reference
  - modify (bool) the user can modify the non-OTU reference data
  - modify_otu (bool) the user can modify OTUs
  - remove (bool) the user can remove the reference
- internal_control (str) the ID for an OTU that is used as an internal control in the lab
- name (str) the reference name
- organism (str) the organism represented in the reference (eg. virus, bacteria, fungus)
- task (Object) a task associated with a current reference operation
  - id (str) the task ID
- release (Object) describes the latest remote reference release
  - body (str) the Markdown-formatted release body from GitHub
  - content_type (str) release content type - should always be application/gzip
  - download_url (str) the GitHUB URL at which the reference release can be downloaded
  - etag (str) the release ETag - allows caching of the release check result
  - filename (str) the name of the release file
  - html_url (str) the URL to the web page for the release on GitHub
  - id (str) the unique ID for the release from GitHub
  - name (str) the name of the release (eg. v1.4.0)
  - newer (bool) true if there is a newer release available
  - published_at (datetime) when the release was published on GitHub
  - retrieved_at (datetime) when teh release was retrieved from GitHub
  - size (int) size of the release file in bytes
- remotes_from (Object) describes where the reference remotes from (can be null)
  - errors (Array) errors related to the remote reference
  - slug (str) the GitHub repository slug for the reference
- restrict_source_types (bool) restricts the source types users may use when creating isolates
- source_types (Array[str]) a set of allowable source types
- updates (Array[Object]) a history of updates applied to the remote reference
  - SHARES FIELDS WITH release
  - user (Object) describes the user that applied the update
    - id (str) the user ID
- updating (bool) the remote reference is being updated
- user (Object) describes the creating user
  - id (str) the user ID


"""
import asyncio
import datetime
import json.decoder
import logging
import os
import shutil
<<<<<<< HEAD
from typing import List, Union, Optional
=======
from typing import List, Optional
>>>>>>> 6b89a1b8

import aiohttp
import pymongo
import semver
from aiohttp import web
from sqlalchemy.ext.asyncio.engine import AsyncEngine

import virtool.api
import virtool.api.json
import virtool.db.utils
import virtool.errors
import virtool.github
import virtool.history.db
import virtool.history.utils
import virtool.http.utils
import virtool.otus.db
import virtool.otus.utils
import virtool.pg.utils
import virtool.references.utils
import virtool.tasks.pg
import virtool.tasks.task
import virtool.users.db
import virtool.utils
from virtool.types import App

from virtool.uploads.models import Upload

PROJECTION = [
    "_id",
    "remotes_from",
    "cloned_from",
    "created_at",
    "data_type",
    "imported_from",
    "installed",
    "internal_control",
    "latest_build",
    "name",
    "organism",
    "release",
    "remotes_from",
    "task",
    "unbuilt_count",
    "updates",
    "updating",
    "user",
    "users",
    "groups"
]


class CloneReferenceTask(virtool.tasks.task.Task):
    task_type = "clone_reference"

    def __init__(self, app, task_id):
        super().__init__(app, task_id)

        self.steps = [
            self.copy_otus,
            self.create_history
        ]

    async def copy_otus(self):
        manifest = self.context["manifest"]
        created_at = self.context["created_at"]
        ref_id = self.context["ref_id"]
        user_id = self.context["user_id"]

        tracker = await self.get_tracker(len(manifest))

        inserted_otu_ids = list()

        await virtool.tasks.pg.update(
            self.pg,
            self.id,
            step="copy_otus"
        )

        for source_otu_id, version in manifest.items():
            _, patched, _ = await virtool.history.db.patch_to_version(
                self.app,
                source_otu_id,
                version
            )

            otu_id = await insert_joined_otu(
                self.db,
                patched,
                created_at,
                ref_id,
                user_id
            )

            inserted_otu_ids.append(otu_id)

            await tracker.add(1)

        await self.update_context({
            "inserted_otu_ids": inserted_otu_ids
        })

    async def create_history(self):
        user_id = self.context["user_id"]
        inserted_otu_ids = self.context["inserted_otu_ids"]

        tracker = await self.get_tracker(len(inserted_otu_ids))

        await virtool.tasks.pg.update(
            self.pg,
            self.id,
            step="create_history"
        )

        for otu_id in inserted_otu_ids:
            await insert_change(self.app, otu_id, "clone", user_id)
            await tracker.add(1)

    async def cleanup(self):
        ref_id = self.context["ref_id"]

        query = {"reference.id": ref_id}

        diff_file_change_ids = await self.db.history.distinct("_id", {
            **query,
            "diff": "file"
        })

        await virtool.tasks.pg.update(
            self.pg,
            self.id,
            step="cleanup"
        )

        await asyncio.gather(
            self.db.references.delete_one({"_id": ref_id}),
            self.db.history.delete_many(query),
            self.db.otus.delete_many(query),
            self.db.sequences.delete_many(query),
            virtool.history.utils.remove_diff_files(self.app, diff_file_change_ids)
        )


class ImportReferenceTask(virtool.tasks.task.Task):
    task_type = "import_reference"

    def __init__(self, app, task_id):
        super().__init__(app, task_id)

        self.steps = [
            self.load_file,
            self.set_metadata,
            self.validate,
            self.import_otus,
            self.create_history
        ]

        self.import_data = None

    async def load_file(self):
        path = self.context["path"]
        tracker = await self.get_tracker()
        try:
            self.import_data = await self.run_in_thread(virtool.references.utils.load_reference_file, path)
        except json.decoder.JSONDecodeError as err:
            return await self.error(str(err).split("JSONDecodeError: ")[1])
        except OSError as err:
            if "Not a gzipped file" in str(err):
                return await self.error("Not a gzipped file")
            else:
                return await self.error(str(err))

        await virtool.tasks.pg.update(
            self.pg,
            self.id,
            progress=tracker.step_completed,
            step="load_file"
        )

    async def set_metadata(self):
        ref_id = self.context["ref_id"]
        tracker = await self.get_tracker()

        try:
            data_type = self.import_data["data_type"]
        except (TypeError, KeyError):
            data_type = "genome"

        try:
            organism = self.import_data["organism"]
        except (TypeError, KeyError):
            organism = ""

        try:
            targets = self.import_data["targets"]
        except (TypeError, KeyError):
            targets = None

        update_dict = {
            "data_type": data_type,
            "organism": organism
        }

        if targets:
            update_dict["targets"] = targets

        await self.db.references.update_one({"_id": ref_id}, {
            "$set": update_dict
        })

        await virtool.tasks.pg.update(
            self.pg,
            self.id,
            progress=tracker.step_completed,
            step="set_metadata"
        )

    async def validate(self):
        tracker = await self.get_tracker()

        errors = virtool.references.utils.check_import_data(
            self.import_data,
            strict=False,
            verify=True
        )

        if errors:
            return await self.error(errors)

        await virtool.tasks.pg.update(
            self.pg,
            self.id,
            progress=tracker.step_completed,
            step="validate"
        )

    async def import_otus(self):
        created_at = self.context["created_at"]
        ref_id = self.context["ref_id"]
        user_id = self.context["user_id"]

        otus = self.import_data["otus"]

        tracker = await self.get_tracker(len(otus))

        inserted_otu_ids = list()

        for otu in otus:
            otu_id = await insert_joined_otu(self.db, otu, created_at, ref_id, user_id)
            inserted_otu_ids.append(otu_id)
            await tracker.add(1)

        await self.update_context({
            "inserted_otu_ids": inserted_otu_ids
        })

        await virtool.tasks.pg.update(
            self.pg,
            self.id,
            step="import_otus"
        )

    async def create_history(self):
        inserted_otu_ids = self.context["inserted_otu_ids"]
        user_id = self.context["user_id"]

        tracker = await self.get_tracker(len(inserted_otu_ids))

        for otu_id in inserted_otu_ids:
            await insert_change(
                self.app,
                otu_id,
                "import",
                user_id
            )

            await tracker.add(1)

        await virtool.tasks.pg.update(
            self.pg,
            self.id,
            step="create_history"
        )


class RemoteReferenceTask(virtool.tasks.task.Task):
    task_type = "remote_reference"

    def __init__(self, app, task_id):
        super().__init__(app, task_id)

        self.steps = [
            self.download,
            self.create_history,
            self.update_reference
        ]

        self.import_data = None
        self.inserted_otu_ids = list()

    async def download(self):
        tracker = await self.get_tracker(self.context["release"]["size"])

        try:
            self.import_data = await download_and_parse_release(
                self.app,
                self.context["release"]["download_url"],
                self.id,
                tracker.add
            )
        except (aiohttp.ClientConnectorError, virtool.errors.GitHubError):
            return await virtool.tasks.pg.update(
                self.pg,
                self.id,
                error="Could not download reference data"
            )

        try:
            data_type = self.import_data["data_type"]
        except KeyError:
            return await virtool.tasks.pg.update(
                self.pg,
                self.id,
                error="Could not infer data type"
            )

        await self.db.references.update_one({"_id": self.context["ref_id"]}, {
            "$set": {
                "data_type": data_type,
                "organism": self.import_data.get("organism", "Unknown")
            }
        })

        error = virtool.references.utils.check_import_data(
            self.import_data,
            strict=True,
            verify=True
        )

        if error:
            return await virtool.tasks.pg.update(self.pg, self.id, error=error)

        await virtool.tasks.pg.update(
            self.pg,
            self.id,
            step="import"
        )

    async def create_history(self):
        otus = self.import_data["otus"]

        tracker = await self.get_tracker(len(otus))

        for otu in otus:
            otu_id = await insert_joined_otu(
                self.db,
                otu,
                self.context["created_at"],
                self.context["ref_id"],
                self.context["user_id"],
                remote=True
            )
            self.inserted_otu_ids.append(otu_id)
            await tracker.add(1)

        await virtool.tasks.pg.update(
            self.pg,
            self.id,
            step="create_history"
        )

    async def update_reference(self):
        tracker = await self.get_tracker(len(self.import_data["otus"]))

        for otu_id in self.inserted_otu_ids:
            await insert_change(
                self.app,
                otu_id,
                "remote",
                self.context["user_id"]
            )

            await tracker.add(1)

        await self.db.references.update_one({"_id": self.context["ref_id"], "updates.id": self.context["release"]["id"]}, {
            "$set": {
                "installed": virtool.github.create_update_subdocument(self.context["release"], True, self.context["user_id"]),
                "updates.$.ready": True,
                "updating": False
            }
        })

        await fetch_and_update_release(self.app, self.context["ref_id"])

        await virtool.tasks.pg.update(
            self.pg,
            self.id,
            step="Update_reference"
        )


class DeleteReferenceTask(virtool.tasks.task.Task):
    task_type = "delete_reference"

    def __init__(self, app, task_id):
        super().__init__(app, task_id)

        self.steps = [
            self.remove_directory,
            self.remove_indexes,
            self.remove_unreferenced_otus,
            self.remove_referenced_otus
        ]

        self.non_existent_references = []

    async def remove_directory(self):
        tracker = await self.get_tracker()

        path = os.path.join(
            self.app["settings"]["data_path"],
            "references"
        )

        reference_ids = os.listdir(path)
        existent_references = await self.db.references.distinct("_id", {
            "_id": {
                "$in": reference_ids
            }
        })
        self.non_existent_references = [ref_id for ref_id in reference_ids if ref_id not in existent_references]

        for dir_name in self.non_existent_references:
            await self.app["run_in_thread"](shutil.rmtree, os.path.join(path, dir_name), True)

        await virtool.tasks.pg.update(
            self.pg,
            self.id,
            progress=tracker.step_completed,
            step="remove_directory"
        )

    async def remove_indexes(self):
        tracker = await self.get_tracker()

        await self.db.indexes.delete_many({
            "reference.id": {
                "$in": self.non_existent_references
            }
        })

        await virtool.tasks.pg.update(
            self.pg,
            self.id,
            progress=tracker.step_completed,
            step="remove_indexes"
        )

    async def remove_unreferenced_otus(self):
        tracker = await self.get_tracker()

        for ref_id in self.non_existent_references:
            referenced_otu_ids = await self.db.analyses.distinct("results.otu.id", {"reference.id": ref_id})

            unreferenced_otu_ids = await self.db.otus.distinct("_id", {
                "reference.id": ref_id,
                "_id": {
                    "$not": {
                        "$in": referenced_otu_ids
                    }
                }
            })

            diff_file_change_ids = await self.db.history.distinct("_id", {
                "diff": "file",
                "otu.id": {
                    "$in": unreferenced_otu_ids
                }
            })

            await asyncio.gather(
                self.db.otus.delete_many({"_id": {"$in": unreferenced_otu_ids}}),
                self.db.history.delete_many({"otu.id": {"$in": unreferenced_otu_ids}}),
                self.db.sequences.delete_many({"otu_id": {"$in": unreferenced_otu_ids}}),
                virtool.history.utils.remove_diff_files(self.app, diff_file_change_ids)
            )

            await virtool.tasks.pg.update(
                self.pg,
                self.id,
                progress=tracker.step_completed,
                step="remove_unreferenced_otus"
            )

    async def remove_referenced_otus(self):
        tracker = await self.get_tracker()

        user_id = self.context["user_id"]

        for ref_id in self.non_existent_references:
            async for document in self.db.otus.find({"reference.id": ref_id}):
                await virtool.otus.db.remove(
                    self.app,
                    document["_id"],
                    user_id,
                    document=document,
                    silent=True
                )

        await virtool.tasks.pg.update(
            self.pg,
            self.id,
            progress=tracker.step_completed,
            step="remove_referenced_otus"
        )


class UpdateRemoteReferenceTask(virtool.tasks.task.Task):
    task_type = "update_remote_reference"

    def __init__(self, *args):
        super().__init__(*args)

        self.steps = [
            self.download_and_extract,
            self.update_otus,
            self.create_history,
            self.remove_otus,
            self.update_reference
        ]

    async def download_and_extract(self):
        url = self.context["release"]["download_url"]
        file_size = self.context["release"]["size"]

        tracker = await self.get_tracker(file_size)

        try:
            with virtool.utils.get_temp_dir() as tempdir:
                temp_path = str(tempdir)

                download_path = os.path.join(temp_path, "reference.tar.gz")

                await virtool.http.utils.download_file(
                    self.app,
                    url,
                    download_path,
                    tracker.add
                )

                self.intermediate["update_data"] = await self.run_in_thread(
                    virtool.references.utils.load_reference_file,
                    download_path
                )

        except (aiohttp.ClientConnectorError, virtool.errors.GitHubError):
            return await self.error("Could not download reference data")

        await virtool.tasks.pg.update(
            self.pg,
            self.id,
            step="download_and_extract"
        )

    async def update_otus(self):
        update_data = self.intermediate["update_data"]

        tracker = await self.get_tracker(len(update_data["otus"]))

        # The remote ids in the update otus.
        otu_ids_in_update = {otu["_id"] for otu in update_data["otus"]}

        updated_list = list()

        for otu in update_data["otus"]:
            old_or_id = await update_joined_otu(
                self.db,
                otu,
                self.context["created_at"],
                self.context["ref_id"],
                self.context["user_id"]
            )

            if old_or_id is not None:
                updated_list.append(old_or_id)

            await tracker.add(1)

        self.intermediate.update({
            "otu_ids_in_update": otu_ids_in_update,
            "updated_list": updated_list
        })

        await virtool.tasks.pg.update(
            self.pg,
            self.id,
            step="update_otus"
        )

    async def create_history(self):
        updated_list = self.intermediate["updated_list"]

        tracker = await self.get_tracker(len(updated_list))

        for old_or_id in updated_list:
            try:
                otu_id = old_or_id["_id"]
                old = old_or_id
            except TypeError:
                otu_id = old_or_id
                old = None

            await insert_change(
                self.app,
                otu_id,
                "update" if old else "remote",
                self.context["user_id"],
                old
            )

            await tracker.add(1)

        await virtool.tasks.pg.update(
            self.pg,
            self.id,
            step="create_history"
        )

    async def remove_otus(self):
        # Delete OTUs with remote ids that were not in the update.
        to_delete = await self.db.otus.distinct("_id", {
            "reference.id": self.context["ref_id"],
            "remote.id": {
                "$nin": list(self.intermediate["otu_ids_in_update"])
            }
        })

        tracker = await self.get_tracker(len(to_delete))

        for otu_id in to_delete:
            await virtool.otus.db.remove(
                self.app,
                otu_id,
                self.context["user_id"]
            )

            await tracker.add(1)

        await virtool.tasks.pg.update(
            self.pg,
            self.id,
            step="remove_otus"
        )

    async def update_reference(self):
        tracker = await self.get_tracker()
        ref_id = self.context["ref_id"]
        release = self.context["release"]

        await self.db.references.update_one({"_id": ref_id, "updates.id": release["id"]}, {
            "$set": {
                "installed": virtool.github.create_update_subdocument(release, True, self.context["user_id"]),
                "updates.$.ready": True
            }
        })

        await fetch_and_update_release(self.app, ref_id)

        await self.db.references.update_one({"_id": ref_id}, {
            "$set": {
                "updating": False
            }
        })

        await virtool.tasks.pg.update(
            self.pg,
            self.id,
            progress=tracker.step_completed,
            step="update_reference"
        )


class CreateIndexJSONTask(virtool.tasks.task.Task):
    task_type = "create_index_json"

    def __init__(self, app, task_id):
        super().__init__(app, task_id)

        self.steps = [
            self.create_index_json_files
        ]

    async def create_index_json_files(self):
        tracker = await self.get_tracker()
        async for index in self.db.indexes.find({"has_json": {"$ne": True}}):
            index_id = index["_id"]
            ref_id = index["reference"]["id"]

            document = await self.db.references.find_one(ref_id, ["data_type", "organism", "targets"])

            otu_list = await virtool.references.db.export(
                self.app,
                ref_id
            )

            data = {
                "otus": otu_list,
                "data_type": document["data_type"],
                "organism": document["organism"]
            }

            try:
                data["targets"] = document["targets"]
            except KeyError:
                pass

            file_path = os.path.join(
                self.app["settings"]["data_path"],
                "references",
                ref_id,
                index_id,
                "reference.json.gz")

            # Convert the list of OTUs to a JSON-formatted string.
            json_string = json.dumps(data, cls=virtool.api.json.CustomEncoder)

            # Compress the JSON string to a gzip file.
            await self.run_in_thread(virtool.utils.compress_json_with_gzip,
                                     json_string,
                                     file_path)

            await self.db.indexes.find_one_and_update({"_id": index_id}, {
                "$set": {
                    "has_json": True
                }
            })

            await virtool.tasks.pg.update(
                self.pg,
                self.id,
                progress=tracker.step_completed,
                step="create_index_json_files"
            )


async def processor(db, document: dict) -> dict:
    """
    Process a reference document. This adds a number of fields derived from other collections.

    :param db: the application database client
    :param document: the document to process
    :return: the processed document

    """
    try:
        ref_id = document["_id"]
    except KeyError:
        ref_id = document["id"]

    latest_build, otu_count, unbuilt_count = await asyncio.gather(
        virtool.references.db.get_latest_build(db, ref_id),
        virtool.references.db.get_otu_count(db, ref_id),
        virtool.references.db.get_unbuilt_count(db, ref_id)
    )

    document.update({
        "latest_build": latest_build,
        "otu_count": otu_count,
        "unbuilt_change_count": unbuilt_count
    })

    try:
        document["installed"] = document.pop("updates")[-1]
    except (KeyError, IndexError):
        pass

    document["id"] = ref_id

    return document


async def add_group_or_user(db, ref_id: str, field: str, data: dict) -> Optional[dict]:
    document = await db.references.find_one({"_id": ref_id}, [field])

    if not document:
        return None

    subdocument_id = data.get("group_id") or data["user_id"]

    if field == "groups" and await db.groups.count_documents({"_id": subdocument_id}) == 0:
        raise virtool.errors.DatabaseError("group does not exist")

    if field == "users" and await db.users.count_documents({"_id": subdocument_id}) == 0:
        raise virtool.errors.DatabaseError("user does not exist")

    if subdocument_id in [s["id"] for s in document[field]]:
        raise virtool.errors.DatabaseError(field[:-1] + " already exists")

    rights = {key: data.get(key, False) for key in virtool.references.utils.RIGHTS}

    subdocument = {
        "id": subdocument_id,
        "created_at": virtool.utils.timestamp(),
        **rights
    }

    await db.references.update_one({"_id": ref_id}, {
        "$push": {
            field: subdocument
        }
    })

    return subdocument


async def check_right(req: web.Request, reference: dict, right: str) -> bool:
    """
    pass

    """
    if req["client"].administrator:
        return True

    user_id = req["client"].user_id

    try:
        groups = reference["groups"]
        users = reference["users"]
    except (KeyError, TypeError):
        reference = await req.app["db"].references.find_one(reference, ["groups", "users"])
        groups = reference["groups"]
        users = reference["users"]

    for user in users:
        if user["id"] == user_id:
            if user[right]:
                return True

            break

    for group in groups:
        if group[right] and group["id"] in req["client"].groups:
            return True

    return False


async def check_source_type(db, ref_id: str, source_type: str) -> bool:
    """
    Check if the provided `source_type` is valid based on the current reference source type configuration.

    :param db: the application database client
    :param ref_id: the reference context
    :param source_type: the source type to check
    :return: source type is valid

    """
    document = await db.references.find_one(ref_id, ["restrict_source_types", "source_types"])

    restrict_source_types = document.get("restrict_source_types", False)
    source_types = document.get("source_types", list())

    if source_type == "unknown":
        return True

    # Return `False` when source_types are restricted and source_type is not allowed.
    if source_type and restrict_source_types:
        return source_type in source_types

    # Return `True` when:
    # - source_type is empty string (unknown)
    # - source_types are not restricted
    # - source_type is an allowed source_type
    return True


def compose_base_find_query(user_id: str, administrator: bool, groups: list) -> dict:
    """
    Compose a query for filtering reference search results based on user read rights.

    :param user_id: the id of the user requesting the search
    :param administrator: the administrator flag of the user requesting the search
    :param groups: the id group membership of the user requesting the search
    :return: a valid MongoDB query

    """
    if administrator:
        return dict()

    is_user_member = {
        "users.id": user_id
    }

    is_group_member = {
        "groups.id": {
            "$in": groups
        }
    }

    is_owner = {
        "user.id": user_id
    }

    return {
        "$or": [
            is_group_member,
            is_user_member,
            is_owner
        ]
    }


async def delete_group_or_user(db, ref_id: str, subdocument_id: str, field: str) -> Optional[str]:
    """
    Delete an existing group or user as decided by the `field` argument.

    :param db: the application database client
    :param ref_id: the id of the reference to modify
    :param subdocument_id: the id of the group or user to delete
    :param field: the field to modify: 'group' or 'user'
    :return: the id of the removed subdocument

    """
    document = await db.references.find_one({
        "_id": ref_id,
        field + ".id": subdocument_id
    }, [field])

    if document is None:
        return None

    # Retain only the subdocuments that don't match the passed `subdocument_id`.
    filtered = [s for s in document[field] if s["id"] != subdocument_id]

    await db.references.update_one({"_id": ref_id}, {
        "$set": {
            field: filtered
        }
    })

    return subdocument_id


async def edit_group_or_user(db, ref_id: str, subdocument_id: str, field: str, data: dict) -> Optional[dict]:
    """
    Edit an existing group or user as decided by the `field` argument. Returns `None` if the reference, group, or user
    does not exist.

    :param db: the application database client
    :param ref_id: the id of the reference to modify
    :param subdocument_id: the id of the group or user to modify
    :param field: the field to modify: 'group' or 'user'
    :param data: the data to update the group or user with
    :return: the modified subdocument

    """
    document = await db.references.find_one({
        "_id": ref_id,
        field + ".id": subdocument_id
    }, [field])

    if document is None:
        return None

    for subdocument in document[field]:
        if subdocument["id"] == subdocument_id:
            rights = {key: data.get(key, subdocument[key]) for key in virtool.references.utils.RIGHTS}
            subdocument.update(rights)

            await db.references.update_one({"_id": ref_id}, {
                "$set": {
                    field: document[field]
                }
            })

            return subdocument


async def fetch_and_update_release(app, ref_id: str, ignore_errors: bool = False) -> dict:
    """
    Get the latest release for the GitHub repository identified by the passed `slug`. If a release is found, update the
    reference identified by the passed `ref_id` and return the release.

    Exceptions can be ignored during the GitHub request. Error information will still be written to the reference
    document.

    :param app: the application object
    :param ref_id: the id of the reference to update
    :param ignore_errors: ignore exceptions raised during GitHub request
    :return: the latest release

    """
    db = app["db"]

    retrieved_at = virtool.utils.timestamp()

    document = await db.references.find_one(ref_id, [
        "installed",
        "release",
        "remotes_from"
    ])

    release = document.get("release")
    etag = virtool.github.get_etag(release)

    # Variables that will be used when trying to fetch release from GitHub.
    errors = list()
    updated = None

    try:
        updated = await virtool.github.get_release(
            app["settings"],
            app["client"],
            document["remotes_from"]["slug"],
            etag
        )

        if updated:
            updated = virtool.github.format_release(updated)

    except (aiohttp.ClientConnectorError, virtool.errors.GitHubError) as err:
        if "ClientConnectorError" in str(err):
            errors = ["Could not reach GitHub"]

        if "404" in str(err):
            errors = ["GitHub repository or release does not exist"]

        if errors and not ignore_errors:
            raise

    if updated:
        release = updated

    if release:
        installed = document["installed"]

        release["newer"] = bool(
            installed and
            semver.compare(release["name"].lstrip("v"), installed["name"].lstrip("v")) == 1
        )

        release["retrieved_at"] = retrieved_at

    await db.references.update_one({"_id": ref_id}, {
        "$set": {
            "errors": errors,
            "release": release
        }
    })

    return release


async def attach_computed(db, document: dict) -> dict:
    """
    Get all computed data for the specified reference and attach it to the passed `document`.

    :param db: the application database client
    :param document: the document to attached computed data to
    :return: the updated document

    """
    ref_id = document["_id"]

    try:
        internal_control_id = document["internal_control"]["id"]
    except (KeyError, TypeError):
        internal_control_id = None

    contributors, internal_control, latest_build, otu_count, unbuilt_count = await asyncio.gather(
        get_contributors(db, ref_id),
        get_internal_control(db, internal_control_id, ref_id),
        get_latest_build(db, ref_id),
        get_otu_count(db, ref_id),
        get_unbuilt_count(db, ref_id)
    )

    users = await virtool.users.db.attach_identicons(db, document["users"])

    return {
        **document,
        "contributors": contributors,
        "internal_control": internal_control or None,
        "latest_build": latest_build,
        "otu_count": otu_count,
        "unbuilt_change_count": unbuilt_count,
        "users": users
    }


async def get_contributors(db, ref_id: str) -> Optional[List[dict]]:
    """
    Return an list of contributors and their contribution count for a specific ref.

    :param db: the application database client
    :param ref_id: the id of the ref to get contributors for
    :return: a list of contributors to the ref

    """
    return await virtool.history.db.get_contributors(db, {"reference.id": ref_id})


async def get_internal_control(db, internal_control_id: Optional[str], ref_id: str) -> Optional[dict]:
    """
    Return a minimal dict describing the ref internal control given a `otu_id`.

    :param db: the application database client
    :param internal_control_id: the id of the otu to create a minimal dict for
    :param ref_id: the id of the reference to look for the control OTU in
    :return: a minimal dict describing the ref internal control

    """
    if internal_control_id is None:
        return None

    name = await virtool.db.utils.get_one_field(db.otus, "name", {
        "_id": internal_control_id,
        "reference.id": ref_id
    })

    if name is None:
        return None

    return {
        "id": internal_control_id,
        "name": name
    }


async def get_latest_build(db, ref_id: str) -> Optional[dict]:
    """
    Return the latest index build for the ref.

    :param db: the application database client
    :param ref_id: the id of the ref to get the latest build for
    :return: a subset of fields for the latest build

    """
    latest_build = await db.indexes.find_one({
        "reference.id": ref_id,
        "ready": True
    }, projection=["created_at", "version", "user", "has_json"], sort=[("version", pymongo.DESCENDING)])

    if latest_build is None:
        return None

    return virtool.utils.base_processor(latest_build)


async def get_official_installed(db) -> bool:
    """
    Return a boolean indicating whether the official plant virus reference is installed.

    :param db:
    :return: official reference install status
    """
    return await db.references.count_documents({"remotes_from.slug": "virtool/ref-plant-viruses"}) > 0


async def get_manifest(db, ref_id: str) -> dict:
    """
    Generate a dict of otu document version numbers keyed by the document id. This is used to make sure only changes
    made at the time the index rebuild was started are included in the build.

    :param db: the application database client
    :param ref_id: the id of the reference to get the current index for
    :return: a manifest of otu ids and versions

    """
    manifest = dict()

    async for document in db.otus.find({"reference.id": ref_id}, ["version"]):
        manifest[document["_id"]] = document["version"]

    return manifest


async def get_otu_count(db, ref_id: str) -> int:
    """
    Get the number of OTUs associated with the given `ref_id`.

    :param db: the application database client
    :param ref_id: the id of the reference to get the current index for
    :return: the OTU count

    """
    return await db.otus.count_documents({
        "reference.id": ref_id
    })


async def get_unbuilt_count(db, ref_id: str) -> int:
    """
    Return a count of unbuilt history changes associated with a given `ref_id`.

    :param db: the application database client
    :param ref_id: the id of the ref to count unbuilt changes for
    :return: the number of unbuilt changes

    """
    return await db.history.count_documents({
        "reference.id": ref_id,
        "index.id": "unbuilt"
    })


async def create_clone(db, settings: dict, name: str, clone_from: str, description: str, user_id: str) -> dict:
    source = await db.references.find_one(clone_from)

    name = name or "Clone of " + source["name"]

    document = await create_document(
        db,
        settings,
        name,
        source["organism"],
        description,
        source["data_type"],
        created_at=virtool.utils.timestamp(),
        user_id=user_id
    )

    document["cloned_from"] = {
        "id": clone_from,
        "name": source["name"]
    }

    return document


async def create_document(
        db,
        settings: dict,
        name: str,
        organism: Optional[str],
        description: str,
        data_type: Optional[str],
        created_at=None,
        ref_id: Optional[str] = None,
        user_id: Optional[str] = None,
        users=None
):
    if ref_id and await db.references.count_documents({"_id": ref_id}):
        raise virtool.errors.DatabaseError("ref_id already exists")

    ref_id = ref_id or await virtool.db.utils.get_new_id(db.otus)

    user = None

    if user_id:
        user = {
            "id": user_id
        }

    if not users:
        users = [virtool.references.utils.get_owner_user(user_id)]

    document = {
        "_id": ref_id,
        "created_at": created_at or virtool.utils.timestamp(),
        "data_type": data_type,
        "description": description,
        "name": name,
        "organism": organism,
        "internal_control": None,
        "restrict_source_types": False,
        "source_types": settings["default_source_types"],
        "groups": list(),
        "users": users,
        "user": user
    }

    if data_type == "barcode":
        document["targets"] = list()

    return document


async def create_import(db, pg: AsyncEngine, settings: dict, name: str, description: str, import_from: str, user_id: str) -> dict:
    """
    Import a previously exported Virtool reference.

    :param db: the application database client
    :param pg: PostgreSQL database object
    :param settings: the application settings object
    :param name: the name for the new reference
    :param description: a description for the new reference
    :param import_from: the uploaded file to import from
    :param user_id: the id of the creating user
    :return: a reference document

    """
    created_at = virtool.utils.timestamp()

    document = await create_document(
        pg,
        settings,
        name or "Unnamed Import",
        None,
        description,
        None,
        created_at=created_at,
        user_id=user_id
    )

    upload = await virtool.pg.utils.get_row(pg, import_from, Upload, filter_="name_on_disk")

    document["imported_from"] = upload.to_dict()

    return document


async def create_remote(db, settings: dict, release: dict, remote_from: str, user_id: str) -> dict:
    """
    Create a remote reference document in the database.

    :param db: the application database object
    :param settings: the application settings
    :param release: the latest release for the remote reference
    :param remote_from: information about the remote (errors, GitHub slug)
    :param user_id: the id of the requesting user
    :return: the new reference document

    """
    created_at = virtool.utils.timestamp()

    document = await create_document(
        db,
        settings,
        "Plant Viruses",
        None,
        "The official plant virus reference from the Virtool developers",
        None,
        created_at=created_at,
        user_id=user_id
    )

    return {
        **document,
        # Connection information for the GitHub remote repo.
        "remotes_from": {
            "errors": [],
            "slug": remote_from
        },
        # The latest available release on GitHub.
        "release": dict(release, retrieved_at=created_at),
        # The update history for the reference. We put the release being installed as the first history item.
        "updates": [virtool.github.create_update_subdocument(release, False, user_id, created_at)],
        "installed": None
    }


async def download_and_parse_release(app, url: str, task_id: str, progress_handler: callable):
    pg = app["postgres"]

    with virtool.utils.get_temp_dir() as tempdir:
        temp_path = str(tempdir)

        download_path = os.path.join(temp_path, "reference.tar.gz")

        await virtool.http.utils.download_file(
            app,
            url,
            download_path,
            progress_handler
        )

        await virtool.tasks.pg.update(pg, task_id, step="unpack")

        return await app["run_in_thread"](virtool.references.utils.load_reference_file, download_path)


async def edit(db, ref_id: str, data: dict) -> dict:
    """
    Edit and existing reference using the passed update `data`.

    :param db: the application database object
    :param ref_id: the id of the reference to update
    :param data: update data from the HTTP request
    :return: the updated reference document

    """
    document = await db.references.find_one(ref_id)

    if document["data_type"] != "barcode":
        data.pop("targets", None)

    internal_control_id = data.get("internal_control")

    if internal_control_id == "":
        data["internal_control"] = None

    elif internal_control_id:
        internal_control = await virtool.references.db.get_internal_control(db, internal_control_id, ref_id)

        if internal_control is None:
            data["internal_control"] = None
        else:
            data["internal_control"] = {
                "id": internal_control_id
            }

    document = await db.references.find_one_and_update({"_id": ref_id}, {
        "$set": data
    })

    document = await asyncio.shield(virtool.references.db.attach_computed(db, document))

    if "name" in data:
        await db.analyses.update_many({"reference.id": ref_id}, {
            "$set": {
                "reference.name": document["name"]
            }
        })

    return virtool.utils.base_processor(document)


async def export(app: App, ref_id: str) -> list:
    db = app["db"]

    otu_list = list()

    query = {
        "reference.id": ref_id,
        "last_indexed_version": {
            "$ne": None
        }
    }

    async for document in db.otus.find(query):
        _, joined, _ = await virtool.history.db.patch_to_version(
            app,
            document["_id"],
            document["last_indexed_version"]
        )

        otu_list.append(joined)

    return virtool.references.utils.clean_export_list(otu_list)


<<<<<<< HEAD
async def insert_change(app: App, otu_id: str, verb: str, user_id: str, old: Union[None, dict] = None):
=======
async def insert_change(app, otu_id: str, verb: str, user_id: str, old: Optional[dict] = None):
>>>>>>> 6b89a1b8
    """
    Insert a history document for the OTU identified by `otu_id` and the passed `verb`.

    :param app: the application object
    :param otu_id: the ID of the OTU the change is for
    :param verb: the change verb (eg. remove, insert)
    :param user_id: the ID of the requesting user
    :param old: the old joined OTU document

    """
    db = app["db"]

    # Join the otu document into a complete otu record. This will be used for recording history.
    joined = await virtool.otus.db.join(db, otu_id)

    name = joined["name"]

    e = "" if verb[-1] == "e" else "e"

    # Build a ``description`` field for the otu creation change document.
    description = f"{verb.capitalize()}{e}d {name}"

    abbreviation = joined.get("abbreviation")

    # Add the abbreviation to the description if there is one.
    if abbreviation:
        description = f"{description} ({abbreviation})"

    await virtool.history.db.add(
        app,
        verb,
        old,
        joined,
        description,
        user_id,
        silent=True
    )


async def insert_joined_otu(
        db,
        otu: dict,
        created_at: datetime.datetime,
        ref_id: str,
        user_id: str,
        remote: bool = False
) -> str:
    all_sequences = list()

    issues = virtool.otus.utils.verify(otu)

    otu.update({
        "created_at": created_at,
        "lower_name": otu["name"].lower(),
        "last_indexed_version": None,
        "issues": issues,
        "verified": issues is None,
        "imported": True,
        "version": 0,
        "reference": {
            "id": ref_id
        },
        "user": {
            "id": user_id
        }
    })

    if "schema" not in otu:
        otu["schema"] = list()

    remote_id = otu.pop("_id")

    if remote:
        otu["remote"] = {
            "id": remote_id
        }

    for isolate in otu["isolates"]:
        for sequence in isolate.pop("sequences"):
            try:
                remote_sequence_id = sequence["remote"]["id"]
                sequence.pop("_id")
            except KeyError:
                remote_sequence_id = sequence.pop("_id")

            all_sequences.append({
                **sequence,
                "accession": sequence["accession"],
                "isolate_id": isolate["id"],
                "segment": sequence.get("segment", ""),
                "reference": {
                    "id": ref_id
                },
                "remote": {
                    "id": remote_sequence_id
                }
            })

    document = await db.otus.insert_one(otu, silent=True)

    for sequence in all_sequences:
        await db.sequences.insert_one(dict(sequence, otu_id=document["_id"]), silent=True)

    return document["_id"]


async def refresh_remotes(app: App):
    db = app["db"]

    try:
        logging.debug("Started reference refresher")

        while True:
            for ref_id in await db.references.distinct("_id", {"remotes_from": {"$exists": True}}):
                await fetch_and_update_release(
                    app,
                    ref_id,
                    ignore_errors=True
                )

            await asyncio.sleep(600)
    except asyncio.CancelledError:
        pass

    logging.debug("Stopped reference refresher")


async def update(
        req: web.Request,
        created_at: datetime.datetime,
        task_id: int,
        ref_id: str,
        release: dict,
        user_id: str
) -> tuple:
    db = req.app["db"]

    update_subdocument = virtool.github.create_update_subdocument(
        release,
        False,
        user_id,
        created_at
    )

    await db.references.update_one({"_id": ref_id}, {
        "$push": {
            "updates": update_subdocument
        },
        "$set": {
            "task": {
                "id": task_id
            },
            "updating": True
        }
    })

    return release, update_subdocument


async def update_joined_otu(
        db,
        otu: dict,
        created_at: datetime.datetime,
        ref_id: str,
        user_id: str
) -> Union[dict, str, None]:
    remote_id = otu["_id"]

    old = await virtool.otus.db.join(db, {"reference.id": ref_id, "remote.id": remote_id})

    if old:
        if not virtool.references.utils.check_will_change(old, otu):
            return None

        sequence_updates = list()

        for isolate in otu["isolates"]:
            for sequence in isolate.pop("sequences"):
                sequence_updates.append({
                    "accession": sequence["accession"],
                    "definition": sequence["definition"],
                    "host": sequence["host"],
                    "segment": sequence.get("segment", ""),
                    "sequence": sequence["sequence"],
                    "otu_id": old["_id"],
                    "isolate_id": isolate["id"],
                    "reference": {
                        "id": ref_id
                    },
                    "remote": {
                        "id": sequence["_id"]
                    }
                })

        await db.otus.update_one({"_id": old["_id"]}, {
            "$inc": {
                "version": 1
            },
            "$set": {
                "abbreviation": otu["abbreviation"],
                "name": otu["name"],
                "lower_name": otu["name"].lower(),
                "isolates": otu["isolates"],
                "schema": otu.get("schema", list())
            }
        })

        for sequence_update in sequence_updates:
            remote_sequence_id = sequence_update["remote"]["id"]

            update_result = await db.sequences.update_one({"reference.id": ref_id, "remote.id": remote_sequence_id}, {
                "$set": sequence_update
            })

            if not update_result.matched_count:
                await db.sequences.insert_one(sequence_update)

        return old

    return await insert_joined_otu(
        db,
        otu,
        created_at,
        ref_id,
        user_id,
        remote=True
    )<|MERGE_RESOLUTION|>--- conflicted
+++ resolved
@@ -60,11 +60,7 @@
 import logging
 import os
 import shutil
-<<<<<<< HEAD
 from typing import List, Union, Optional
-=======
-from typing import List, Optional
->>>>>>> 6b89a1b8
 
 import aiohttp
 import pymongo
@@ -1506,11 +1502,7 @@
     return virtool.references.utils.clean_export_list(otu_list)
 
 
-<<<<<<< HEAD
-async def insert_change(app: App, otu_id: str, verb: str, user_id: str, old: Union[None, dict] = None):
-=======
 async def insert_change(app, otu_id: str, verb: str, user_id: str, old: Optional[dict] = None):
->>>>>>> 6b89a1b8
     """
     Insert a history document for the OTU identified by `otu_id` and the passed `verb`.
 
