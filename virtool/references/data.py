import asyncio
from datetime import datetime, timedelta
from typing import List, Optional, Union

import aiohttp
import arrow
from aiohttp import ClientSession
from aiohttp.web_exceptions import (
    HTTPNoContent,
)
from multidict import MultiDictProxy
from semver import VersionInfo
from sqlalchemy.ext.asyncio import AsyncEngine
from virtool_core.models.enums import HistoryMethod
from virtool_core.models.history import HistorySearchResult
from virtool_core.models.index import IndexSearchResult, IndexMinimal
from virtool_core.models.otu import OTUSearchResult, OTU
from virtool_core.models.reference import (
    ReferenceSearchResult,
    Reference,
    ReferenceUser,
    ReferenceRelease,
    ReferenceInstalled,
    ReferenceGroup,
)

import virtool.history.db
import virtool.indexes.db
import virtool.otus.db
import virtool.utils
from virtool.api.response import NotFound, InsufficientRights
from virtool.api.utils import compose_regex_query, paginate
from virtool.config import Config
from virtool.data.errors import (
    ResourceConflictError,
    ResourceNotFoundError,
    ResourceRemoteError,
    ResourceError,
)
from virtool.data.piece import DataLayerPiece
from virtool.errors import DatabaseError, GitHubError
from virtool.github import format_release, create_update_subdocument
from virtool.history.db import patch_to_version
from virtool.jobs.utils import JobRights
from virtool.mongo.transforms import apply_transforms
from virtool.mongo.utils import get_new_id, get_one_field
from virtool.otus.db import join
from virtool.otus.oas import CreateOTURequest
from virtool.pg.utils import get_row
from virtool.references.bulk import OTUDBBulkUpdater, BulkOTUUpdater
from virtool.references.db import (
    compose_base_find_query,
    attach_computed,
    get_manifest,
    insert_joined_otu,
    insert_change,
    prepare_update_joined_otu,
    prepare_insert_otu,
    prepare_remove_otu,
)
from virtool.references.oas import (
    CreateReferenceRequest,
    UpdateReferenceRequest,
    CreateReferenceGroupsSchema,
    ReferenceRightsRequest,
    CreateReferenceUsersRequest,
)
from virtool.references.tasks import (
    CloneReferenceTask,
    ImportReferenceTask,
    RemoteReferenceTask,
    UpdateRemoteReferenceTask,
)
<<<<<<< HEAD
from virtool.references.transforms import ImportedFromTransform
from virtool.references.utils import ReferenceSourceData
from virtool.tasks.progress import (
    TaskProgressHandler,
    AccumulatingProgressHandlerWrapper,
)
from virtool.types import Document
=======
from virtool.tasks.transforms import AttachTaskTransform
>>>>>>> 26e6236e
from virtool.uploads.models import Upload as SQLUpload
from virtool.users.db import (
    AttachUserTransform,
    extend_user,
)
from virtool.utils import chunk_list


class ReferencesData(DataLayerPiece):
    def __init__(self, mongo, pg: AsyncEngine, config: Config, client: ClientSession):
        self._mongo = mongo
        self._pg = pg
        self._config = config
        self._client = client

    async def find(
        self,
        find: str,
        user_id: str,
        administrator: bool,
        groups: List,
        query: MultiDictProxy,
    ) -> ReferenceSearchResult:
        """
        Find references.

        """

        db_query = {}

        if find:
            db_query = compose_regex_query(find, ["name", "data_type"])

        base_query = compose_base_find_query(
            user_id,
            administrator,
            groups,
        )

        data = await paginate(
            self._mongo.references,
            db_query,
            query,
            sort="name",
            base_query=base_query,
            projection=virtool.references.db.PROJECTION,
        )

        documents, remote_slug_count = await asyncio.gather(
            apply_transforms(
                data["documents"],
                [
                    AttachUserTransform(self._mongo),
<<<<<<< HEAD
                    ImportedFromTransform(self._mongo, self._pg),
=======
                    AttachTaskTransform(self._pg),
>>>>>>> 26e6236e
                ],
            ),
            self._mongo.references.count_documents(
                {"remotes_from.slug": "virtool/ref-plant-viruses"}
            ),
        )

        return ReferenceSearchResult(
            **{
                **data,
                "documents": documents,
                "official_installed": remote_slug_count > 0,
            }
        )

    async def create(self, data: CreateReferenceRequest, user_id: str) -> Reference:
        settings = await self.data.settings.get_all()

        if data.clone_from:
            if not await self._mongo.references.count_documents(
                {"_id": data.clone_from}
            ):
                raise ResourceNotFoundError("Source reference does not exist")

            manifest = await get_manifest(self._mongo, data.clone_from)

            document = await virtool.references.db.create_clone(
                self._mongo,
                settings,
                data.name,
                data.clone_from,
                data.description,
                user_id,
            )

            context = {
                "created_at": document["created_at"],
                "manifest": manifest,
                "ref_id": document["_id"],
                "user_id": user_id,
            }

            task = await self.data.tasks.create(CloneReferenceTask, context=context)

            document["task"] = {"id": task.id}

        elif data.import_from:
            if not await get_row(
                self._pg, SQLUpload, ("name_on_disk", data.import_from)
            ):
                raise ResourceNotFoundError("File not found")

            path = self._config.data_path / "files" / data.import_from

            document = await virtool.references.db.create_import(
                self._mongo,
                self._pg,
                settings,
                data.name,
                data.description,
                data.import_from,
                user_id,
                data.data_type,
                data.organism,
            )

            context = {
                "created_at": document["created_at"],
                "path": str(path),
                "ref_id": document["_id"],
                "user_id": user_id,
            }

            task = await self.data.tasks.create(ImportReferenceTask, context=context)

            document["task"] = {"id": task.id}

        elif data.remote_from:
            try:
                release = await virtool.github.get_release(
                    self._client,
                    data.remote_from,
                    release_id=data.release_id,
                )

            except aiohttp.ClientConnectionError:
                raise ResourceRemoteError("Could not reach GitHub")

            except GitHubError as err:
                if "404" in str(err):
                    raise ResourceRemoteError(
                        "Could not retrieve latest GitHub release"
                    )

                raise

            release = format_release(release)
            release["newer"] = False

            document = await virtool.references.db.create_remote(
                self._mongo,
                settings,
                data.name,
                release,
                data.remote_from,
                user_id,
                data.data_type,
            )

            context = {
                "release": release,
                "ref_id": document["_id"],
                "created_at": document["created_at"],
                "user_id": user_id,
            }

            task = await self.data.tasks.create(RemoteReferenceTask, context=context)

            document["task"] = {"id": task.id}

        else:
            document = await virtool.references.db.create_document(
                self._mongo,
                settings,
                data.name,
                data.organism,
                data.description,
                data.data_type,
                created_at=virtool.utils.timestamp(),
                user_id=user_id,
            )

        document = await self._mongo.references.insert_one(document)

        return await self.get(document["_id"])

    async def get(self, ref_id: str) -> Reference:
        """
        Get a reference.
        """
        document = await self._mongo.references.find_one(ref_id)

        if not document:
            raise ResourceNotFoundError()

        document = await attach_computed(self._mongo, document)
        document = await apply_transforms(
            document, [AttachUserTransform(self._mongo), AttachTaskTransform(self._pg)]
        )

        try:
            installed = document.pop("updates")[-1]
        except (KeyError, IndexError):
            installed = None

        if installed:
            installed = await apply_transforms(
                installed, [AttachUserTransform(self._mongo)]
            )

        document["installed"] = installed

        imported_from = document.get("imported_from")

        if imported_from:
            imported_from = await apply_transforms(
                imported_from, [AttachUserTransform(self._mongo)]
            )

        document["imported_from"] = imported_from

        for user in document["users"]:
            if "created_at" not in user:
                user["created_at"] = document["created_at"]

        return Reference(**document)

    async def update(self, ref_id: str, data: UpdateReferenceRequest) -> Reference:
        """
        Update a reference.

        """

        data = data.dict(exclude_unset=True)

        if not await virtool.mongo.utils.id_exists(self._mongo.references, ref_id):
            raise ResourceNotFoundError()

        await self.data.references.update_reference(ref_id, data)

        return await self.get(ref_id)

    async def remove(self, ref_id: str, user_id: str, req):

        if not await virtool.mongo.utils.id_exists(self._mongo.references, ref_id):
            raise ResourceNotFoundError()

        if not await virtool.references.db.check_right(req, ref_id, "remove"):
            raise InsufficientRights()

        await self._mongo.references.delete_one({"_id": ref_id})

    async def get_release(self, ref_id: str, app) -> ReferenceRelease:

        if not await virtool.mongo.utils.id_exists(self._mongo.references, ref_id):
            raise ResourceNotFoundError()

        if not await self._mongo.references.count_documents(
            {"_id": ref_id, "remotes_from": {"$exists": True}}
        ):
            raise ResourceConflictError("Not a remote reference")
        try:
            release = await virtool.references.db.fetch_and_update_release(app, ref_id)
        except aiohttp.ClientConnectorError:
            raise ResourceRemoteError("Could not reach GitHub")

        if release is None:
            raise ResourceRemoteError("Release repository does not exist on GitHub")

        return ReferenceRelease(**release)

    async def get_updates(self, ref_id: str) -> List[ReferenceInstalled]:

        if not await virtool.mongo.utils.id_exists(self._mongo.references, ref_id):
            raise ResourceNotFoundError()

        updates = await virtool.mongo.utils.get_one_field(
            self._mongo.references, "updates", ref_id
        )

        if updates is not None:
            updates.reverse()
            return [ReferenceInstalled(**update) for update in updates]

        return []

    async def create_update(self, ref_id: str, user_id: str, req) -> ReferenceRelease:

        if not await virtool.mongo.utils.id_exists(self._mongo.references, ref_id):
            raise ResourceNotFoundError()

        if not await virtool.references.db.check_right(req, ref_id, "modify"):
            raise InsufficientRights()

        release = await virtool.mongo.utils.get_one_field(
            self._mongo.references, "release", ref_id
        )

        if release is None:
            raise ResourceError("Target release does not exist")

        created_at = virtool.utils.timestamp()

        context = {
            "created_at": created_at,
            "ref_id": ref_id,
            "release": await virtool.mongo.utils.get_one_field(
                self._mongo.references, "release", ref_id
            ),
            "user_id": user_id,
        }

        task = await self.data.tasks.create(UpdateRemoteReferenceTask, context=context)

        release, update_subdocument = await asyncio.shield(
            virtool.references.db.update(
                req, created_at, task.id, ref_id, release, user_id
            )
        )

        return ReferenceRelease(**{**release, **update_subdocument})

    async def find_otus(
        self,
        term: Optional[str],
        verified: Optional[bool],
        names: Optional[Union[bool, str]],
        ref_id: Optional[str],
        query,
    ) -> OTUSearchResult:

        if await virtool.mongo.utils.id_exists(self._mongo.references, ref_id):
            data = await virtool.otus.db.find(
                self._mongo, names, term, query, verified, ref_id
            )

            return OTUSearchResult(**data)

        raise ResourceNotFoundError()

    async def create_otu(
        self, ref_id: str, data: CreateOTURequest, req, user_id: str
    ) -> OTU:

        reference = await self._mongo.references.find_one(ref_id, ["groups", "users"])

        if reference is None:
            raise ResourceNotFoundError()

        if not await virtool.references.db.check_right(req, reference, "modify_otu"):
            raise InsufficientRights()

        # Check if either the name or abbreviation are already in use. Send a ``400`` if
        # they are.
        if message := await virtool.otus.db.check_name_and_abbreviation(
            self._mongo, ref_id, data.name, data.abbreviation
        ):
            raise ResourceError(message)

        otu = await self.data.otus.create(ref_id, data, user_id=user_id)

        return otu

    async def find_history(
        self, ref_id: str, unbuilt: str, query
    ) -> HistorySearchResult:

        if not await self._mongo.references.count_documents({"_id": ref_id}):
            raise ResourceNotFoundError()

        base_query = {"reference.id": ref_id}

        if unbuilt == "true":
            base_query["index.id"] = "unbuilt"

        elif unbuilt == "false":
            base_query["index.id"] = {"$ne": "unbuilt"}

        data = await virtool.history.db.find(self._mongo, query, base_query)

        return HistorySearchResult(**data)

    async def find_indexes(self, ref_id: str, query) -> IndexSearchResult:

        if not await virtool.mongo.utils.id_exists(self._mongo.references, ref_id):
            raise ResourceNotFoundError()

        data = await virtool.indexes.db.find(self._mongo, query, ref_id=ref_id)

        return IndexSearchResult(**data)

    async def create_index(self, ref_id: str, req, user_id: str) -> IndexMinimal:

        reference = await self._mongo.references.find_one(ref_id, ["groups", "users"])

        if reference is None:
            raise ResourceNotFoundError()

        if not await virtool.references.db.check_right(req, reference, "build"):
            raise InsufficientRights()

        if await self._mongo.indexes.count_documents(
            {"reference.id": ref_id, "ready": False}, limit=1
        ):
            raise ResourceConflictError("Index build already in progress")

        if await self._mongo.otus.count_documents(
            {"reference.id": ref_id, "verified": False}, limit=1
        ):
            raise ResourceError("There are unverified OTUs")

        if not await self._mongo.history.count_documents(
            {"reference.id": ref_id, "index.id": "unbuilt"}, limit=1
        ):
            raise ResourceError("There are no unbuilt changes")

        job_id = await get_new_id(self._mongo.jobs)

        document = await virtool.indexes.db.create(self._mongo, ref_id, user_id, job_id)

        rights = JobRights()
        rights.indexes.can_modify(document["_id"])
        rights.references.can_read(ref_id)

        await self.data.jobs.create(
            "build_index",
            {
                "ref_id": ref_id,
                "user_id": user_id,
                "index_id": document["_id"],
                "index_version": document["version"],
                "manifest": document["manifest"],
            },
            user_id,
            rights,
            job_id=job_id,
        )

        return await self.data.index.get(document["_id"])

    async def list_groups(self, ref_id: str) -> List[ReferenceGroup]:
        """
        List all groups that have access to the reference.

        :param ref_id: the id of the reference
        :return: a list of reference users
        """
        groups = await virtool.mongo.utils.get_one_field(
            self._mongo.references, "groups", ref_id
        )

        if groups:
            return [ReferenceGroup(**group) for group in groups]

        raise ResourceNotFoundError

    async def create_group(
        self, ref_id: str, data: CreateReferenceGroupsSchema, req
    ) -> ReferenceGroup:

        data = data.dict(exclude_none=True)

        document = await self._mongo.references.find_one(ref_id, ["groups", "users"])

        if document is None:
            raise ResourceNotFoundError()

        if not await virtool.references.db.check_right(req, document, "modify"):
            raise InsufficientRights()

        try:
            subdocument = await virtool.references.db.add_group_or_user(
                self._mongo, ref_id, "groups", data
            )
        except DatabaseError as err:
            if "already exists" in str(err):
                raise ResourceConflictError("Group already exists")

            if "does not exist" in str(err):
                raise ResourceConflictError("Group does not exist")

            raise

        return ReferenceGroup(**subdocument)

    async def get_group(self, ref_id: str, group_id: str) -> ReferenceGroup:

        document = await self._mongo.references.find_one(
            {"_id": ref_id, "groups.id": group_id}, ["groups", "users"]
        )

        if document is None:
            raise ResourceNotFoundError()

        if document is not None:
            for group in document.get("groups", []):
                if group["id"] == group_id:
                    return ReferenceGroup(**group)

    async def update_group(
        self, data: ReferenceRightsRequest, ref_id: str, group_id: str, req
    ) -> ReferenceGroup:

        data = data.dict(exclude_unset=True)

        document = await self._mongo.references.find_one(
            {"_id": ref_id, "groups.id": group_id}, ["groups", "users"]
        )

        if document is None:
            raise ResourceNotFoundError()

        if not await virtool.references.db.check_right(req, ref_id, "modify"):
            raise InsufficientRights()

        subdocument = await virtool.references.db.edit_group_or_user(
            self._mongo, ref_id, group_id, "groups", data
        )

        return ReferenceGroup(**subdocument)

    async def delete_group(self, ref_id: str, group_id: str, req):

        document = await self._mongo.references.find_one(
            {"_id": ref_id, "groups.id": group_id}, ["groups", "users"]
        )

        if document is None:
            raise ResourceNotFoundError()

        if not await virtool.references.db.check_right(req, ref_id, "modify"):
            raise InsufficientRights()

        await virtool.references.db.delete_group_or_user(
            self._mongo, ref_id, group_id, "groups"
        )

        raise HTTPNoContent

    async def create_user(
        self, data: CreateReferenceUsersRequest, ref_id: str, req
    ) -> ReferenceUser:

        data = data.dict(exclude_none=True)

        document = await self._mongo.references.find_one(ref_id, ["groups", "users"])

        if document is None:
            raise NotFound()

        if not await virtool.references.db.check_right(req, ref_id, "modify"):
            raise InsufficientRights()

        try:
            subdocument = await virtool.references.db.add_group_or_user(
                self._mongo, ref_id, "users", data
            )
        except DatabaseError as err:
            if "already exists" in str(err):
                raise ResourceConflictError("User already exists")

            if "does not exist" in str(err):
                raise ResourceConflictError("User does not exist")

            raise

        return ReferenceUser(**await extend_user(self._mongo, subdocument))

    async def update_user(
        self, data: ReferenceRightsRequest, ref_id: str, user_id: str, req
    ) -> ReferenceUser:

        data = data.dict(exclude_unset=True)

        document = await self._mongo.references.find_one(
            {"_id": ref_id, "users.id": user_id}, ["groups", "users"]
        )

        if document is None:
            raise ResourceNotFoundError()

        if not await virtool.references.db.check_right(req, ref_id, "modify"):
            raise InsufficientRights()

        subdocument = await virtool.references.db.edit_group_or_user(
            self._mongo, ref_id, user_id, "users", data
        )

        if subdocument is None:
            raise ResourceNotFoundError()

        return ReferenceUser(**await extend_user(self._mongo, subdocument))

    async def delete_user(self, ref_id: str, user_id: str, req):
        document = await self._mongo.references.find_one(
            {"_id": ref_id, "users.id": user_id}, ["groups", "users"]
        )

        if document is None:
            raise ResourceNotFoundError()

        if not await virtool.references.db.check_right(req, ref_id, "modify"):
            raise InsufficientRights()

        await virtool.references.db.delete_group_or_user(
            self._mongo, ref_id, user_id, "users"
        )

        raise HTTPNoContent

    async def update_reference(self, ref_id: str, data: dict) -> dict:
        """
        Update an existing reference using the passed update data.
        """
        document = await self._mongo.references.find_one(ref_id)

        if document["data_type"] != "barcode":
            data.pop("targets", None)

        document = await self._mongo.references.find_one_and_update(
            {"_id": ref_id}, {"$set": data}
        )

        document = await attach_computed(self._mongo, document)

        async with self._mongo.create_session() as mongo_session:
            if "name" in data:
                await self._mongo.analyses.update_many(
                    {"reference.id": ref_id},
                    {"$set": {"reference.name": document["name"]}},
                    session=mongo_session,
                )

        return document

    async def populate_cloned_reference(
        self,
        manifest,
        ref_id,
        user_id,
        progress_handler: TaskProgressHandler,
    ):
        """


        :param manifest:
        :param ref_id:
        :param user_id:
        :param progress_handler:
        :return:
        """
        tracker = AccumulatingProgressHandlerWrapper(progress_handler, len(manifest))

        cloned_reference = await self._mongo.references.find_one(ref_id)

        async with self._mongo.create_session() as session:
            for source_otu_id, version in manifest.items():
                _, patched, _ = await patch_to_version(
                    self._config.data_path, self._mongo, source_otu_id, version
                )

                otu_id = await insert_joined_otu(
                    self._mongo,
                    patched,
                    cloned_reference["created_at"],
                    ref_id,
                    user_id,
                    session,
                )

                await insert_change(
                    self._config.data_path,
                    self._mongo,
                    otu_id,
                    HistoryMethod.clone,
                    user_id,
                    session,
                )

                await tracker.add(1)

    async def populate_imported_reference(
        self,
        ref_id: str,
        user_id: str,
        data: ReferenceSourceData,
        progress_handler: TaskProgressHandler,
    ):
        created_at = await get_one_field(self._mongo.references, "created_at", ref_id)

        tracker = AccumulatingProgressHandlerWrapper(
            progress_handler, (len(data.otus) * 2)
        )

        inserted_otu_ids = []

        async with self._mongo.create_session() as session:
            await self._mongo.references.update_one(
                {"_id": ref_id},
                {
                    "$set": {
                        "data_type": data.data_type,
                        "organism": data.organism,
                        "targets": data.targets,
                    }
                },
            )

            for chunk in chunk_list(data.otus, 10):
                chunk_otu_ids = await asyncio.gather(
                    *[
                        insert_joined_otu(
                            self._mongo, otu, created_at, ref_id, user_id, session
                        )
                        for otu in chunk
                    ]
                )
                inserted_otu_ids.extend(chunk_otu_ids)
                await tracker.add(len(chunk))

            for chunk in chunk_list(inserted_otu_ids, 10):
                await asyncio.gather(
                    *[
                        insert_change(
                            self._config.data_path,
                            self._mongo,
                            otu_id,
                            HistoryMethod.import_otu,
                            user_id,
                            session,
                        )
                        for otu_id in chunk
                    ]
                )
                await tracker.add(len(chunk))

    async def populate_remote_reference(
        self,
        ref_id: str,
        data: ReferenceSourceData,
        user_id: str,
        release: Document,
        progress_handler: TaskProgressHandler,
    ):
        tracker = AccumulatingProgressHandlerWrapper(progress_handler, len(data.otus))

        created_at: datetime = await get_one_field(
            self._mongo.references, "created_at", ref_id
        )

        async with self._mongo.create_session() as session:
            await self._mongo.references.update_one(
                {"_id": ref_id},
                {
                    "$set": {
                        "data_type": data.data_type.value,
                        "organism": data.organism,
                        "targets": data.targets,
                    }
                },
                session=session,
            )

            for otu in data.otus:
                otu_id = await insert_joined_otu(
                    self._mongo, otu, created_at, ref_id, user_id, session
                )

            await insert_change(
                self._config.data_path,
                self._mongo,
                otu_id,
                HistoryMethod.remote,
                user_id,
                session,
            )

            await tracker.add(1)

            await self._mongo.references.update_one(
                {
                    "_id": ref_id,
                    "updates.id": release["id"],
                },
                {
                    "$set": {
                        "installed": create_update_subdocument(release, True, user_id),
                        "updates.$.ready": True,
                        "updating": False,
                    }
                },
                session=session,
            )

    async def update_remote_reference(
        self,
        ref_id: str,
        data: ReferenceSourceData,
        release: Document,
        user_id: str,
        progress_handler,
    ):
        """
        Update a remote reference to a newer version.

        * Update reference metadata.
        * Insert new OTUs.
        * Update existing OTUs that have changed.
        * Delete OTUs in the database that don't exist in the update.
        * Create history.

        """

        async def update_reference(session):
            created_at: datetime = await get_one_field(
                self._mongo.references, "created_at", ref_id
            )

            to_delete = await self._mongo.otus.distinct(
                "_id",
                {
                    "reference.id": ref_id,
                    "remote.id": {"$nin": list({otu["_id"] for otu in data.otus})},
                },
            )

            tracker = AccumulatingProgressHandlerWrapper(
                progress_handler, len(data.otus) + len(to_delete)
            )

            await self._mongo.references.update_one(
                {"_id": ref_id},
                {
                    "$set": {
                        "organism": data.organism,
                        "targets": data.targets,
                    }
                },
                session=session,
            )

            bulk_updater = BulkOTUUpdater(
                self._mongo,
                ref_id,
                user_id,
                created_at,
                self._config.data_path,
                tracker,
                session,
            )

            bulk_updater.bulk_upsert(data.otus)

            for otu_id in to_delete:
                await bulk_updater.delete(otu_id)

            await bulk_updater.finish()

            await self._mongo.references.update_one(
                {"_id": ref_id, "updates.id": release["id"]},
                {
                    "$set": {
                        "installed": create_update_subdocument(release, True, user_id),
                        "updates.$.ready": True,
                        "updating": False,
                        "release.newer": False,
                    }
                },
                session=session,
            )

        await self._mongo.with_transaction(update_reference)

    async def clean_all(self):
        """
        Clean corrupt updates from reference update lists.

        If the installed version is earlier than the last update, the last update is
        removed.

        """
        async with self._mongo.create_session() as session:
            async for reference in self._mongo.references.find(
                {"remotes_from": {"$exists": True}},
                ["installed", "task", "updates"],
                session=session,
            ):
                if len(reference["updates"]) == 0:
                    continue

                latest_update = reference["updates"][-1]

                if latest_update["ready"]:
                    continue

                try:
                    raw_version = reference["installed"]["name"].lstrip("v")
                except (KeyError, TypeError):
                    continue

                installed_version = VersionInfo.parse(raw_version)

                latest_update_version = VersionInfo.parse(
                    latest_update["name"].lstrip("v")
                )

                if latest_update_version <= installed_version:
                    continue

                if arrow.utcnow() - arrow.get(latest_update["created_at"]) > timedelta(
                    minutes=15
                ):
                    await self._mongo.references.update_one(
                        {"_id": reference["_id"]},
                        {"$pop": {"updates": -1}, "$set": {"updating": False}},
                        session=session,
                    )<|MERGE_RESOLUTION|>--- conflicted
+++ resolved
@@ -44,19 +44,15 @@
 from virtool.jobs.utils import JobRights
 from virtool.mongo.transforms import apply_transforms
 from virtool.mongo.utils import get_new_id, get_one_field
-from virtool.otus.db import join
 from virtool.otus.oas import CreateOTURequest
 from virtool.pg.utils import get_row
-from virtool.references.bulk import OTUDBBulkUpdater, BulkOTUUpdater
+from virtool.references.bulk import BulkOTUUpdater
 from virtool.references.db import (
     compose_base_find_query,
     attach_computed,
     get_manifest,
     insert_joined_otu,
     insert_change,
-    prepare_update_joined_otu,
-    prepare_insert_otu,
-    prepare_remove_otu,
 )
 from virtool.references.oas import (
     CreateReferenceRequest,
@@ -71,17 +67,14 @@
     RemoteReferenceTask,
     UpdateRemoteReferenceTask,
 )
-<<<<<<< HEAD
 from virtool.references.transforms import ImportedFromTransform
 from virtool.references.utils import ReferenceSourceData
 from virtool.tasks.progress import (
     TaskProgressHandler,
     AccumulatingProgressHandlerWrapper,
 )
+from virtool.tasks.transforms import AttachTaskTransform
 from virtool.types import Document
-=======
-from virtool.tasks.transforms import AttachTaskTransform
->>>>>>> 26e6236e
 from virtool.uploads.models import Upload as SQLUpload
 from virtool.users.db import (
     AttachUserTransform,
@@ -135,11 +128,8 @@
                 data["documents"],
                 [
                     AttachUserTransform(self._mongo),
-<<<<<<< HEAD
                     ImportedFromTransform(self._mongo, self._pg),
-=======
                     AttachTaskTransform(self._pg),
->>>>>>> 26e6236e
                 ],
             ),
             self._mongo.references.count_documents(
@@ -858,16 +848,16 @@
                     self._mongo, otu, created_at, ref_id, user_id, session
                 )
 
-            await insert_change(
-                self._config.data_path,
-                self._mongo,
-                otu_id,
-                HistoryMethod.remote,
-                user_id,
-                session,
-            )
-
-            await tracker.add(1)
+                await insert_change(
+                    self._config.data_path,
+                    self._mongo,
+                    otu_id,
+                    HistoryMethod.remote,
+                    user_id,
+                    session,
+                )
+
+                await tracker.add(1)
 
             await self._mongo.references.update_one(
                 {
