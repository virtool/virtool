import random
from asyncio import gather
from dataclasses import dataclass
from logging import getLogger
from typing import Any, Dict, List, Optional, Union, TYPE_CHECKING

from motor.motor_asyncio import AsyncIOMotorClientSession
from sqlalchemy.ext.asyncio import AsyncEngine
from virtool_core.models.user import User

from virtool.errors import DatabaseError
from virtool.groups.db import (
    lookup_groups_minimal_by_id,
    lookup_group_minimal_by_id,
)
<<<<<<< HEAD
from virtool.data.transforms import AbstractTransform
=======
from virtool.mongo.transforms import AbstractTransform, apply_transforms
>>>>>>> 49b0553e
from virtool.mongo.utils import (
    get_non_existent_ids,
    id_exists,
)
from virtool.types import Document
from virtool.users.transforms import AttachPermissionsTransform
from virtool.users.utils import (
    check_legacy_password,
    check_password,
    limit_permissions,
)
from virtool.utils import base_processor

if TYPE_CHECKING:
    from virtool.mongo.core import Mongo
    from virtool.authorization.client import AuthorizationClient

logger = getLogger("users")

PROJECTION = [
    "_id",
    "handle",
    "administrator",
    "force_reset",
    "groups",
    "last_password_change",
    "primary_group",
]

ATTACH_PROJECTION = ["_id", "administrator", "handle"]


@dataclass
class B2CUserAttributes:
    """
    Class to store ID token claims from Azure AD B2C
    """

    oid: str
    display_name: str
    given_name: str
    family_name: str


class AttachUserTransform(AbstractTransform):
    """
    Attaches more complete user data to a document with a `user.id` field.
    """

    def __init__(self, db, ignore_errors: bool = False):
        self._db = db
        self._ignore_errors = ignore_errors

    def _extract_user_id(self, document: Document) -> Optional[str]:
        try:
            user = document["user"]

            try:
                return user["id"]
            except TypeError:
                if isinstance(user, str):
                    return user

                raise
        except KeyError:
            if not self._ignore_errors:
                raise KeyError("Document needs a value at user or user.id")

        return None

    async def attach_one(self, document, prepared):
        try:
            user_data = document["user"]
        except KeyError:
            if self._ignore_errors:
                return document

            raise

        if isinstance(user_data, str):
            return {
                **document,
                "user": {
                    "id": user_data,
                    **prepared,
                },
            }

        return {
            **document,
            "user": {
                **document["user"],
                **prepared,
            },
        }

    async def attach_many(
        self, documents: List[Document], prepared: Dict[int, Any]
    ) -> List[Document]:
        return [
            await self.attach_one(document, prepared[self._extract_user_id(document)])
            for document in documents
        ]

    async def prepare_one(self, document):
        user_id = self._extract_user_id(document)
        user_data = base_processor(
            await self._db.users.find_one(user_id, ATTACH_PROJECTION)
        )

        if not user_data:
            raise KeyError(f"Document contains non-existent user: {user_id}.")

        return user_data

    async def prepare_many(
        self, documents: List[Document]
    ) -> Dict[Union[int, str], Any]:
        user_ids = list({self._extract_user_id(document) for document in documents})

        return {
            document["_id"]: base_processor(document)
            async for document in self._db.users.find(
                {"_id": {"$in": user_ids}}, ATTACH_PROJECTION
            )
        }


async def extend_user(db, user: Dict[str, Any]) -> Dict[str, Any]:
    user_id = user["id"]

    user_data = base_processor(await db.users.find_one(user_id, ATTACH_PROJECTION))

    extended = {
        **user,
        **user_data,
    }

    return extended


async def compose_groups_update(db, groups: Optional[list]) -> dict:
    """
    Compose a update dict for the updating the list of groups a user is a member of.

    :param db: the application database client
    :param groups: the groups to include in the user update

    :return: an update
    """
    if groups is None:
        return {}

    non_existent_groups = await get_non_existent_ids(db.groups, groups)

    if non_existent_groups:
        raise DatabaseError("Non-existent groups: " + ", ".join(non_existent_groups))

    update = {"groups": groups}

    return update


async def compose_primary_group_update(
    db, user_id: Optional[str], primary_group: Optional[str]
) -> dict:
    """
    Compose an update dict for changing a user's `primary_group`.

    :param db: the application database client
    :param user_id: the id of the user being updated
    :param primary_group: the primary group to set for the user
    :return: an update

    """
    if primary_group is None:
        return {}

    if primary_group != "none":
        if not await id_exists(db.groups, primary_group):
            raise DatabaseError("Non-existent group: " + primary_group)

        if not await is_member_of_group(db, user_id, primary_group):
            raise DatabaseError("User is not member of group")

    return {"primary_group": primary_group}


async def generate_handle(collection, given_name: str, family_name: str) -> str:
    """
    Create handle for new B2C users in Virtool using values from ID token and random
    integer.

    :param collection: the mongo collection to check for existing usernames
    :param given_name: user's first name collected from Azure AD B2C
    :param family_name: user's last name collected from Azure AD B2C

    :return: user handle created from B2C user info
    """
    handle = f"{given_name}-{family_name}-{random.randint(1, 100)}"

    if await collection.count_documents({"handle": handle}):
        return await generate_handle(collection, given_name, family_name)

    return handle


async def is_member_of_group(db, user_id: str, group_id: str) -> bool:
    return bool(
        await db.users.count_documents({"_id": user_id, "groups": group_id}, limit=1)
    )


async def validate_credentials(db, user_id: str, password: str) -> bool:
    """
    Check if the ``user_id`` and ``password`` are valid.

    Returns ``True`` if the username exists and the password is correct. Returns
    ``False`` if the username does not exist or the password is incorrect.

    :param db: a database client
    :param user_id: the username to check.
    :param password: the password to check.
    :return: validation success

    """
    document = await db.users.find_one(user_id, ["password", "salt"])

    if not document:
        return False

    # Return True if the attempted password matches the stored password.
    try:
        if check_password(password, document["password"]):
            return True
    except TypeError:
        pass

    if "salt" in document and check_legacy_password(
        password, document["salt"], document["password"]
    ):
        return True

    return False


async def update_keys(
    db,
    user_id: str,
    administrator: bool,
    groups: list,
    permissions: dict,
    session: Optional[AsyncIOMotorClientSession] = None,
):
    """

    :param db: a database client
    :param user_id: the id of the user to update keys and session for
    :param administrator: the administrator flag for the user
    :param groups: an updated list of groups
    :param permissions: an updated set of permissions derived from the updated groups
    :param session: an option Motor session to use

    """
    query = {"user.id": user_id}

    await gather(
        *[
            db.keys.update_one(
                {"_id": document["_id"]},
                {
                    "$set": {
                        "administrator": administrator,
                        "groups": groups,
                        "permissions": limit_permissions(
                            document["permissions"], permissions
                        ),
                    }
                },
                session=session,
            )
            async for document in db.keys.find(query, ["permissions"], session=session)
        ]
    )


async def fetch_complete_user(
    authorization_client: "AuthorizationClient",
    mongo: "Mongo",
    pg: AsyncEngine,
    user_id: str,
) -> Optional[User]:
    user, (user_id, role) = await gather(
        mongo.users.aggregate(
            [
                {"$match": {"_id": user_id}},
                *lookup_groups_minimal_by_id(),
                *lookup_group_minimal_by_id(
                    local_field="primary_group", set_as="primary_group"
                ),
            ]
        ).to_list(1),
        authorization_client.get_administrator(user_id),
    )

    if len(user) == 0:
        return None

    return User(
        **(
            await apply_transforms(
                base_processor(user[0]), [AttachPermissionsTransform(mongo, pg)]
            )
        ),
        administrator_role=role,
    )


def lookup_nested_user_by_id(
    local_field: str = "user.id", set_as: str = "user"
) -> list[dict]:
    """
    Create a mongoDB aggregation pipeline step to look up a nested user by id.

    :param local_field: user id field to look up
    :param set_as: desired name of the returned record
    :return: mongoDB aggregation steps for use in an aggregation pipeline
    """
    return [
        {
            "$lookup": {
                "from": "users",
                "let": {"user_id": f"${local_field}"},
                "pipeline": [
                    {"$match": {"$expr": {"$eq": ["$_id", "$$user_id"]}}},
                    {
                        "$project": {
                            "id": "$_id",
                            "_id": False,
                            "handle": True,
                            "administrator": True,
                        }
                    },
                ],
                "as": set_as,
            }
        },
        {"$set": {set_as: {"$first": f"${set_as}"}}},
    ]<|MERGE_RESOLUTION|>--- conflicted
+++ resolved
@@ -8,16 +8,12 @@
 from sqlalchemy.ext.asyncio import AsyncEngine
 from virtool_core.models.user import User
 
+from virtool.data.transforms import AbstractTransform, apply_transforms
 from virtool.errors import DatabaseError
 from virtool.groups.db import (
     lookup_groups_minimal_by_id,
     lookup_group_minimal_by_id,
 )
-<<<<<<< HEAD
-from virtool.data.transforms import AbstractTransform
-=======
-from virtool.mongo.transforms import AbstractTransform, apply_transforms
->>>>>>> 49b0553e
 from virtool.mongo.utils import (
     get_non_existent_ids,
     id_exists,
