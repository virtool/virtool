import secrets
from datetime import timedelta
from typing import Tuple

from aioredis import Redis
from virtool_core.models.session import (
    Session,
    SessionAuthentication,
    SessionPasswordReset,
)

import virtool.utils
<<<<<<< HEAD
from virtool.api.custom_json import dump_bytes
from virtool.mongo.core import DB
from virtool.types import Document


async def create_session(
    db: DB,
    redis: Redis,
    ip: str,
    user_id: Optional[str] = None,
    remember: Optional[bool] = False,
    session: Optional[AsyncIOMotorClientSession] = None,
) -> Tuple[str, Document, str]:
    session_id = await create_session_id(redis)

    utc = arrow.utcnow()

    if user_id and remember:
        expires_at = utc.shift(days=30)
    elif user_id:
        expires_at = utc.shift(minutes=60)
    else:
        expires_at = utc.shift(minutes=10)

    new_session = {
        "created_at": virtool.utils.timestamp().timestamp(),
        "ip": ip,
    }

    token = None

    if user_id:
=======
from virtool.api.custom_json import dumps, isoformat_to_datetime, isoformat, loads
from virtool.data.errors import ResourceError, ResourceNotFoundError
from virtool.data.piece import DataLayerPiece
from virtool.utils import hash_key


class SessionData(DataLayerPiece):
    def __init__(self, redis: Redis):
        self.redis = redis

    async def create(
        self,
        ip: str,
        user_id: str,
        remember: bool = False,
    ) -> Tuple[str, Session, str]:
        """
        Creates a new session with the given ip and user_id

        :param ip: the ip address of the client
        :param user_id: the user id of the client
        :param remember: Boolean indicating if a session should be saved long term
        :return: the session id, the session model, and the session token
        """
        session_id = await self.create_session_id()

        if remember:
            expires_after = timedelta(days=30).total_seconds()
        else:
            expires_after = timedelta(minutes=60).total_seconds()

        new_session = Session(created_at=isoformat(virtool.utils.timestamp()), ip=ip)

>>>>>>> c7f432a1
        token, hashed = virtool.utils.generate_key()
        new_session.authentication = SessionAuthentication(
            token=hashed, user_id=user_id
        )

<<<<<<< HEAD
    await redis.set(session_id, dump_bytes(new_session))
    await redis.expireat(session_id, expires_at.timestamp())
=======
        await self.redis.set(session_id, dumps(new_session), expire=int(expires_after))
>>>>>>> c7f432a1

        return session_id, new_session, token

    async def create_anonymous(
        self,
        ip: str,
    ) -> Tuple[str, Session]:
        """
        Creates a new session with the given ip and user_id

        :param ip: the ip address of the client
        :return: the session id, the session model, and the session token
        """
        session_id = await self.create_session_id()

        new_session = Session(created_at=isoformat(virtool.utils.timestamp()), ip=ip)

        await self.redis.set(session_id, dumps(new_session), expire=600)

        return session_id, new_session

    async def create_reset_session(self, ip, user_id, remember) -> Tuple[str, Session]:

        reset_code = secrets.token_hex(32)
        session_id = await self.create_session_id()

        session = Session(
            created_at=virtool.utils.timestamp(),
            ip=ip,
            reset={
                "code": reset_code,
                "remember": remember,
                "user_id": user_id,
            },
        )

        await self.redis.set(session_id, dumps(session), expire=600)

        return session_id, session

    async def create_session_id(self) -> str:
        """
        Create a new unique session id.

        :return: a session id

        """
        session_id = "session_" + secrets.token_hex(32)

        if await self.redis.get(session_id):
            return await self.create_session_id()

        return session_id

    async def _get(self, session_id: str) -> Session:
        """
        Get a session provided with only the session id
        NB: Permits access to all sessions using only session id.

        :param session_id: the session id
        :return: the session object and token
        """
        session = await self.redis.get(session_id)

        if session is None:
            raise ResourceNotFoundError("Session is invalid")

        session = loads(session)
        return Session(
            **{
                **session,
                "created_at": isoformat_to_datetime(session["created_at"]),
            }
        )

    async def get_authenticated(self, session_id: str, session_token: str) -> Session:
        """
        Get an authenticated session and token by its id and token.

        :param session_id: the session id
        :param session_token: the secure token for an authenticated session
        :return: the session object and token
        """

        session = await self._get(session_id)

        if session.authentication is None:
            raise ResourceError("Session not authenticated")

        if session.authentication.token == hash_key(session_token):
            return session

        raise ResourceError("Session not authenticated")

    async def get_anonymous(self, session_id: str) -> Session:
        """
        Gets an anonymous session by its id.

<<<<<<< HEAD
    await redis.set(
        session_id,
        dump_bytes(
            {
                **session,
                "reset_code": reset_code,
                "reset_remember": remember,
                "reset_user_id": user_id,
            }
        ),
        expire=session_expiry,
    )
=======
        :param session_id: the session id
        :return: the session object
        """
>>>>>>> c7f432a1

        session = await self._get(session_id)

        if session.authentication is not None:
            raise ResourceError("Invalid session")

        return session

    async def delete(self, session_id) -> None:
        """
        Deletes the session matching the provided id

        :param session_id: the id of the session to remove
        """
        await self.redis.delete(session_id)

    async def clear_reset_session(self, session_id: str) -> str:
        """
        Clear the reset information attached to the session associated with the passed
        `session_id`.

        :param session_id: the session id
        """

        session = await self._get(session_id)

<<<<<<< HEAD
    await redis.set(
        session_id,
        dump_bytes(
            {
                key: session[key]
                for key in session
                if key not in {"reset_code", "reset_remember", "reset_user_id"}
            }
        ),
        expire=session_expiry,
    )


async def replace_session(
    db: DB,
    redis: Redis,
    session_id: str,
    ip: str,
    user_id: Optional[str] = None,
    remember: Optional[bool] = False,
) -> Tuple[str, dict, str]:
    """
    Replace the session associated with `session_id` with a new one. Return the new
    session document.

    Supplying a `user_id` indicates the session is authenticated. Setting `remember`
    will make the session last for 30 days instead of the default 30 minutes.

    :param db: the application database client
    :param redis: the application redis pool
    :param session_id: the id of the session to replace
    :param ip:
    :param user_id:
    :param remember:
    :return: new session document and token
    """
    await redis.delete(session_id)
    return await create_session(db, redis, ip, user_id, remember=remember)
=======
        if session.reset is None:
            return session_id

        await self.delete(session_id)
        session_id, _ = await self.create_anonymous(session.ip)

        return session_id

    async def get_reset_data(self, session_id: str) -> SessionPasswordReset:
        """
        Gets any reset data associated with the passed session if the passed reset code
        matches the stored reset code.

        :param session_id: the session id
        :param req_reset_code: the reset code associated with the current session
        :return: the associated user_id and remember boolean
        """
        session = await self.get_anonymous(session_id)

        return session.reset
>>>>>>> c7f432a1
<|MERGE_RESOLUTION|>--- conflicted
+++ resolved
@@ -10,41 +10,8 @@
 )
 
 import virtool.utils
-<<<<<<< HEAD
-from virtool.api.custom_json import dump_bytes
-from virtool.mongo.core import DB
-from virtool.types import Document
-
-
-async def create_session(
-    db: DB,
-    redis: Redis,
-    ip: str,
-    user_id: Optional[str] = None,
-    remember: Optional[bool] = False,
-    session: Optional[AsyncIOMotorClientSession] = None,
-) -> Tuple[str, Document, str]:
-    session_id = await create_session_id(redis)
-
-    utc = arrow.utcnow()
-
-    if user_id and remember:
-        expires_at = utc.shift(days=30)
-    elif user_id:
-        expires_at = utc.shift(minutes=60)
-    else:
-        expires_at = utc.shift(minutes=10)
-
-    new_session = {
-        "created_at": virtool.utils.timestamp().timestamp(),
-        "ip": ip,
-    }
-
-    token = None
-
-    if user_id:
-=======
-from virtool.api.custom_json import dumps, isoformat_to_datetime, isoformat, loads
+from virtool.api.custom_json import dump_string
+from virtool.api.custom_json import isoformat_to_datetime, loads
 from virtool.data.errors import ResourceError, ResourceNotFoundError
 from virtool.data.piece import DataLayerPiece
 from virtool.utils import hash_key
@@ -75,20 +42,16 @@
         else:
             expires_after = timedelta(minutes=60).total_seconds()
 
-        new_session = Session(created_at=isoformat(virtool.utils.timestamp()), ip=ip)
-
->>>>>>> c7f432a1
+        new_session = Session(created_at=virtool.utils.timestamp(), ip=ip)
+
         token, hashed = virtool.utils.generate_key()
         new_session.authentication = SessionAuthentication(
             token=hashed, user_id=user_id
         )
 
-<<<<<<< HEAD
-    await redis.set(session_id, dump_bytes(new_session))
-    await redis.expireat(session_id, expires_at.timestamp())
-=======
-        await self.redis.set(session_id, dumps(new_session), expire=int(expires_after))
->>>>>>> c7f432a1
+        await self.redis.set(
+            session_id, dump_string(new_session), expire=int(expires_after)
+        )
 
         return session_id, new_session, token
 
@@ -104,9 +67,9 @@
         """
         session_id = await self.create_session_id()
 
-        new_session = Session(created_at=isoformat(virtool.utils.timestamp()), ip=ip)
-
-        await self.redis.set(session_id, dumps(new_session), expire=600)
+        new_session = Session(created_at=virtool.utils.timestamp(), ip=ip)
+
+        await self.redis.set(session_id, dump_string(new_session), expire=600)
 
         return session_id, new_session
 
@@ -118,14 +81,14 @@
         session = Session(
             created_at=virtool.utils.timestamp(),
             ip=ip,
-            reset={
-                "code": reset_code,
-                "remember": remember,
-                "user_id": user_id,
-            },
-        )
-
-        await self.redis.set(session_id, dumps(session), expire=600)
+            reset=SessionPasswordReset(
+                code=reset_code,
+                remember=remember,
+                user_id=user_id,
+            ),
+        )
+
+        await self.redis.set(session_id, dump_string(session), expire=600)
 
         return session_id, session
 
@@ -187,24 +150,9 @@
         """
         Gets an anonymous session by its id.
 
-<<<<<<< HEAD
-    await redis.set(
-        session_id,
-        dump_bytes(
-            {
-                **session,
-                "reset_code": reset_code,
-                "reset_remember": remember,
-                "reset_user_id": user_id,
-            }
-        ),
-        expire=session_expiry,
-    )
-=======
         :param session_id: the session id
         :return: the session object
         """
->>>>>>> c7f432a1
 
         session = await self._get(session_id)
 
@@ -231,46 +179,6 @@
 
         session = await self._get(session_id)
 
-<<<<<<< HEAD
-    await redis.set(
-        session_id,
-        dump_bytes(
-            {
-                key: session[key]
-                for key in session
-                if key not in {"reset_code", "reset_remember", "reset_user_id"}
-            }
-        ),
-        expire=session_expiry,
-    )
-
-
-async def replace_session(
-    db: DB,
-    redis: Redis,
-    session_id: str,
-    ip: str,
-    user_id: Optional[str] = None,
-    remember: Optional[bool] = False,
-) -> Tuple[str, dict, str]:
-    """
-    Replace the session associated with `session_id` with a new one. Return the new
-    session document.
-
-    Supplying a `user_id` indicates the session is authenticated. Setting `remember`
-    will make the session last for 30 days instead of the default 30 minutes.
-
-    :param db: the application database client
-    :param redis: the application redis pool
-    :param session_id: the id of the session to replace
-    :param ip:
-    :param user_id:
-    :param remember:
-    :return: new session document and token
-    """
-    await redis.delete(session_id)
-    return await create_session(db, redis, ip, user_id, remember=remember)
-=======
         if session.reset is None:
             return session_id
 
@@ -285,10 +193,8 @@
         matches the stored reset code.
 
         :param session_id: the session id
-        :param req_reset_code: the reset code associated with the current session
         :return: the associated user_id and remember boolean
         """
         session = await self.get_anonymous(session_id)
 
-        return session.reset
->>>>>>> c7f432a1
+        return session.reset