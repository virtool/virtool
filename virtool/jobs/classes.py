import virtool.jobs.aodp
<<<<<<< HEAD
import virtool.jobs.build_index
=======
import virtool.jobs.create_sample
>>>>>>> cc358a40
import virtool.jobs.nuvs
import virtool.jobs.pathoscope

TASK_CREATORS = {
    "aodp": virtool.jobs.aodp.create,
<<<<<<< HEAD
    "build_index": virtool.jobs.build_index.create,
=======
    "create_sample": virtool.jobs.create_sample.create,
>>>>>>> cc358a40
    "nuvs": virtool.jobs.nuvs.create,
    "pathoscope_bowtie": virtool.jobs.pathoscope.create,
}<|MERGE_RESOLUTION|>--- conflicted
+++ resolved
@@ -1,19 +1,9 @@
 import virtool.jobs.aodp
-<<<<<<< HEAD
-import virtool.jobs.build_index
-=======
-import virtool.jobs.create_sample
->>>>>>> cc358a40
 import virtool.jobs.nuvs
 import virtool.jobs.pathoscope
 
 TASK_CREATORS = {
     "aodp": virtool.jobs.aodp.create,
-<<<<<<< HEAD
-    "build_index": virtool.jobs.build_index.create,
-=======
-    "create_sample": virtool.jobs.create_sample.create,
->>>>>>> cc358a40
     "nuvs": virtool.jobs.nuvs.create,
     "pathoscope_bowtie": virtool.jobs.pathoscope.create,
 }