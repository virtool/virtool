import math
from asyncio import gather
from collections import defaultdict
from typing import Optional, Dict, List

from multidict import MultiDictProxy
from sqlalchemy.ext.asyncio import AsyncEngine
from virtool_core.models.job import (
    JobMinimal,
    JobSearchResult,
    JobStatus,
    Job, JobPing,
)
from virtool_core.models.user import UserNested

import virtool.utils
from virtool.api.utils import (
    compose_regex_query,
    get_query_bool,
)
from virtool.data.errors import ResourceConflictError, ResourceNotFoundError
from virtool.mongo.core import DB
from virtool.mongo.transforms import apply_transforms
from virtool.mongo.utils import get_one_field
from virtool.jobs import is_running_or_waiting
from virtool.jobs.client import AbstractJobsClient, JOB_REMOVED_FROM_QUEUE
from virtool.jobs.db import OR_COMPLETE, OR_FAILED, PROJECTION, fetch_complete_job
from virtool.jobs.utils import JobRights, compose_status
from virtool.types import Document
from virtool.users.db import AttachUserTransform


class JobsData:
    def __init__(self, client: AbstractJobsClient, db: DB, pg: AsyncEngine):
        self._client = client
        self._db = db
        self._pg = pg

    async def _get_counts(
        self,
    ) -> Dict[str, Dict[str, int]]:
        counts = defaultdict(dict)

        async for a in self._db.jobs.aggregate(
            [
                {"$match": {"archived": False}},
                {"$addFields": {"last_status": {"$last": "$status"}}},
                {
                    "$group": {
                        "_id": {
                            "workflow": "$workflow",
                            "state": "$last_status.state",
                        },
                        "count": {"$sum": 1},
                    }
                },
            ]
        ):
            workflow = a["_id"]["workflow"]
            state = a["_id"]["state"]
            counts[state][workflow] = a["count"]

        return dict(counts)

    async def find(self, query: MultiDictProxy) -> JobSearchResult:
        """
        {
          "waiting": {
            "all": 23,
            "pathoscope": 12,
            "create_sample": 8,
            "nuvs": 3
          }
        }
        """
        states = query.getall("state", None)
        term = query.get("find")
        archived = get_query_bool(query, "archived") if "archived" in query else None

        try:
            page = int(query["page"])
        except (KeyError, ValueError):
            page = 1

        try:
            per_page = int(query["per_page"])
        except (KeyError, ValueError):
            per_page = 25

        skip_count = 0

        if page > 1:
            skip_count = (page - 1) * per_page

        sort = {"created_at": -1}

        match_query = {
            **(compose_regex_query(term, ["user.id"]) if term else {}),
            **({"archived": archived} if archived is not None else {}),
        }

        match_state = {"state": {"$in": states}} if states else {}

        async for paginate_dict in self._db.jobs.aggregate(
            [
                {
                    "$facet": {
                        "total_count": [
                            {"$count": "total_count"},
                        ],
                        "found_count": [
                            {"$match": match_query},
                            {
                                "$set": {
                                    "last_status": {"$last": "$status"},
                                }
                            },
                            {
                                "$set": {
                                    "state": "$last_status.state",
                                }
                            },
                            {"$match": match_state},
                            {"$count": "found_count"},
                        ],
                        "data": [
                            {
                                "$match": match_query,
                            },
                            {
                                "$set": {
                                    "last_status": {"$last": "$status"},
                                    "first_status": {"$first": "$status"},
                                }
                            },
                            {
                                "$set": {
                                    "created_at": "$first_status.timestamp",
                                    "progress": "$last_status.progress",
                                    "state": "$last_status.state",
                                    "stage": "$last_status.stage",
                                }
                            },
                            {"$match": match_state},
                            {"$sort": sort},
                            {"$skip": skip_count},
                            {"$limit": per_page},
                        ],
                    }
                },
                {
                    "$project": {
                        "data": {
                            "_id": True,
                            "created_at": True,
                            "archived": True,
                            "progress": True,
                            "stage": True,
                            "state": True,
                            "user": True,
                            "workflow": True,
                        },
                        "total_count": {
                            "$arrayElemAt": ["$total_count.total_count", 0]
                        },
                        "found_count": {
                            "$arrayElemAt": ["$found_count.found_count", 0]
                        },
                    }
                },
            ],
        ):
            data = paginate_dict["data"]
            found_count = paginate_dict.get("found_count", 0)
            total_count = paginate_dict.get("total_count", 0)
            page_count = int(math.ceil(found_count / per_page))

        documents = await apply_transforms(data, [AttachUserTransform(self._db)])

        for document in documents:
            document["user"] = UserNested(**document["user"])

        return JobSearchResult(
            counts=await self._get_counts(),
            documents=[JobMinimal(**document) for document in documents],
            total_count=total_count,
            found_count=found_count,
            page_count=page_count,
            per_page=per_page,
            page=page,
        )

    async def create(
        self,
        workflow: str,
        job_args: Document,
        user_id: str,
        rights: JobRights,
        job_id: Optional[str] = None,
    ) -> Job:
        """
        Create a job record and queue it.

        Create job record in MongoDB and get an ID. Queue the ID using the JobsClient so
        that it is picked up by a workflow runner.

        :param workflow: the name of the workflow to run
        :param job_args: the arguments required to run the job
        :param user_id: the user that started the job
        :param rights: the rights the job will have on Virtool resources
        :param job_id: an optional ID to use for the new job

        """
        document = {
            "acquired": False,
            "archived": False,
            "workflow": workflow,
            "args": job_args,
            "key": None,
            "rights": rights.as_dict(),
            "state": "waiting",
            "status": [compose_status("waiting", None)],
            "user": {"id": user_id},
            "ping": None
        }

        if job_id:
            document["_id"] = job_id

        document = await self._db.jobs.insert_one(document)
        await self._client.enqueue(workflow, document["_id"])

        return await fetch_complete_job(self._db, document)

    async def get(self, job_id: str) -> Job:
        """
        Get a job document.

        :param job_id: the ID of the job document to get.
        :return: the job document
        """
        document = await self._db.jobs.find_one(job_id, projection=PROJECTION)

        if document is None:
            raise ResourceNotFoundError

        return await fetch_complete_job(self._db, document)

    async def acquire(self, job_id: str):
        """
        Set the `started` field on a job to `True` and return the complete document.

        :param job_id: the ID of the job to start
        :return: the complete job document

        """
        acquired = await get_one_field(self._db.jobs, "acquired", job_id)

        if acquired is None:
            raise ResourceNotFoundError("Job not found")

        if acquired is True:
            raise ResourceConflictError("Job already acquired")

        key, hashed = virtool.utils.generate_key()

        document = await self._db.jobs.find_one_and_update(
            {"_id": job_id},
            {
                "$set": {"acquired": True, "key": hashed},
                "$push": {"status": compose_status("preparing", None, progress=3)},
            },
            projection=PROJECTION,
        )

        return await fetch_complete_job(self._db, document, key=key)

    async def archive(self, job_id: str) -> Job:
        """
        Set the `archived` field on a job to `True` and return the complete document.

        :param job_id: the ID of the job to start
        :return: the complete job document

        """

        archived = await get_one_field(self._db.jobs, "archived", job_id)

        if archived is None:
            raise ResourceNotFoundError("Job not found")

        if archived is True:
            raise ResourceConflictError("Job already archived")

        document = await self._db.jobs.find_one_and_update(
            {"_id": job_id},
            {"$set": {"archived": True}},
            projection=PROJECTION,
        )

        return await fetch_complete_job(self._db, document)

<<<<<<< HEAD
    async def bulk_archive(self, job_ids: List[str]) -> List[JobMinimal]:
        """
        Archive multiple jobs at the same time.

        :param job_ids: the ids of the jobs to archive
        :return: the archived jobs
        """

        existing_jobs = await self._db.jobs.distinct("_id")

        jobs_not_found = [job for job in job_ids if job not in existing_jobs]

        if len(jobs_not_found) != 0:
            raise ResourceNotFoundError(f"Jobs not found: {jobs_not_found}")

        async with self._db.create_session() as session:
            await self._db.jobs.update_many(
                {"_id": {"$in": job_ids}},
                {"$set": {"archived": True}},
                session=session,
            )

        pipeline = [
            {"$match": {"_id": {"$in": job_ids}}},
            {
                "$group": {
                    "_id": "$_id",
                    "created_at": {"$first": "$created_at"},
                    "archived": {"$first": "$archived"},
                    "progress": {"$first": "$progress"},
                    "stage": {"$first": "$stage"},
                    "state": {"$first": "$state"},
                    "user": {"$first": "$user"},
                    "workflow": {"$first": "$workflow"},
                }
            },
        ]

        archived_jobs = []

        async for agg in self._db.jobs.aggregate(pipeline):
            user = await self._db.users.find_one(agg["user"]["id"])
            archived_jobs.append(
                {
                    "id": agg["_id"],
                    "created_at": agg["created_at"],
                    "archived": agg["archived"],
                    "progress": agg["progress"],
                    "stage": agg["stage"],
                    "state": agg["state"],
                    "user": {
                        "id": user["_id"],
                        "handle": user["handle"],
                        "administrator": user["administrator"],
                    },
                    "workflow": agg["workflow"],
                }
            )

        return [JobMinimal(**document) for document in archived_jobs]
=======
    async def ping(self, job_id: str) -> JobPing:
        """
        Update the `ping` field on a job to the current time and
        return .

        :param job_id: the ID of the job to start
        :return: the complete job document
        """

        ping = {"pinged_at": virtool.utils.timestamp()}

        document = await self._db.jobs.find_one_and_update(
            {"_id": job_id},
            {"$set": {"ping": ping}},
            projection=PROJECTION,
        )

        if document is None:
            raise ResourceNotFoundError("Job not found")

        return JobPing(**ping)
>>>>>>> b24b556d

    async def cancel(self, job_id: str) -> Job:
        """
        Add a cancellation status sub-document to the job identified by `job_id`.

        :param job_id: the ID of the job to add a cancellation status for
        :return: the updated job document

        """
        document = await self._db.jobs.find_one({"_id": job_id}, projection=PROJECTION)

        if document is None:
            raise ResourceNotFoundError

        if not is_running_or_waiting(document):
            raise ResourceConflictError("Not cancellable")

        result = await self._client.cancel(job_id)

        if result == JOB_REMOVED_FROM_QUEUE:
            latest = document["status"][-1]

            document = await self._db.jobs.find_one_and_update(
                {"_id": job_id},
                {
                    "$push": {
                        "status": compose_status(
                            "cancelled", latest["stage"], progress=latest["progress"]
                        )
                    }
                },
                projection=PROJECTION,
            )

            if document is None:
                raise ResourceNotFoundError

        return await fetch_complete_job(self._db, document)

    async def push_status(
        self,
        job_id: str,
        state: Optional[str],
        stage: Optional[str],
        step_name: Optional[str] = None,
        step_description: Optional[str] = None,
        error: Optional[dict] = None,
        progress: Optional[int] = None,
    ):
        status = await get_one_field(self._db.jobs, "status", job_id)

        if status is None:
            raise ResourceNotFoundError

        if status[-1]["state"] in ("complete", "cancelled", "error", "terminated"):
            raise ResourceConflictError("Job is finished")

        document = await self._db.jobs.find_one_and_update(
            {"_id": job_id},
            {
                "$set": {"state": state},
                "$push": {
                    "status": compose_status(
                        state, stage, step_name, step_description, error, progress
                    )
                },
            },
        )

        return JobStatus(**document["status"][-1])

    async def clear(self, complete: bool = False, failed: bool = False):
        or_list = []

        if complete:
            or_list = OR_COMPLETE

        if failed:
            or_list += OR_FAILED

        if len(or_list) == 0:
            return []

        query = {"$or": or_list}

        removed = await self._db.jobs.distinct("_id", query)

        await self._db.jobs.delete_many(query)

        return removed

    async def delete(self, job_id: str):
        """
        Delete a job by its ID.

        :param job_id: the ID of the job to delete
        """
        document = await self._db.jobs.find_one({"_id": job_id}, ["status"])

        if document is None:
            raise ResourceNotFoundError

        if is_running_or_waiting(document):
            raise ResourceConflictError(
                "Job is running or waiting and cannot be removed."
            )

        delete_result = await self._db.jobs.delete_one({"_id": job_id})

        if delete_result.deleted_count == 0:
            raise ResourceNotFoundError

    async def force_delete(self):
        """
        Force the deletion of all jobs.

        """
        job_ids = await self._db.jobs.distinct("_id")
        await gather(*[self._client.cancel(job_id) for job_id in job_ids])
        await self._db.jobs.delete_many({"_id": {"$in": job_ids}})<|MERGE_RESOLUTION|>--- conflicted
+++ resolved
@@ -300,7 +300,6 @@
 
         return await fetch_complete_job(self._db, document)
 
-<<<<<<< HEAD
     async def bulk_archive(self, job_ids: List[str]) -> List[JobMinimal]:
         """
         Archive multiple jobs at the same time.
@@ -361,7 +360,7 @@
             )
 
         return [JobMinimal(**document) for document in archived_jobs]
-=======
+
     async def ping(self, job_id: str) -> JobPing:
         """
         Update the `ping` field on a job to the current time and
@@ -383,7 +382,6 @@
             raise ResourceNotFoundError("Job not found")
 
         return JobPing(**ping)
->>>>>>> b24b556d
 
     async def cancel(self, job_id: str) -> Job:
         """
