import os
import shutil
from pathlib import Path
from typing import Dict, List, Optional, Sequence, Union

import virtool.caches.db
import virtool.samples.db
import virtool.samples.utils
import virtool.utils
from virtool.http.rights import MODIFY, READ, REMOVE, Right

TASK_LG = "lg"
TASK_SM = "sm"

TASK_SIZES = {
    "build_index": TASK_SM,
    "create_sample": TASK_SM,
    "create_subtraction": TASK_SM,
    "aodp": TASK_LG,
    "nuvs": TASK_LG,
    "pathoscope_bowtie": TASK_LG,
}

JOB_RIGHTS_NAMES = (
    "analyses",
    "indexes",
    "samples",
    "subtractions",
    "uploads",
    "references"
)


class JobRightsDomain:
    """
    Job rights that are specific to

    """
    def __init__(
            self,
            name: str,
            rights_dict: Optional[Dict[str, Dict[str, Sequence[Union[int, str]]]]] = None
    ):
        self._name = name

        self._read = set()
        self._modify = set()
        self._remove = set()

        if rights_dict:
            domain = rights_dict.get(name)

            if domain:
                self.can_read(*domain.get(READ, []))
                self.can_modify(*domain.get(MODIFY, []))
                self.can_remove(*domain.get(REMOVE, []))

    def can_read(self, *id_list: Union[str, int]):
        """
        Set the passed resource IDs as readable by the rights holder.

        """
        self._read |= set(id_list)

    def can_modify(self, *id_list: Union[str, int]):
        """
        Set the passed resource IDs as modifiable by the rights holder.

        """
        self._modify |= set(id_list)

    def can_remove(self, *id_list: Union[str, int]):
        """
        Set the passed resource IDs as removable by the rights holder.

        """
        self._remove |= set(id_list)

    def has_right(self, id_, right: Right) -> bool:
        """
        Check that the holder of the rights has the ``right`` on a resource with a given ``id_``.

        :param id_: the resource ID
        :param right: the right
        :return: does the right holder have the right

        """
        if right == READ:
            return id_ in self._read

        if right == MODIFY:
            return id_ in self._modify

        if right == REMOVE:
            return id_ in self._remove

        raise ValueError(f"Right is unknown: {right}")

    def as_dict(self) -> Dict[str, List[str]]:
        """
        Return the dictionary representation of the rights.

        """
        rights_dict = dict()

        if len(self._read):
            rights_dict["read"] = sorted(self._read)

        if len(self._modify):
            rights_dict["modify"] = sorted(self._modify)

        if len(self._remove):
            rights_dict["remove"] = sorted(self._remove)

        return rights_dict


class JobRights:
    """
    Stores job rights for all resource types.

    """
    def __init__(self, rights_dict: Optional[Dict[str, dict]] = None):
        self.analyses = JobRightsDomain("analyses", rights_dict)
        self.indexes = JobRightsDomain("indexes", rights_dict)
        self.samples = JobRightsDomain("samples", rights_dict)
        self.subtractions = JobRightsDomain("subtractions", rights_dict)
        self.uploads = JobRightsDomain("uploads", rights_dict)
        self.references = JobRightsDomain("references", rights_dict)

    def as_dict(self) -> Dict[str, Dict[str, List[str]]]:
        """
        Return a dictionary representation of the rights.

        This is intended for writing the rights to a database or as JSON.

        """
        rights_dict = dict()

        for name, rights_domain in self.__dict__.items():
            rights_domain_dict = rights_domain.as_dict()

            if rights_domain_dict:
                rights_dict[name] = rights_domain_dict

        return rights_dict


<<<<<<< HEAD
def copy_or_decompress(path: Path, target: str, proc: int):
    if virtool.utils.is_gzipped(path):
        virtool.utils.decompress_file(path, target, proc)
    else:
        shutil.copyfile(path, target)
=======
def copy_files_to_sample(paths: list, sample_path: str, proc: int) -> list:
    sizes = list()

    for index, path in enumerate(paths):
        suffix = index + 1
        target = virtool.samples.utils.join_read_path(sample_path, suffix)

        virtool.jobs.utils.copy_or_compress(path, target, proc)

        stats = virtool.utils.file_stats(target)

        sizes.append(stats["size"])

    return sizes


def copy_or_compress(path: str, target: str, proc: int):
    """
    Copy the file at `path` to `target`. Compress the file on-the-fly if it is not already compressed.

    This function will make use of `pigz` for compression. Pass a `proc` number to assign workers to the `pigz` process.

    :param path: the path to copy from
    :param target: the path to copy to
    :param proc: the number of worker processes to allow for pigz

    """
    if virtool.utils.is_gzipped(path):
        shutil.copyfile(path, target)
    else:
        virtool.utils.compress_file(path, target, processes=proc)


async def get_sample_params(db, settings: dict, task_args: dict) -> dict:
    """
    Return a `dict` of parameters that can be assigned to `self.params` in the `create_sample` job.

    This function should be called in :method:`~virtool.job.Job.check_db`.

    :param db: the job database client
    :param settings: the application settings
    :param task_args: the job's `task_args`
    :return: a dict of job params

    """
    params = dict(task_args)

    sample_id = params["sample_id"]

    sample_path = os.path.join(
        settings["data_path"],
        "samples",
        sample_id
    )

    document = await db.samples.find_one(sample_id)

    params.update({
        "sample_path": sample_path,
        "document": document,
        "files": document["files"],
        "paired": document["paired"]
    })

    return params
>>>>>>> c8332e3f
<|MERGE_RESOLUTION|>--- conflicted
+++ resolved
@@ -143,79 +143,4 @@
             if rights_domain_dict:
                 rights_dict[name] = rights_domain_dict
 
-        return rights_dict
-
-
-<<<<<<< HEAD
-def copy_or_decompress(path: Path, target: str, proc: int):
-    if virtool.utils.is_gzipped(path):
-        virtool.utils.decompress_file(path, target, proc)
-    else:
-        shutil.copyfile(path, target)
-=======
-def copy_files_to_sample(paths: list, sample_path: str, proc: int) -> list:
-    sizes = list()
-
-    for index, path in enumerate(paths):
-        suffix = index + 1
-        target = virtool.samples.utils.join_read_path(sample_path, suffix)
-
-        virtool.jobs.utils.copy_or_compress(path, target, proc)
-
-        stats = virtool.utils.file_stats(target)
-
-        sizes.append(stats["size"])
-
-    return sizes
-
-
-def copy_or_compress(path: str, target: str, proc: int):
-    """
-    Copy the file at `path` to `target`. Compress the file on-the-fly if it is not already compressed.
-
-    This function will make use of `pigz` for compression. Pass a `proc` number to assign workers to the `pigz` process.
-
-    :param path: the path to copy from
-    :param target: the path to copy to
-    :param proc: the number of worker processes to allow for pigz
-
-    """
-    if virtool.utils.is_gzipped(path):
-        shutil.copyfile(path, target)
-    else:
-        virtool.utils.compress_file(path, target, processes=proc)
-
-
-async def get_sample_params(db, settings: dict, task_args: dict) -> dict:
-    """
-    Return a `dict` of parameters that can be assigned to `self.params` in the `create_sample` job.
-
-    This function should be called in :method:`~virtool.job.Job.check_db`.
-
-    :param db: the job database client
-    :param settings: the application settings
-    :param task_args: the job's `task_args`
-    :return: a dict of job params
-
-    """
-    params = dict(task_args)
-
-    sample_id = params["sample_id"]
-
-    sample_path = os.path.join(
-        settings["data_path"],
-        "samples",
-        sample_id
-    )
-
-    document = await db.samples.find_one(sample_id)
-
-    params.update({
-        "sample_path": sample_path,
-        "document": document,
-        "files": document["files"],
-        "paired": document["paired"]
-    })
-
-    return params
->>>>>>> c8332e3f
+        return rights_dict