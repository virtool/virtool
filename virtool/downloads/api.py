"""
Provides request handlers for file downloads.

"""
import os

from aiohttp import web

import virtool.analyses.db
import virtool.analyses.format
import virtool.api.json
import virtool.api.response
import virtool.bio
import virtool.caches.db
import virtool.caches.utils
import virtool.db.utils
import virtool.downloads.db
import virtool.downloads.utils
import virtool.errors
import virtool.history.db
import virtool.http.routes
import virtool.otus.db
import virtool.otus.utils
import virtool.references.db
import virtool.samples.utils
import virtool.subtractions.utils
import virtool.utils

routes = virtool.http.routes.Routes()


@routes.get("/download/caches/{cache_id}/reads_{suffix}.fq.gz")
async def download_cache_reads(req):
    """
    Download the cached trimmed data for the sample.

    """
    db = req.app["db"]

    cache_id = req.match_info["cache_id"]
    suffix = req.match_info["suffix"]

    files = await virtool.db.utils.get_one_field(db.caches, "files", cache_id)

    if not files:
        return virtool.api.response.not_found()

    cache_path = virtool.caches.utils.join_cache_path(req.app["settings"], cache_id)
    file_path = virtool.samples.utils.join_read_path(cache_path, suffix)

    if not os.path.isfile(file_path):
        return virtool.api.response.not_found()

    file_stats = virtool.utils.file_stats(file_path)

    headers = {
        "Content-Length": file_stats["size"],
        "Content-Type": "application/gzip"
    }

    return web.FileResponse(file_path, chunk_size=1024 * 1024, headers=headers)


@routes.get("/download/otus/{otu_id}/isolates/{isolate_id}")
async def download_isolate(req):
    """
    Download a FASTA file containing the sequences for a single Virtool isolate.

    """
    db = req.app["db"]

    otu_id = req.match_info["otu_id"]
    isolate_id = req.match_info["isolate_id"]

    try:
        filename, fasta = await virtool.downloads.db.generate_isolate_fasta(db, otu_id, isolate_id)
    except virtool.errors.DatabaseError as err:
        if "OTU does not exist" in str(err):
            return virtool.api.response.not_found("OTU not found")

        if "Isolate does not exist" in str(err):
            return virtool.api.response.not_found("Isolate not found")

        raise

    return web.Response(text=fasta, headers={
        "Content-Disposition": f"attachment; filename={filename}"
    })


<<<<<<< HEAD
@routes.get("/download/indexes/{index_id}")
@routes.jobs_api.get("/download/indexes/{index_id}")
async def download_index_json(req):
    """
    Download a gzipped JSON file named ``reference.json.gz`` for a given index.

    """
    db = req.app["db"]
    index_id = req.match_info["index_id"]

    document = await db.indexes.find_one(index_id)

    if document is None:
        return virtool.api.response.not_found()

    ref_id = document["reference"]["id"]

    if "has_json" not in document or document["has_json"] is False:
        return virtool.api.response.not_found("Index JSON file not found")

    path = (
        req.app["settings"]["data_path"]
        / "references"
        / ref_id
        / index_id
        / "reference.json.gz")

    return web.FileResponse(path, headers={
        "Content-Type": "application/gzip"
=======
@routes.get("/download/otus/{otu_id}")
@routes.jobs_api.get("/download/otus/{otu_id}")
async def download_otu(req):
    """
    Download a FASTA file containing the sequences for all isolates in a single Virtool otu.

    """
    db = req.app["db"]

    otu_id = req.match_info["otu_id"]

    try:
        filename, fasta = await virtool.downloads.db.generate_otu_fasta(db, otu_id)
    except virtool.errors.DatabaseError as err:
        if "Sequence does not exist" in str(err):
            return virtool.api.response.not_found("Sequence not found")

        if "OTU does not exist" in str(err):
            return virtool.api.response.not_found("OTU not found")

        raise

    if not fasta:
        return web.Response(status=404)

    return web.Response(text=fasta, headers={
        "Content-Disposition": f"attachment; filename={filename}"
>>>>>>> 630d021d
    })


@routes.get("/download/sequences/{sequence_id}")
async def download_sequence(req):
    """
    Download a FASTA file containing a single Virtool sequence.

    """
    db = req.app["db"]

    sequence_id = req.match_info["sequence_id"]

    try:
        filename, fasta = await virtool.downloads.db.generate_sequence_fasta(db, sequence_id)
    except virtool.errors.DatabaseError as err:
        if "Sequence does not exist" in str(err):
            return virtool.api.response.not_found("Sequence not found")

        if "Isolate does not exist" in str(err):
            return virtool.api.response.not_found("Isolate not found")

        if "OTU does not exist" in str(err):
            return virtool.api.response.not_found("OTU not found")

        raise

    if fasta is None:
        return web.Response(status=404)

    return web.Response(text=fasta, headers={
        "Content-Disposition": f"attachment; filename={filename}"
    })
<|MERGE_RESOLUTION|>--- conflicted
+++ resolved
@@ -88,68 +88,6 @@
     })
 
 
-<<<<<<< HEAD
-@routes.get("/download/indexes/{index_id}")
-@routes.jobs_api.get("/download/indexes/{index_id}")
-async def download_index_json(req):
-    """
-    Download a gzipped JSON file named ``reference.json.gz`` for a given index.
-
-    """
-    db = req.app["db"]
-    index_id = req.match_info["index_id"]
-
-    document = await db.indexes.find_one(index_id)
-
-    if document is None:
-        return virtool.api.response.not_found()
-
-    ref_id = document["reference"]["id"]
-
-    if "has_json" not in document or document["has_json"] is False:
-        return virtool.api.response.not_found("Index JSON file not found")
-
-    path = (
-        req.app["settings"]["data_path"]
-        / "references"
-        / ref_id
-        / index_id
-        / "reference.json.gz")
-
-    return web.FileResponse(path, headers={
-        "Content-Type": "application/gzip"
-=======
-@routes.get("/download/otus/{otu_id}")
-@routes.jobs_api.get("/download/otus/{otu_id}")
-async def download_otu(req):
-    """
-    Download a FASTA file containing the sequences for all isolates in a single Virtool otu.
-
-    """
-    db = req.app["db"]
-
-    otu_id = req.match_info["otu_id"]
-
-    try:
-        filename, fasta = await virtool.downloads.db.generate_otu_fasta(db, otu_id)
-    except virtool.errors.DatabaseError as err:
-        if "Sequence does not exist" in str(err):
-            return virtool.api.response.not_found("Sequence not found")
-
-        if "OTU does not exist" in str(err):
-            return virtool.api.response.not_found("OTU not found")
-
-        raise
-
-    if not fasta:
-        return web.Response(status=404)
-
-    return web.Response(text=fasta, headers={
-        "Content-Disposition": f"attachment; filename={filename}"
->>>>>>> 630d021d
-    })
-
-
 @routes.get("/download/sequences/{sequence_id}")
 async def download_sequence(req):
     """
