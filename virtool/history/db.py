"""
Work with OTU history in the database.

"""
from copy import deepcopy
from pathlib import Path
from typing import Any, Dict, List, Optional, Union, TYPE_CHECKING

import bson
import dictdiffer
import pymongo.errors
from motor.motor_asyncio import AsyncIOMotorClientSession
from pymongo import InsertOne
from virtool_core.models.enums import HistoryMethod

import virtool.history.utils
import virtool.otus.db
import virtool.utils
from virtool.api.utils import paginate
from virtool.history.utils import (
    calculate_diff,
    derive_otu_information,
    write_diff_file,
    compose_history_description,
)
from virtool.mongo.transforms import AbstractTransform, apply_transforms
from virtool.references.transforms import AttachReferenceTransform
from virtool.types import Document
from virtool.users.db import ATTACH_PROJECTION, AttachUserTransform

if TYPE_CHECKING:
    from virtool.mongo.core import DB

MOST_RECENT_PROJECTION = [
    "_id",
    "description",
    "method_name",
    "user",
    "otu",
    "created_at",
]

LIST_PROJECTION = [
    "_id",
    "description",
    "method_name",
    "created_at",
    "index",
    "otu",
    "reference",
    "user",
]

PROJECTION = LIST_PROJECTION + ["diff"]


class DiffTransform(AbstractTransform):
    def __init__(self, data_path: Path):
        self._data_path = data_path

    async def attach_one(self, document: Document, prepared: Any) -> Document:
        return {**document, "diff": prepared}

    async def prepare_one(self, document: Document) -> Any:

        if document["diff"] == "file":
            otu_id, otu_version = document["id"].split(".")

            document["diff"] = await virtool.history.utils.read_diff_file(
                self._data_path, otu_id, otu_version
            )

        return document["diff"]


async def processor(db, document: Dict[str, Any]) -> Dict[str, Any]:
    """
    Process a history document before it is returned to the client.

    :param db: the application object
    :param document: the document to process
    :return: the processed document
    """
    return await apply_transforms(
        virtool.utils.base_processor(document),
        [AttachUserTransform(db, ignore_errors=True)],
    )


async def add(
    db: "DB",
    data_path: Path,
    method_name: HistoryMethod,
    old: Optional[dict],
    new: Optional[dict],
    description: str,
    user_id: str,
    silent: bool = False,
    session: Optional[AsyncIOMotorClientSession] = None,
) -> dict:
    """
    Add a change document to the history collection.

    :param data_path: system path to the applications datafolder
    :param db: the application database object
    :param method_name: the name of the handler method that executed the change
    :param old: the otu document prior to the change
    :param new: the otu document after the change
    :param description: a human readable description of the change
    :param user_id: the id of the requesting user
    :param silent: don't dispatch a message
    :return: the change document

    """

    otu_id, otu_name, otu_version, ref_id = derive_otu_information(old, new)

    document = {
        "_id": ".".join([str(otu_id), str(otu_version)]),
        "method_name": method_name.value,
        "description": description,
        "created_at": virtool.utils.timestamp(),
        "otu": {"id": otu_id, "name": otu_name, "version": otu_version},
        "reference": {"id": ref_id},
        "index": {"id": "unbuilt", "version": "unbuilt"},
        "user": {"id": user_id},
    }

    if method_name.value == "create":
        document["diff"] = new

    elif method_name.value == "remove":
        document["diff"] = old

    else:
        document["diff"] = calculate_diff(old, new)

    try:
        await db.history.insert_one(document, silent=silent, session=session)
    except pymongo.errors.DocumentTooLarge:

        await write_diff_file(data_path, otu_id, otu_version, document["diff"])

        await db.history.insert_one(
            dict(document, diff="file"), silent=silent, session=session
        )

    return document


<<<<<<< HEAD
async def prepare_add(
    history_method: HistoryMethod,
    old: Optional[dict],
    new: Optional[dict],
    user_id: str,
    data_path: Path,
) -> Document:
    """
    Add a change document to the history collection.
    :param history_method: the name of the method that executed the change
    :param old: the otu document prior to the change
    :param new: the otu document after the change
    :param user_id: the id of the requesting user
    :return: the change document

    """
    otu_id, otu_name, otu_version, ref_id = derive_otu_information(old, new)

    try:
        abbreviation = new["abbreviation"]
    except (TypeError, KeyError):
        abbreviation = old["abbreviation"]

    description = compose_history_description(history_method, otu_name, abbreviation)

    document = {
        "_id": ".".join([str(otu_id), str(otu_version)]),
        "method_name": history_method.value,
        "description": description,
        "created_at": virtool.utils.timestamp(),
        "otu": {"id": otu_id, "name": otu_name, "version": otu_version},
        "reference": {"id": ref_id},
        "index": {"id": "unbuilt", "version": "unbuilt"},
        "user": {"id": user_id},
    }

    if history_method.value == "create":
        document["diff"] = new

    elif history_method.value == "remove":
        document["diff"] = old

    else:
        document["diff"] = calculate_diff(old, new)

    if len(bson.encode(document)) > 16793600:
        await write_diff_file(data_path, otu_id, otu_version, document["diff"])
        document["diff"] = "file"

    return document


async def find(db, req_query, base_query: Optional[Document] = None):
=======
async def find(mongo, req_query, base_query: Optional[Document] = None):
>>>>>>> 26e6236e
    data = await paginate(
        mongo.history,
        {},
        req_query,
        base_query=base_query,
        sort="otu.version",
        projection=LIST_PROJECTION,
        reverse=True,
    )

    return {
        **data,
        "documents": await apply_transforms(
            data["documents"],
            [AttachReferenceTransform(mongo), AttachUserTransform(mongo)],
        ),
    }


async def get(app, change_id: str) -> Optional[Document]:
    """
    Get a complete history document identified by the passed `changed_id`.

    Loads diff field from file if necessary. Returns `None` if the document does not
    exist.

    :param app: the application object
    :param change_id: the ID of the change to get
    :return: the change

    """
    db = app["db"]

    document = await db.history.find_one(change_id, PROJECTION)

    if document:
        return await apply_transforms(
            virtool.utils.base_processor(document),
            [AttachUserTransform(db), DiffTransform(app["config"].data_path)],
        )

    return None


async def get_contributors(db, query: dict) -> List[dict]:
    """
    Return list of contributors and their contribution count for a specific set of
    history.

    :param db: the application database client
    :param query: a query to filter scanned history by
    :return: a list of contributors to the scanned history changes

    """
    cursor = db.history.aggregate(
        [{"$match": query}, {"$group": {"_id": "$user.id", "count": {"$sum": 1}}}]
    )

    contributors = [
        {
            "id": c["_id"],
            "count": c["count"],
        }
        async for c in cursor
    ]

    users = await db.users.find(
        {"_id": {"$in": [c["id"] for c in contributors]}}, projection=ATTACH_PROJECTION
    ).to_list(None)

    users = {u.pop("_id"): u for u in users}

    return [{**u, **users[u["id"]]} for u in contributors]


async def get_most_recent_change(
    db, otu_id: str, session: Optional[AsyncIOMotorClientSession] = None
) -> Document:
    """
    Get the most recent change for the otu identified by the passed ``otu_id``.

    :param db: the application database client
    :param otu_id: the target otu_id
    :param session: a Motor session to use for database operations
    :return: the most recent change document

    """
    return await db.history.find_one(
        {"otu.id": otu_id},
        MOST_RECENT_PROJECTION,
        sort=[("otu.version", -1)],
        session=session,
    )


async def patch_to_version(
    data_path: Path, db, otu_id: str, version: Union[str, int]
) -> tuple:
    """
    Take a joined otu back in time to the passed ``version``.

    Uses the diffs in the change documents associated with the otu.

    :param data_path: the data path
    :param db: the database object
    :param otu_id: the id of the otu to patch
    :param version: the version to patch to
    :return: the current joined otu, patched otu, and the ids of reverted changes

    """

    reverted_history_ids = []

    current = await virtool.otus.db.join(db, otu_id) or {}

    if "version" in current and current["version"] == version:
        return current, deepcopy(current), reverted_history_ids

    patched = deepcopy(current)

    # Sort the changes by descending timestamp.
    async for change in db.history.find({"otu.id": otu_id}, sort=[("otu.version", -1)]):
        if change["otu"]["version"] == "removed" or change["otu"]["version"] > version:
            reverted_history_ids.append(change["_id"])

            if change["diff"] == "file":
                change["diff"] = await virtool.history.utils.read_diff_file(
                    data_path, otu_id, change["otu"]["version"]
                )

            if change["method_name"] == "remove":
                patched = change["diff"]

            elif change["method_name"] == "create":
                patched = None

            else:
                diff = dictdiffer.swap(change["diff"])
                patched = dictdiffer.patch(diff, patched)
        else:
            break

    if current == {}:
        current = None

    return current, patched, reverted_history_ids<|MERGE_RESOLUTION|>--- conflicted
+++ resolved
@@ -10,7 +10,6 @@
 import dictdiffer
 import pymongo.errors
 from motor.motor_asyncio import AsyncIOMotorClientSession
-from pymongo import InsertOne
 from virtool_core.models.enums import HistoryMethod
 
 import virtool.history.utils
@@ -148,7 +147,6 @@
     return document
 
 
-<<<<<<< HEAD
 async def prepare_add(
     history_method: HistoryMethod,
     old: Optional[dict],
@@ -201,10 +199,8 @@
     return document
 
 
-async def find(db, req_query, base_query: Optional[Document] = None):
-=======
 async def find(mongo, req_query, base_query: Optional[Document] = None):
->>>>>>> 26e6236e
+
     data = await paginate(
         mongo.history,
         {},
