--- conflicted
+++ resolved
@@ -232,7 +232,6 @@
     model = Group
 
     async def create(
-<<<<<<< HEAD
         self, permissions: UpdatePermissionsRequest | None = None
     ) -> Group:
         """
@@ -241,17 +240,7 @@
         :param permissions: the groups permissions
 
         :return: a new fake group
-=======
-        self, permissions: PermissionsUpdate | None = None, legacy_id: str | None = None
-    ):
-        """
-        Create a fake group.
-
-        :param permissions: Permissions for the group. If not provided, the group will
-            have no permissions.
-        :param legacy_id: An optional legacy ID for the group.
-        :return: a group
->>>>>>> c499e42d
+
         """
         name = "contains spaces"
 
@@ -282,7 +271,6 @@
 class HMMFakerPiece(DataFakerPiece):
     model = HMM
 
-<<<<<<< HEAD
     async def create(self, mongo: Mongo) -> HMM:
         """
         Create a new fake hmm.
@@ -293,11 +281,7 @@
         """
         hmm_id = "".join(self.faker.mongo_id())
         faker = self.faker
-=======
-    async def create(self, mongo):
-        hmm_id = "".join(self._faker.mongo_id())
-        faker = self._faker
->>>>>>> c499e42d
+
 
         document = await mongo.hmm.insert_one(
             {
@@ -326,8 +310,7 @@
 
 class LabelsFakerPiece(DataFakerPiece):
     model = Label
-
-<<<<<<< HEAD
+    
     async def create(self) -> Label:
         """
         Create a new fake label.
@@ -338,13 +321,6 @@
             self.faker.word().capitalize(),
             self.faker.hex_color(),
             self.faker.sentence(),
-=======
-    async def create(self):
-        return await self._layer.labels.create(
-            self._faker.word().capitalize(),
-            self._faker.hex_color(),
-            self._faker.sentence(),
->>>>>>> c499e42d
         )
 
 
@@ -387,7 +363,6 @@
 class TasksFakerPiece(DataFakerPiece):
     model = Task
 
-<<<<<<< HEAD
     async def create(self) -> Task:
         """
         Create a new fake random task.
@@ -396,11 +371,7 @@
         """
         return await self.layer.tasks.create(
             self.faker.random_element(
-=======
-    async def create(self):
-        return await self._layer.tasks.create(
-            self._faker.random_element(
->>>>>>> c499e42d
+
                 [
                     EnsureIndexFilesTask,
                     AddSubtractionFilesTask,
@@ -411,7 +382,6 @@
             {},
         )
 
-<<<<<<< HEAD
     async def create_with_class(self, cls: Type[BaseTask], context: Dict) -> Task:
         """
         Create a fake task.
@@ -422,10 +392,7 @@
         :return: a new fake task
         """
         return await self.layer.tasks.create(cls, context)
-=======
-    async def create_with_class(self, cls: Type[BaseTask], context: dict):
-        return await self._layer.tasks.create(cls, context)
->>>>>>> c499e42d
+
 
 
 class UploadsFakerPiece(DataFakerPiece):
@@ -475,7 +442,6 @@
         password: str | None = None,
         primary_group: Group | None = None,
         administrator_role: AdministratorRole | None = None,
-<<<<<<< HEAD
     ) -> User:
         """
         Create a fake user.
@@ -493,12 +459,7 @@
         user = await self.layer.users.create(
             handle or self.faker.profile()["username"],
             password or self.faker.password(),
-=======
-    ):
-        user = await self._layer.users.create(
-            handle or self._faker.profile()["username"],
-            password or self._faker.password(),
->>>>>>> c499e42d
+
         )
 
         if administrator_role:
