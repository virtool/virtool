--- conflicted
+++ resolved
@@ -45,15 +45,11 @@
     RefreshReferenceReleasesTask,
 )
 from virtool.releases import ReleaseManifestItem
-<<<<<<< HEAD
 from virtool.subtractions.oas import (
     CreateSubtractionRequest,
     FinalizeSubtractionRequest,
     NucleotideComposition,
 )
-from virtool.subtractions.tasks import AddSubtractionFilesTask
-=======
->>>>>>> cb1e52fe
 from virtool.tasks.task import BaseTask
 from virtool.uploads.models import UploadType
 from virtool.uploads.utils import CHUNK_SIZE
