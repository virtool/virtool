--- conflicted
+++ resolved
@@ -1,9 +1,6 @@
 import asyncio
-<<<<<<< HEAD
 import math
-=======
 from asyncio import to_thread
->>>>>>> 26e6236e
 from logging import getLogger
 from typing import List, Optional, Union
 
@@ -203,9 +200,7 @@
         )
 
         try:
-            await to_thread(
-                rm, self._config.data_path / "files" / upload.name_on_disk
-            )
+            await to_thread(rm, self._config.data_path / "files" / upload.name_on_disk)
         except FileNotFoundError:
             pass
 
