from typing import Union, Tuple, List

from aioredis import Redis
from sqlalchemy.ext.asyncio import AsyncEngine
from virtool_core.models.account import Account
from virtool_core.models.account import AccountSettings, APIKey
from virtool_core.models.session import Session

import virtool.utils
from virtool.account.db import (
    compose_password_update,
    API_KEY_PROJECTION,
    fetch_complete_api_key,
)
from virtool.account.oas import (
    UpdateSettingsRequest,
    CreateKeysRequest,
    UpdateKeyRequest,
    ResetPasswordRequest,
    CreateLoginRequest,
    UpdateAccountRequest,
)
from virtool.administrators.oas import UpdateUserRequest
from virtool.authorization.client import AuthorizationClient
from virtool.data.errors import ResourceError, ResourceNotFoundError
from virtool.data.piece import DataLayerPiece
from virtool.groups.db import lookup_groups_minimal_by_id
from virtool.mongo.core import Mongo
from virtool.mongo.utils import get_one_field
from virtool.users.db import validate_credentials, fetch_complete_user
from virtool.users.utils import limit_permissions

PROJECTION = (
    "_id",
    "handle",
    "administrator",
    "email",
    "groups",
    "last_password_change",
    "permissions",
    "primary_group",
    "settings",
    "force_reset",
)


class AccountData(DataLayerPiece):
    name = "account"

    def __init__(
        self,
        mongo: Mongo,
        redis: Redis,
        authorization_client: AuthorizationClient,
        pg: AsyncEngine,
    ):
        self._authorization_client = authorization_client
        self._mongo = mongo
        self._redis = redis
        self._pg = pg

    async def get(self, user_id: str) -> Account:
        """
        Find complete user document.

        :param user_id: the user ID
        :return: the user account
        """
        return Account(
            **{
                **(
                    await fetch_complete_user(
                        self._authorization_client, self._mongo, self._pg, user_id
                    )
                ).dict(),
                "settings": {
                    "quick_analyze_workflow": "nuvs",
                    "show_ids": False,
                    "show_versions": False,
                    "skip_quick_analyze_dialog": False,
                },
            }
        )

    async def update(self, user_id: str, data: UpdateAccountRequest) -> Account:
        """
        Update the user account.

        :param user_id: the user ID
        :param data: the update to the account
        :return: the user account
        """
        update = {}

        data_dict = data.dict(exclude_unset=True)

        if "password" in data_dict:
            if not await validate_credentials(
                self._mongo, user_id, data_dict["old_password"] or ""
            ):
                raise ResourceError("Invalid credentials")

            update = compose_password_update(data_dict["password"])

        if "email" in data_dict:
            update["email"] = data_dict["email"]

        await self._mongo.users.update_one({"_id": user_id}, {"$set": update})

        return await self.get(user_id)

    async def get_settings(self, query_field: str, user_id: str) -> AccountSettings:
        """
        Gets account settings.

        :param query_field: the field to get
        :param user_id: the user ID
        :return: the account settings
        """
        settings = await get_one_field(self._mongo.users, query_field, user_id)

        return AccountSettings(**settings)

    async def update_settings(
        self, data: UpdateSettingsRequest, query_field: str, user_id: str
    ) -> AccountSettings:
        """
        Updates account settings.

        :param data: the update to the account settings
        :param query_field: the field to edit
        :param user_id: the user ID
        :return: the account settings
        """
        settings_from_mongo = await get_one_field(
            self._mongo.users, query_field, user_id
        )

        data_dict = data.dict(exclude_unset=True)

        settings = {**settings_from_mongo, **data_dict}

        await self._mongo.users.update_one({"_id": user_id}, {"$set": settings})

        return AccountSettings(**settings)

    async def get_keys(self, user_id: str) -> List[APIKey]:
        """
        Gets API keys associated with the authenticated user account.

        :param user_id: the user ID
        :return: the api keys
        """
        return [
            APIKey(**key)
            async for key in self._mongo.keys.aggregate(
                [
                    {"$match": {"user.id": user_id}},
                    *lookup_groups_minimal_by_id(),
                    {
                        "$project": {
                            "_id": False,
                            "id": True,
                            "administrator": True,
                            "name": True,
                            "groups": True,
                            "permissions": True,
                            "created_at": True,
                        }
                    },
                ]
            )
        ]

    async def create_key(
        self, data: CreateKeysRequest, user_id: str
    ) -> Tuple[str, APIKey]:
        """
        Create a new API key.

        :param data: the fields to create a new API key
        :param user_id: the user ID
        :param permissions: the permissions of the requesting user
        :return: the API key
        """
        permissions_dict = data.permissions.dict(exclude_unset=True)

        user = await self.data.users.get(user_id)

        key_permissions = {
            **virtool.users.utils.generate_base_permissions(),
            **permissions_dict,
        }

        if not user.administrator:
            key_permissions = virtool.users.utils.limit_permissions(
                key_permissions, user.permissions.dict()
            )

        raw, hashed = virtool.utils.generate_key()

        document = {
            "_id": hashed,
            "id": await virtool.account.db.get_alternate_id(self._mongo, data.name),
            "administrator": user.administrator,
            "name": data.name,
            "groups": [group.id for group in user.groups],
            "permissions": key_permissions,
            "created_at": virtool.utils.timestamp(),
            "user": {"id": user_id},
        }

        await self._mongo.keys.insert_one(document)

        return raw, await fetch_complete_api_key(self._mongo, document["id"])

    async def delete_keys(self, user_id: str):
        """
        Delete all API keys for the account associated with the requesting session.

        :param user_id: the user ID
        """
        await self._mongo.keys.delete_many({"user.id": user_id})

    async def get_key(self, user_id: str, key_id: str) -> APIKey:
        """
        Get the complete representation of the API key identified by the `key_id`.

        :param user_id: the user ID
        :param key_id: the ID of the API key to get
        :return: the API key
        """
        document = await self._mongo.keys.find_one(
            {"id": key_id, "user.id": user_id}, API_KEY_PROJECTION
        )

        if document is None:
            raise ResourceNotFoundError()

        return APIKey(**document)

    async def update_key(
        self, user_id: str, key_id: str, data: UpdateKeyRequest
    ) -> APIKey:
        """
        Change the permissions for an existing API key.

        :param user_id: the user ID
        :param key_id: the ID of the API key to update
        :param data: permissions update
        :return: the API key
        """
        if data.permissions is None:
            permissions_update = {}
        else:
            permissions_update = data.permissions.dict(exclude_unset=True)

        if not await self._mongo.keys.count_documents({"id": key_id}):
            raise ResourceNotFoundError()

        user = await self._mongo.users.find_one(
            user_id, ["administrator", "permissions"]
        )

        # The permissions currently assigned to the API key.
        permissions = await get_one_field(
            self._mongo.keys, "permissions", {"id": key_id, "user.id": user_id}
        )

        permissions.update(permissions_update)

        if not user["administrator"]:
            permissions = limit_permissions(permissions, user["permissions"])

        document = await self._mongo.keys.find_one_and_update(
            {"id": key_id},
            {"$set": {"permissions": permissions}},
            projection=API_KEY_PROJECTION,
        )

        return APIKey(**document)

    async def delete_key(self, user_id: str, key_id: str):
        """
        Delete an API key by its id.

        :param user_id: the user ID
        :param key_id: the ID of the API key to delete
        """
        delete_result = await self._mongo.keys.delete_one(
            {"id": key_id, "user.id": user_id}
        )

        if delete_result.deleted_count == 0:
            raise ResourceNotFoundError()

    async def login(self, data: CreateLoginRequest) -> Union[str]:
        """
        Create a new session for the user with `username`.

        :param data: the login data
        :return: string representation of user_id
        """
        # When `remember` is set, the session will last for 1 month instead of the
        # 1-hour default

        # Re-render the login page with an error message if the username doesn't
        # correlate to a user_id value in
        # the database and/or password are invalid.
        document = await self._mongo.users.find_one({"handle": data.username})

        if not document or not await validate_credentials(
            self._mongo, document["_id"], data.password
        ):
            raise ResourceError()

        return document["_id"]

    async def get_reset_session(
        self, ip: str, user_id: str, session_id: str, remember: bool
    ) -> [Session, str]:
        """
        Check if user password should be reset and return a reset code if it
        should be.

        :param ip: the ip address of the requesiton client
        :param user_id: the login session ID
        :param session_id: the id of the session getting the reset code
        :param remember: boolean indicating whether the sessions
        should be remembered
        """

        if await get_one_field(self._mongo.users, "force_reset", user_id):
            await self.data.sessions.delete(session_id)
            return await self.data.sessions.create_reset(ip, user_id, remember)

        raise ResourceError

    async def logout(self, old_session_id: str, ip: str) -> Session:
        """
        Invalidates the requesting session, effectively logging out the user.

        :param old_session_id: the ID of the old session
        :param ip: the ip address of the client
        :return: the session_id, session, and session token
        """
        await self.data.sessions.delete(old_session_id)
        return await self.data.sessions.create_anonymous(ip)

    async def reset(
        self, session_id: str, data: ResetPasswordRequest, ip: str
    ) -> Tuple[Session, str]:
        """
        Resets the password for a session user.

        :param session_id: the ID of the session to reset
        :param data: the data needed to reset session
        :param ip: the ip address of the client
        """

        session = await self.data.sessions.get_reset(session_id, data.reset_code)

        await self.data.sessions.delete(session_id)

        await self.data.administrators.update(
            session.reset.user_id,
            UpdateUserRequest(force_reset=False, password=data.password),
        )

<<<<<<< HEAD
        return await self.data.sessions.create(
            ip, reset.user_id, remember=reset.remember
        )

    async def close_ws_connection(self, session_id: str):
        self._redis.publish("close_websocket_connections", session_id)
=======
        return await self.data.sessions.create_authenticated(
            ip, session.reset.user_id, remember=session.reset.remember
        )
>>>>>>> 50196443
<|MERGE_RESOLUTION|>--- conflicted
+++ resolved
@@ -367,15 +367,9 @@
             UpdateUserRequest(force_reset=False, password=data.password),
         )
 
-<<<<<<< HEAD
-        return await self.data.sessions.create(
-            ip, reset.user_id, remember=reset.remember
-        )
-
-    async def close_ws_connection(self, session_id: str):
-        self._redis.publish("close_websocket_connections", session_id)
-=======
         return await self.data.sessions.create_authenticated(
             ip, session.reset.user_id, remember=session.reset.remember
         )
->>>>>>> 50196443
+
+    async def close_ws_connection(self, session_id: str):
+        self._redis.publish("close_websocket_connections", session_id)