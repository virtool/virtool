"""
Work with the current user account and its API keys.

"""
<<<<<<< HEAD
from typing import Any, Dict, Optional
=======
from typing import Any, Dict, List, Optional
>>>>>>> c1e8c7dc

from virtool_core.models.account import APIKey

import virtool.users.utils
import virtool.utils
from virtool.groups.db import lookup_groups_minimal_by_id

ACCOUNT_PROJECTION = (
    "_id",
    "handle",
    "administrator",
    "email",
    "groups",
    "last_password_change",
    "permissions",
    "primary_group",
    "settings",
    "force_reset",
)


def compose_password_update(password: str) -> Dict[str, Any]:
    """
    Compose an update dict for self-changing a users account password.

    This will disable forced reset and won't invalidate current sessions, unlike a
    password change by an administrator.

    :param password: the new password
    :return: a password update

    """
    return {
        "password": virtool.users.utils.hash_password(password),
        "invalidate_sessions": False,
        "last_password_change": virtool.utils.timestamp(),
        "force_reset": False,
    }


async def get_alternate_id(db, name: str) -> str:
    """
    Get an alternate id for an API key whose provided `name` is not unique. Appends an
    integer suffix to the end of the `name`.

    :param db: the application database object
    :param name: the API key name
    :return: an alternate unique id for the key

    """
    existing_alt_ids = await db.keys.distinct("id")

    suffix = 0

    while True:
        candidate = f"{name.lower()}_{suffix}"

        if candidate not in existing_alt_ids:
            return candidate

        suffix += 1


async def fetch_complete_api_key(mongo, key_id: str) -> Optional[APIKey]:
    """
    Fetch an API key that contains complete group data.

    :param mongo: the application database object
    :param key_id: the API key id
    """
    async for key in mongo.keys.aggregate(
        [
            {"$match": {"id": key_id}},
            *lookup_groups_minimal_by_id(),
            {
                "$project": {
                    "_id": False,
                    "id": True,
                    "administrator": True,
                    "name": True,
                    "groups": True,
                    "permissions": True,
                    "created_at": True,
                }
            },
        ]
    ):
        return APIKey(
            **{**key, "groups": sorted(key["groups"], key=lambda g: g["name"])}
        )

    return None


API_KEY_PROJECTION = {
    "_id": False,
    "user": False,
}
"""
A MongoDB projection to use when returning API key documents to clients.

The key should never be sent to client after its creation.
"""<|MERGE_RESOLUTION|>--- conflicted
+++ resolved
@@ -2,11 +2,7 @@
 Work with the current user account and its API keys.
 
 """
-<<<<<<< HEAD
-from typing import Any, Dict, Optional
-=======
 from typing import Any, Dict, List, Optional
->>>>>>> c1e8c7dc
 
 from virtool_core.models.account import APIKey
 
