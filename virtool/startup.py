import asyncio
import concurrent.futures
import dataclasses
import logging
import signal
import sys
import typing
from dataclasses import dataclass
from typing import Dict
from urllib.parse import urlparse, urlunparse

import aiohttp.client
import aiojobs
import aiojobs.aiohttp
import pymongo.errors
from aiohttp.web import Application
from msal import ClientApplication
from virtool_core.redis import connect, periodically_ping_redis

import virtool.mongo.connect
import virtool.pg.utils
from virtool.analyses.data import AnalysisData
from virtool.analyses.tasks import StoreNuvsFilesTask
from virtool.blast.data import BLASTData
from virtool.data.layer import DataLayer
from virtool.dev.fake import create_fake_data_path, populate
from virtool.dispatcher.client import DispatcherClient
from virtool.dispatcher.dispatcher import Dispatcher
from virtool.dispatcher.events import DispatcherSQLEvents
from virtool.dispatcher.listener import RedisDispatcherListener
from virtool.fake.wrapper import FakerWrapper
from virtool.groups.data import GroupsData
from virtool.history.data import HistoryData
from virtool.hmm.db import refresh
from virtool.indexes.tasks import (
    AddIndexFilesTask,
    AddIndexJSONTask,
)
from virtool.jobs.client import JobsClient
from virtool.jobs.data import JobsData
from virtool.labels.data import LabelsData
from virtool.mongo.core import DB
from virtool.mongo.migrate import migrate
from virtool.oidc.utils import JWKArgs
from virtool.otus.data import OTUData
from virtool.pg.testing import create_test_database
from virtool.references.db import refresh_remotes
from virtool.references.tasks import (
    CleanReferencesTask,
    DeleteReferenceTask,
)
from virtool.routes import setup_routes
from virtool.samples.tasks import CompressSamplesTask, MoveSampleFilesTask
from virtool.sentry import setup
from virtool.settings.db import ensure
from virtool.subtractions.data import SubtractionsData
from virtool.subtractions.db import check_subtraction_fasta_files
from virtool.subtractions.tasks import (
    AddSubtractionFilesTask,
    WriteSubtractionFASTATask,
)
from virtool.tasks.client import TasksClient
from virtool.tasks.runner import TaskRunner
from virtool.types import App
from virtool.uploads.tasks import MigrateFilesTask
from virtool.users.data import UsersData
from virtool.utils import ensure_data_dir, random_alphanumeric
from virtool.version import determine_server_version

logger = logging.getLogger("startup")


@dataclass
class B2C:
    msal: ClientApplication
    authority: str
    jwk_args: JWKArgs = None
    auth_code_flow: dict = None


def create_events() -> Dict[str, asyncio.Event]:
    """
    Create and store :class:`asyncio.Event` objects for triggering an application
    restart or shutdown.

    :return: a `dict` with :class:`~asyncio.Event` objects for restart and shutdown

    """
    return {"restart": asyncio.Event(), "shutdown": asyncio.Event()}


def get_scheduler_from_app(app: Application) -> aiojobs.Scheduler:
    scheduler = aiojobs.aiohttp.get_scheduler_from_app(app)

    if scheduler is None:
        return app["scheduler"]

    return scheduler


async def startup_check_db(app: Application):
    if app["config"].no_check_db:
        return logger.info("Skipping database checks")

    db = app["db"]

    logger.info("Checking database")
    await migrate(app)

    # Make sure the indexes collection exists before later trying to set an compound
    # index on it.
    try:
        await db.motor_client.create_collection("indexes")
    except pymongo.errors.CollectionInvalid:
        pass

    logger.info("Checking database indexes")
    await virtool.mongo.connect.create_indexes(db)


async def startup_data(app: App):
    """
    Create the application data layer object.

    :param app: the application object
    """
    data = DataLayer(
        AnalysisData(app),
        BLASTData(app["db"], app["pg"], app["tasks"]),
        GroupsData(app["db"]),
        HistoryData(app["db"]),
        LabelsData(app["db"], app["pg"]),
        JobsData(JobsClient(app["redis"]), app["db"], app["pg"]),
        OTUData(app),
<<<<<<< HEAD
        SubtractionsData(app["config"].base_url, app["db"], app["pg"]),
=======
        UsersData(app["db"], app["pg"]),
>>>>>>> c404b224
    )

    app["data"] = data


async def startup_dispatcher(app: Application):
    """
    An application ``on_startup`` callback that initializes a Virtool
    :class:`~.Dispatcher` object and attaches it to the ``app`` object.

    :param app: the app object

    """
    logger.info("Starting dispatcher")

    DispatcherSQLEvents(app["dispatcher_interface"].enqueue_change)

    app["dispatcher"] = Dispatcher(
        app["pg"], app["db"], RedisDispatcherListener(app["redis"], "channel:dispatch")
    )

    await get_scheduler_from_app(app).spawn(app["dispatcher"].run())


async def startup_events(app: Application):
    events = create_events()

    loop = asyncio.get_event_loop()

    loop.add_signal_handler(signal.SIGINT, events["shutdown"].set)
    loop.add_signal_handler(signal.SIGTERM, events["shutdown"].set)

    app["events"] = events


async def startup_executors(app: Application):
    """
    An application ``on_startup`` callback that initializes a
    :class:`~ThreadPoolExecutor` and attaches it to the ``app`` object.

    :param app: the application object

    """
    loop = asyncio.get_event_loop()

    thread_executor = concurrent.futures.ThreadPoolExecutor(max_workers=5)

    loop.set_default_executor(thread_executor)

    app["executor"] = thread_executor

    process_executor = concurrent.futures.ProcessPoolExecutor()

    async def run_in_process(func, *args):
        return await loop.run_in_executor(process_executor, func, *args)

    app["run_in_process"] = run_in_process
    app["process_executor"] = process_executor


async def startup_fake(app: Application):
    if app["config"].fake:
        app["fake"] = FakerWrapper()
        await populate(app)


async def startup_fake_config(app: App):
    """
    If the ``fake`` config flag is set, patch the config so that the MongoDB and
    Postgres databases and the data directory are faked.

    :param app:

    """
    suffix = random_alphanumeric()

    if app["config"].fake:
        url = urlparse(app["config"].postgres_connection_string)

        base_connection_string = urlunparse((url.scheme, url.netloc, "", "", "", ""))

        name = f"fake_{suffix}"

        await create_test_database(base_connection_string, name)

        app["config"].db_name = f"fake-{suffix}"
        app["config"].data_path = create_fake_data_path()
        app["config"].postgres_connection_string = f"{base_connection_string}/{name}"


async def startup_http_client(app: Application):
    """
    Create an async HTTP client session for the server.

    The client session is used to make requests to GitHub, NCBI, and
    https://www.virtool.ca.

    :param app: the application object

    """
    logging.info("Starting HTTP client")

    version = app["version"]

    headers = {
        "User-Agent": f"virtool/{version}",
    }

    app["client"] = aiohttp.client.ClientSession(headers=headers)


async def startup_paths(app: Application):
    if app["config"].no_check_files is False:
        logger.info("Checking files")
        ensure_data_dir(app["config"].data_path)


async def startup_databases(app: Application):
    """
    Connects to MongoDB, Redis and Postgres concurrently

    :param app: the app object

    """
    db_connection_string = app["config"].db_connection_string
    db_name = app["config"].db_name
    postgres_connection_string = app["config"].postgres_connection_string
    redis_connection_string = app["config"].redis_connection_string

    mongo, pg, redis = await asyncio.gather(
        virtool.mongo.connect.connect(db_connection_string, db_name),
        virtool.pg.utils.connect(postgres_connection_string),
        connect(redis_connection_string),
    )

    scheduler = get_scheduler_from_app(app)
    await scheduler.spawn(periodically_ping_redis(redis))

    app["redis"] = redis

    dispatcher_interface = DispatcherClient(app["redis"])
    await get_scheduler_from_app(app).spawn(dispatcher_interface.run())

    app["db"] = DB(mongo, dispatcher_interface.enqueue_change)

    app["dispatcher_interface"] = dispatcher_interface

    app["pg"] = pg


async def startup_refresh(app: Application):
    """
    Start async jobs for checking for new remote reference and HMM releases.

    :param app: the application object

    """
    if app["config"].no_fetching:
        return logger.info("Running without automatic update checking")

    scheduler = get_scheduler_from_app(app)

    await scheduler.spawn(refresh_remotes(app))
    await scheduler.spawn(refresh(app))


async def startup_routes(app: Application):
    logger.debug("Setting up routes")
    setup_routes(app, dev=app["config"].dev)


async def startup_sentry(app: typing.Union[dict, Application]):
    if (
        not app["config"].no_sentry
        and app["settings"].enable_sentry is not False
        and not app["config"].dev
    ):
        logger.info("Configuring Sentry")
        setup(app["version"], app["config"].sentry_dsn)

    else:
        logger.info("Skipped configuring Sentry")


async def startup_settings(app: typing.Union[dict, Application]):
    """
    Draws settings from the settings database collection and populates `app["settings"`.

    Performs migration of old settings style to `v3.3.0` if necessary.

    :param app: the app object

    """
    app["settings"] = await ensure(app["db"])


async def startup_version(app: typing.Union[dict, Application]):
    """
    Bind the application version to the application state `dict`.

    The value will come by checking `--force-version`, the `VERSION` file, or the
    current Git tag if the containing folder is a Git repository.

    :param app: the application object

    """
    force_version = app["config"].force_version

    if force_version:
        version = force_version
    else:
        version = await determine_server_version()

    logger.info(f"Virtool {version}")
    logger.info(f"Mode: {app['mode']}")

    app["version"] = version


async def startup_b2c(app: Application):
    """
    Initiate connection to Azure AD B2C tenant.

    :param app: Application object
    """
    b2c_tenant = app["config"].b2c_tenant
    b2c_user_flow = app["config"].b2c_user_flow

    if not all(
        [
            app["config"].b2c_client_id,
            app["config"].b2c_client_secret,
            b2c_tenant,
            b2c_user_flow,
        ]
    ):
        logger.fatal(
            "Required B2C client information not provided for --use-b2c option"
        )
        sys.exit(1)

    authority = f"https://{b2c_tenant}.b2clogin.com/{b2c_tenant}.onmicrosoft.com/{b2c_user_flow}"

    msal = ClientApplication(
        client_id=app["config"].b2c_client_id,
        authority=authority,
        client_credential=app["config"].b2c_client_secret,
    )

    app["b2c"] = B2C(msal, authority)


async def startup_task_runner(app: Application):
    """
    An application `on_startup` callback that initializes a Virtool
    :class:`virtool.tasks.runner.TaskRunner` object and puts it in app state.

    :param app: the app object

    """
    scheduler = get_scheduler_from_app(app)
    (channel,) = await app["redis"].subscribe("channel:tasks")

    app["tasks"] = TasksClient(app["redis"], app["pg"])

    await scheduler.spawn(TaskRunner(channel, app).run())


async def startup_tasks(app: Application):
    if app["config"].no_check_db:
        return logger.info("Skipping subtraction FASTA files checks")

    scheduler = get_scheduler_from_app(app)

    logger.info("Checking subtraction FASTA files")
    subtractions_without_fasta = await check_subtraction_fasta_files(
        app["db"], app["config"]
    )
    for subtraction in subtractions_without_fasta:
        await app["tasks"].add(
            WriteSubtractionFASTATask, context={"subtraction": subtraction}
        )

    await app["tasks"].add(AddIndexFilesTask)
    await app["tasks"].add(AddIndexJSONTask)
    await app["tasks"].add(DeleteReferenceTask, context={"user_id": "virtool"})
    await app["tasks"].add(AddSubtractionFilesTask)
    await app["tasks"].add(StoreNuvsFilesTask)
    await app["tasks"].add(CompressSamplesTask)
    await app["tasks"].add(MoveSampleFilesTask)
    await app["tasks"].add(CleanReferencesTask)

    await scheduler.spawn(app["tasks"].add_periodic(MigrateFilesTask, 3600))<|MERGE_RESOLUTION|>--- conflicted
+++ resolved
@@ -132,11 +132,8 @@
         LabelsData(app["db"], app["pg"]),
         JobsData(JobsClient(app["redis"]), app["db"], app["pg"]),
         OTUData(app),
-<<<<<<< HEAD
         SubtractionsData(app["config"].base_url, app["db"], app["pg"]),
-=======
         UsersData(app["db"], app["pg"]),
->>>>>>> c404b224
     )
 
     app["data"] = data
