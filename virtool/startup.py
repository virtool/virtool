--- conflicted
+++ resolved
@@ -19,8 +19,8 @@
 import virtool.mongo.connect
 import virtool.pg.utils
 from virtool.analyses.tasks import StoreNuvsFilesTask
+from virtool.data.factory import create_data_layer
 from virtool.data.utils import get_data_from_app
-from virtool.data.factory import create_data_layer
 from virtool.dev.fake import create_fake_data_path
 from virtool.dispatcher.client import DispatcherClient
 from virtool.dispatcher.dispatcher import Dispatcher
@@ -50,7 +50,6 @@
 )
 from virtool.tasks.runner import TaskRunner
 from virtool.types import App
-from virtool.uploads.data import UploadsData
 from virtool.uploads.tasks import MigrateFilesTask
 from virtool.utils import ensure_data_dir, random_alphanumeric
 from virtool.version import determine_server_version
@@ -113,29 +112,8 @@
     :param app: the application object
     """
 
-<<<<<<< HEAD
-    app["data"] = DataLayer(
-        AccountData(app["db"], app["redis"]),
-        AnalysisData(app["db"], app["config"], app["pg"]),
-        BLASTData(app["client"], app["db"], app["pg"]),
-        GroupsData(app["db"]),
-        SettingsData(app["db"]),
-        HistoryData(app["config"].data_path, app["db"]),
-        ReferencesData(app["db"], app["pg"], app["config"], app["client"]),
-        HmmData(app["client"], app["config"], app["db"], app["pg"]),
-        IndexData(app["db"], app["config"], app["pg"]),
-        LabelsData(app["db"], app["pg"]),
-        JobsData(JobsClient(app["redis"]), app["db"], app["pg"]),
-        OTUData(app),
-        SamplesData(app["config"], app["db"], app["pg"]),
-        SubtractionsData(app["config"].base_url, app["config"], app["db"], app["pg"]),
-        UploadsData(app["config"], app["db"], app["pg"]),
-        UsersData(app["db"], app["pg"]),
-        TasksData(app["pg"], app["redis"]),
-=======
     app["data"] = create_data_layer(
         app["db"], app["pg"], app["config"], app["client"], app["redis"]
->>>>>>> b855ced4
     )
 
 
