--- conflicted
+++ resolved
@@ -417,10 +417,7 @@
     await tasks_data.create(CompressSamplesTask)
     await tasks_data.create(MoveSampleFilesTask)
     await tasks_data.create(CleanReferencesTask)
-<<<<<<< HEAD
     await tasks_data.create(DeduplicateSampleNamesTask)
-=======
     await tasks_data.create(TimeoutJobsTask)
->>>>>>> 49ae751e
 
     await scheduler.spawn(tasks_data.create_periodically(MigrateFilesTask, 3600))