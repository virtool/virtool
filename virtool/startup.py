--- conflicted
+++ resolved
@@ -37,17 +37,17 @@
 import virtool.tasks.utils
 import virtool.utils
 import virtool.version
-<<<<<<< HEAD
-from virtool.tasks.runner import TaskRunner
-from virtool.subtractions.db import WriteSubtractionFASTATask
-from virtool.references.db import CreateIndexJSONTask, DeleteReferenceTask
-=======
+
 from virtool.dispatcher.dispatcher import Dispatcher
 from virtool.dispatcher.events import DispatcherSQLEvents
 from virtool.dispatcher.client import RedisDispatcherClient
 from virtool.dispatcher.listener import RedisDispatcherListener
 from virtool.types import App
->>>>>>> 7dc9d781
+from virtool.tasks.runner import TaskRunner
+from virtool.analyses.db import StoreNuvsFilesTask
+from virtool.files.db import MigrateFilesTask
+from virtool.subtractions.db import AddSubtractionFilesTask, WriteSubtractionFASTATask
+from virtool.references.db import CreateIndexJSONTask, DeleteReferenceTask
 
 logger = logging.getLogger("startup")
 
@@ -357,7 +357,8 @@
     if app["config"].get("no_check_db"):
         return logger.info("Skipping subtraction FASTA files checks")
 
-    pg = app["postgres"]
+    pg = app["pg"]
+    scheduler = get_scheduler_from_app(app)
 
     logger.info("Checking subtraction FASTA files")
     subtractions_without_fasta = await virtool.subtractions.db.check_subtraction_fasta_files(app["db"], app["settings"])
@@ -368,23 +369,13 @@
             WriteSubtractionFASTATask,
             context={"subtraction": subtraction})
 
-    add_files_task = await virtool.tasks.db.register(db, "add_subtraction_files")
-    add_subtraction_files_task = virtool.subtractions.db.AddSubtractionFilesTask(app, add_files_task["id"])
-    await scheduler.spawn(add_subtraction_files_task.run())
-
     logger.info("Checking index JSON files")
     await virtool.tasks.pg.register(pg, app["task_runner"], CreateIndexJSONTask)
 
-<<<<<<< HEAD
     await virtool.tasks.pg.register(pg, app["task_runner"], DeleteReferenceTask, context={"user_id": "virtool"})
-=======
-    await scheduler.spawn(virtool.tasks.utils.spawn_periodically(scheduler, delete_reference_task, 3600))
-
-    nuv_task = await virtool.tasks.db.register(db, "store_nuvs_file_task")
-    store_nuvs_task = virtool.analyses.db.StoreNuvsFilesTask(app, nuv_task["id"])
-    await scheduler.spawn(store_nuvs_task.run())
-
-    files_task = await virtool.tasks.db.register(db, "migrate_files")
-    migrate_files_task = virtool.files.db.MigrateFilesTask(app, files_task["id"])
-    await scheduler.spawn(virtool.tasks.utils.spawn_periodically(scheduler, migrate_files_task, 3600))
->>>>>>> 7dc9d781
+
+    await virtool.tasks.pg.register(pg, app["task_runner"], AddSubtractionFilesTask)
+
+    await virtool.tasks.pg.register(pg, app["task_runner"], StoreNuvsFilesTask)
+
+    await scheduler.spawn(virtool.tasks.utils.spawn_periodically(app, MigrateFilesTask, 3600))