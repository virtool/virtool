--- conflicted
+++ resolved
@@ -456,51 +456,10 @@
         await app["run_in_thread"](os.remove, path)
 
 
-<<<<<<< HEAD
-class CompressSamplesTask(Task):
-    """
-    Compress the legacy FASTQ file for all uncompressed samples.
-
-    """
-
-    task_type = "compress_samples"
-
-    def __init__(self, app, process_id):
-        super().__init__(app, process_id)
-
-        self.steps = [self.compress_samples]
-
-    async def compress_samples(self):
-        query = {"is_legacy": True, "is_compressed": {"$exists": False}}
-
-        count = await self.db.samples.count_documents(query)
-
-        tracker = await self.get_tracker(count)
-
-        while True:
-            sample = await self.db.samples.find_one(query)
-
-            if sample is None:
-                break
-
-            await compress_sample_reads(self.app, sample)
-            await tracker.add(1)
-
-            logger.info(
-                f"Compressed legacy sample {sample['_id']} ({tracker.progress}%)"
-            )
-
-        await virtool.tasks.pg.update(self.pg, self.id, step="compress_samples")
-
-
 async def create_sample_reads_record(app: App,
                                      sample_id: str,
                                      path: Path,
                                      name: str = None):
-=======
-async def create_sample_reads_record(app: App, sample_id: str,
-                                  path: Path, name: str = None):
->>>>>>> 97204ac3
     async with AsyncSession(app["pg"]) as session:
         reads = SampleReads(
             name=name or path.name,
