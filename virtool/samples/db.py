"""
Code for working with samples in the database and filesystem.

"""
import asyncio
import logging
import os
from collections import defaultdict
from pathlib import Path
from typing import Any, Dict, List, Optional
<<<<<<< HEAD

=======
>>>>>>> f9a2672e
from multidict import MultiDictProxy
from pymongo.results import DeleteResult
from sqlalchemy import select
from sqlalchemy.ext.asyncio import AsyncEngine, AsyncSession

import virtool.db.utils
import virtool.errors
import virtool.jobs.db
import virtool.pg.utils
import virtool.samples.utils
import virtool.tasks.pg
import virtool.utils
from virtool.labels.models import Label
from virtool.samples.models import SampleReads, SampleArtifact
from virtool.samples.utils import join_legacy_read_paths
from virtool.subtractions.db import attach_subtractions
from virtool.types import App
from virtool.uploads.models import Upload
from virtool.utils import compress_file, file_stats

logger = logging.getLogger(__name__)

LIST_PROJECTION = [
    "_id",
    "created_at",
    "host",
    "isolate",
    "library_type",
    "pathoscope",
    "name",
    "nuvs",
    "ready",
    "user",
    "notes",
    "labels",
    "subtractions",
]

PROJECTION = [
    "_id",
    "created_at",
    "labels",
    "is_legacy",
    "library_type",
    "name",
    "pathoscope",
    "nuvs",
    "group",
    "group_read",
    "group_write",
    "all_read",
    "all_write",
    "ready",
    "user",
]

RIGHTS_PROJECTION = {
    "_id": False,
    "group": True,
    "group_read": True,
    "group_write": True,
    "all_read": True,
    "all_write": True,
    "user": True,
}


async def attach_artifacts_and_reads(pg: AsyncEngine, document: dict) -> dict:
    """
    Attaches associated sample artifacts and reads to a sample document for response.

    :param pg: PostgreSQL AsyncEngine object
    :param document: A document that represents a sample
    :return: Updated document with associated sample artifacts
    """
    ready = document["ready"]
    sample_id = document["_id"]

    async with AsyncSession(pg) as session:
        artifacts = (
            await session.execute(
                select(SampleArtifact).filter_by(sample=sample_id)
            )
        ).scalars()

        reads_files = (
            await session.execute(select(SampleReads).filter_by(sample=sample_id))
        ).scalars()

        artifacts = [artifact.to_dict() for artifact in artifacts]
        reads = [reads_file.to_dict() for reads_file in reads_files]

        if ready:
            for artifact in artifacts:
                name_on_disk = artifact["name_on_disk"]
                artifact["download_url"] = f"/api/samples/{sample_id}/artifacts/{name_on_disk}"

        for reads_file in reads:
            if upload := reads_file.get("upload"):
                reads_file["upload"] = (
                    (
                        await session.execute(select(Upload).filter_by(id=upload))
                    ).scalar()
                ).to_dict()

            if ready:
                reads_file["download_url"] = f"/api/samples/{sample_id}/reads/{reads_file['name']}"

    return {
        **document,
        "artifacts": artifacts,
        "reads": reads,
    }


async def attach_labels(pg: AsyncEngine, document: dict) -> dict:
    """
    Finds label documents for each label ID given in a request body, then converts each document
    into a dictionary to be placed in the list of dictionaries in the updated sample document.

    :param pg: PostgreSQL database connection object
    :param document: sample document to be used for creating or editing a sample
    :return: sample document with updated `labels` entry containing a list of label dictionaries
    """
    labels = list()
    if document.get("labels"):
        async with AsyncSession(pg) as session:
            results = await session.execute(
                select(Label).filter(Label.id.in_(document["labels"]))
            )

        for label in results.scalars():
            labels.append(label.to_dict())

    return {**document, "labels": labels}


async def check_name(
        db,
        settings: dict,
        name: str,
        sample_id: Optional[str] = None
) -> Optional[str]:
    if settings["sample_unique_names"]:
        query = {"name": name}

        if sample_id:
            query["_id"] = {"$ne": sample_id}

        if await db.samples.count_documents(query):
            return "Sample name is already in use"

    return None


async def check_rights(db, sample_id: str, client, write: bool = True) -> bool:
    sample_rights = await db.samples.find_one({"_id": sample_id}, RIGHTS_PROJECTION)

    if not sample_rights:
        raise virtool.errors.DatabaseError("Sample does not exist")

    has_read, has_write = virtool.samples.utils.get_sample_rights(
        sample_rights, client)

    return has_read and (write is False or has_write)


def compose_sample_workflow_query(url_query: MultiDictProxy) -> Optional[dict]:
    """
    Compose a MongoDB query for filtering samples by completed workflow (ie. workflow tags).

    :param url_query: a URL query string to compose the workflow query from
    :return: a MongoDB query for filtering by workflow

    """
    try:
        workflow_query_strings = url_query.getall("workflows")
    except KeyError:
        return None

    workflow_query = defaultdict(set)

    for workflow_query_string in workflow_query_strings:
        for pair in workflow_query_string.split(" "):
            pair = pair.split(":")

            if len(pair) == 2:
                workflow, condition = pair
                condition = convert_workflow_condition(condition)

                if condition is not None:
                    workflow_query[workflow].add(condition)

    if any(workflow_query):
        return {
            workflow: {"$in": list(conditions)} for workflow, conditions in workflow_query.items()
        }

    return None


def convert_workflow_condition(condition: str) -> Optional[dict]:
    return {
        "none": False,
        "pending": "ip",
        "ready": True
    }.get(condition, None)


async def create_sample(
        db,
        name: str,
        host: str,
        isolate: str,
        group: str,
        locale: str,
        library_type: str,
        subtractions: List[str],
        notes: str,
        labels: List[int],
        user_id: str,
        settings: Dict[str, any],
        paired=False,
        _id=None,
) -> Dict[str, any]:
    """
    Create, insert, and return a new sample document.

    :param db: application database client
    :param name: the sample name
    :param host: user-defined host for the sample
    :param isolate: user-defined isolate for the sample
    :param group: the owner group for the sample
    :param locale: user-defined locale for the sample
    :param library_type: Type of library for a sample, defaults to None
    :param subtractions: IDs of default subtractions for the sample
    :param notes: user-defined notes for the sample
    :param labels: IDs of labels associated with the sample
    :param user_id: the ID of the user that is creating the sample
    :param settings: the application settings
    :param paired: Whether a sample is paired or not, defaults to False
    :param _id: An id to assign to a sample instead of it being automatically generated
    :return: the newly inserted sample document
    """
    if _id is None:
        _id = await virtool.db.utils.get_new_id(db.samples)

    document = {
        "_id": _id,
        "name": name,
        "host": host,
        "isolate": isolate,
        "nuvs": False,
        "pathoscope": False,
        "created_at": virtool.utils.timestamp(),
        "is_legacy": False,
        "format": "fastq",
        "ready": False,
        "quality": None,
        "hold": True,
        "group_read": settings.get("sample_group_read"),
        "group_write": settings.get("sample_group_write"),
        "all_read": settings.get("sample_all_read"),
        "all_write": settings.get("sample_all_write"),
        "labels": labels,
        "library_type": library_type,
        "subtractions": subtractions,
        "notes": notes,
        "user": {"id": user_id},
        "group": group,
        "locale": locale,
        "paired": paired,
    }

    await db.samples.insert_one(document)

    return document


async def get_sample_owner(db, sample_id: str) -> Optional[str]:
    """
    A Shortcut function for getting the owner user id of a sample given its ``sample_id``.

    :param db: the application database client
    :param sample_id: the id of the sample to get the owner for
    :return: the id of the owner user

    """
    document = await db.samples.find_one(sample_id, ["user"])

    if document:
        return document["user"]["id"]

    return None


async def recalculate_workflow_tags(db, sample_id: str) -> dict:
    """
    Recalculate and apply workflow tags (eg. "ip", True) for a given sample.

    :param db: the application database client
    :param sample_id: the id of the sample to recalculate tags for
    :return: the updated sample document

    """
    analyses = await asyncio.shield(
        db.analyses.find({"sample.id": sample_id}, [
            "ready", "workflow"]).to_list(None)
    )

    update = virtool.samples.utils.calculate_workflow_tags(analyses)

    document = await db.samples.find_one_and_update(
        {"_id": sample_id}, {"$set": update}, projection=LIST_PROJECTION
    )

    return document


async def remove_samples(
        db, settings: Dict[str, Any], id_list: List[str]
) -> DeleteResult:
    """
    Complete removes the samples identified by the document ids in ``id_list``. In order, it:

    - removes all analyses associated with the sample from the analyses collection
    - removes the sample from the samples collection
    - removes the sample directory from the file system

    :param db: a Motor client
    :param settings: the application settings object
    :param id_list: a list sample ids to remove
    :return: the result from the samples collection remove operation

    """
    # Remove all analysis documents associated with the sample.
    await db.analyses.delete_many({"sample.id": {"$in": id_list}})

    # Remove the samples described by id_list from the database.
    result = await db.samples.delete_many({"_id": {"$in": id_list}})

    for sample_id in id_list:
        try:
            path = virtool.samples.utils.join_sample_path(settings, sample_id)
            virtool.utils.rm(path, recursive=True)
        except FileNotFoundError:
            pass

    return result


async def validate_force_choice_group(db, data: dict) -> Optional[str]:
    try:
        if not await db.groups.count_documents({"_id": data["group"]}):
            return "Group does not exist"

    except KeyError:
        return "Group value required for sample creation"

    return None


def check_is_legacy(sample: Dict[str, Any]) -> bool:
    """
    Check if a sample has legacy read files.

    :param sample: the sample document
    :return: legacy boolean
    """
    files = sample["files"]

    return (
            all(file.get("raw", False) is False for file in files)
            and files[0]["name"] == "reads_1.fastq"
            and (sample["paired"] is False or files[1]["name"] == "reads_2.fastq")
    )


async def update_is_compressed(db, sample: Dict[str, Any]):
    """
    Update the ``is_compressed`` field for the passed ``sample`` in the database if all of its
    files are compressed.

    :param db: the application database
    :param sample: the sample document

    """
    files = sample["files"]

    names = [file["name"] for file in files]

    is_compressed = names == ["reads_1.fq.gz"] or names == [
        "reads_1.fq.gz",
        "reads_2.fq.gz",
    ]

    if is_compressed:
        await db.samples.update_one(
            {"_id": sample["_id"]}, {"$set": {"is_compressed": True}}
        )


async def compress_sample_reads(app: App, sample: Dict[str, Any]):
    """
    Compress the reads for one legacy samples.

    :param app: the application object
    :param sample: the sample document

    """
    await update_is_compressed(app["db"], sample)

    if not check_is_legacy(sample):
        return

    paths = join_legacy_read_paths(app["settings"], sample)

    data_path = app["settings"]["data_path"]
    sample_id = sample["_id"]

    files = list()

    for i, path in enumerate(paths):
        target_filename = (
            "reads_1.fq.gz" if "reads_1.fastq" in str(
                path) else "reads_2.fq.gz"
        )

        target_path = data_path / "samples" / sample_id / target_filename

        await app["run_in_thread"](compress_file, path, target_path, 1)

        stats = await app["run_in_thread"](file_stats, target_path)

        assert target_path.is_file()

        files.append(
            {
                "name": target_filename,
                "download_url": f"/download/samples/{sample_id}/{target_filename}",
                "size": stats["size"],
                "raw": False,
                "from": sample["files"][i]["from"],
            }
        )

    await app["db"].samples.update_one({"_id": sample_id}, {"$set": {"files": files}})

    for path in paths:
        await app["run_in_thread"](os.remove, path)


async def move_sample_files_to_pg(app: App, sample: Dict[str, any]):
    """
    Creates a row in the `sample_reads` table for each file in a sample's `files` array, and
    creates a row in the `uploads` table for information stored in a file's `from` field. The rows
    are then linked via a SQL relationship.

    :param app: the application object
    :param sample: the sample document
    """
    files = sample.get("files")
    sample_id = sample["_id"]

    async with AsyncSession(app["pg"]) as session:
        for file_ in files:
            from_ = file_.get("from")

            upload = Upload(
                name=from_["name"],
                name_on_disk=from_["id"],
                size=from_["size"],
                uploaded_at=from_.get("uploaded_at"),
            )

            reads = SampleReads(
                name=file_["name"],
                name_on_disk=file_["name"],
                size=file_["size"],
                sample=sample_id,
            )

            upload.reads.append(reads)

            session.add_all([upload, reads])

        await session.commit()

        await app["db"].samples.update_one(
            {"_id": sample_id}, {"$unset": {"files": ""}}
        )


async def finalize(
        db,
        pg: AsyncEngine,
        sample_id: str,
        quality: Dict[str, Any],
        run_in_thread: callable,
        data_path: Path,
) -> Dict[str, Any]:
    """
    Finalize a sample document by setting a ``quality`` field and ``ready`` to ``True``

    :param db: the application database object
    :param pg: the PostgreSQL AsyncEngine object
    :param sample_id: the id of the sample
    :param quality: a dict contains quality data
    :param run_in_thread: the application thread running function
    :param data_path: the application data path settings

    :return: the sample document after finalizing

    """
    document = await db.samples.find_one_and_update(
        {"_id": sample_id}, {"$set": {"quality": quality, "ready": True}}
    )

    async with AsyncSession(pg) as session:
        rows = (
            (
                await session.execute(select(Upload)
                                      .filter(SampleReads.sample == sample_id)
                                      .join_from(SampleReads, Upload)
                                      )
            ).unique().scalars()
        )

        for row in rows:
            row.reads.clear()
            row.removed = True
            row.removed_at = virtool.utils.timestamp()

            try:
                await run_in_thread(virtool.utils.rm, data_path / "files" / row.name_on_disk)
            except FileNotFoundError:
                pass

            session.add(row)

        await session.commit()

    return await virtool.samples.db.attach_artifacts_and_reads(pg, document)


async def get_sample(app, sample_id: str):
    """Get the sample document with subtractions, labels, and reads attached."""
    db = app["db"]
    pg = app["pg"]

    document = await db.samples.find_one({"_id": sample_id})

    if not document:
        raise ValueError("Sample {sample_id} does not exist.")

    caches = list()

    async for cache in db.caches.find({"sample.id": sample_id}):
        caches.append(virtool.utils.base_processor(cache))

    document["caches"] = caches

    document = await attach_subtractions(db, document)
    document = await attach_labels(pg, document)
    document = await attach_artifacts_and_reads(pg, document)

    document["paired"] = (len(document["reads"]) == 2)

    return virtool.utils.base_processor(document)<|MERGE_RESOLUTION|>--- conflicted
+++ resolved
@@ -8,10 +8,6 @@
 from collections import defaultdict
 from pathlib import Path
 from typing import Any, Dict, List, Optional
-<<<<<<< HEAD
-
-=======
->>>>>>> f9a2672e
 from multidict import MultiDictProxy
 from pymongo.results import DeleteResult
 from sqlalchemy import select
