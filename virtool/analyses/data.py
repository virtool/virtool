--- conflicted
+++ resolved
@@ -369,11 +369,8 @@
         except FileNotFoundError:
             pass
 
-<<<<<<< HEAD
         await self.data.samples.recalculate_workflow_tags(analysis.sample.id)
-=======
-        await recalculate_workflow_tags(self._mongo, analysis.sample.id)
->>>>>>> cc275a1e
+
 
         sample = await self.data.samples.get(analysis.sample.id)
 
@@ -548,11 +545,8 @@
 
         sample_id = document["sample"]["id"]
 
-<<<<<<< HEAD
         await self.data.samples.recalculate_workflow_tags(sample_id)
-=======
-        await recalculate_workflow_tags(self._mongo, sample_id)
->>>>>>> cc275a1e
+
 
         analysis = await self.get(analysis_id, None)
 
