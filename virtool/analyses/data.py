--- conflicted
+++ resolved
@@ -1,9 +1,7 @@
-<<<<<<< HEAD
 import os
-from asyncio import gather, CancelledError
-=======
+
 from asyncio import gather, CancelledError, to_thread
->>>>>>> 26e6236e
+
 from datetime import datetime
 from logging import getLogger
 from shutil import rmtree
@@ -18,7 +16,7 @@
 import virtool.analyses.format
 import virtool.samples.db
 import virtool.uploads.db
-<<<<<<< HEAD
+
 from virtool.analyses.db import PROJECTION, processor, TARGET_FILES
 from virtool.analyses.files import create_analysis_file, create_nuvs_analysis_files
 from virtool.analyses.models import AnalysisFile
@@ -28,7 +26,6 @@
     join_analysis_path,
     move_nuvs_files,
 )
-=======
 from virtool.analyses.checks import (
     check_analysis_workflow,
     check_analysis_nuvs_sequence,
@@ -40,7 +37,6 @@
 from virtool.analyses.files import create_analysis_file
 from virtool.analyses.models import AnalysisFile
 from virtool.analyses.utils import attach_analysis_files
->>>>>>> 26e6236e
 from virtool.api.utils import paginate
 from virtool.blast.models import SQLNuVsBlast
 from virtool.blast.task import BLASTTask
@@ -400,8 +396,7 @@
 
         await recalculate_workflow_tags(self._db, document["sample"]["id"])
 
-<<<<<<< HEAD
-        return Analysis(**document)
+        return await self.get(analysis_id, None)
 
     async def store_nuvs_files(self, progress_handler: AbstractProgressHandler):
         """Move existing NuVs analysis files to `<data_path>/analyses/:id`."""
@@ -427,9 +422,9 @@
                     )
                 ).scalar()
 
-            if await run_in_thread(old_path.is_dir) and not exists:
+            if await to_thread(old_path.is_dir) and not exists:
                 try:
-                    await run_in_thread(os.makedirs, target_path)
+                    await to_thread(os.makedirs, target_path)
                 except FileExistsError:
                     pass
 
@@ -445,9 +440,6 @@
                     self._pg, analysis_id, analysis_files, target_path
                 )
 
-                await run_in_thread(rmtree, old_path, ignore_errors=True)
-
-            await tracker.add(1)
-=======
-        return await self.get(analysis_id, None)
->>>>>>> 26e6236e
+                await to_thread(rmtree, old_path, ignore_errors=True)
+
+            await tracker.add(1)