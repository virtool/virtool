--- conflicted
+++ resolved
@@ -19,11 +19,6 @@
 import virtool.tasks.task
 import virtool.types
 import virtool.utils
-<<<<<<< HEAD
-=======
-from virtool.analyses.models import AnalysisFile
-from virtool.types import App
->>>>>>> cce351ae
 
 PROJECTION = (
     "_id",
@@ -48,107 +43,6 @@
 )
 
 
-<<<<<<< HEAD
-=======
-class StoreNuvsFilesTask(virtool.tasks.task.Task):
-    task_type = "store_nuvs_file_task"
-
-    def __init__(self, app: App, task_id: int):
-        super().__init__(app, task_id)
-
-        self.steps = [
-            self.store_nuvs_files,
-            self.remove_directory
-        ]
-
-        self.nuvs_directory = []
-
-    async def store_nuvs_files(self):
-        """
-        Move existing NuVs analysis files to `<data_path>`/analyses/:id
-
-        """
-        db = self.db
-        settings = self.app["settings"]
-
-        async for analysis in db.analyses.find({"workflow": "nuvs"}):
-            analysis_id = analysis["_id"]
-            sample_id = analysis["sample"]["id"]
-
-            path = virtool.analyses.utils.join_analysis_path(
-                settings["data_path"],
-                analysis_id,
-                sample_id
-            )
-
-            target_path = settings["data_path"] / "analyses" / analysis_id
-
-            async with AsyncSession(self.app["pg"]) as session:
-                exists = (
-                    await session.execute(select(AnalysisFile).filter_by(analysis=analysis_id))
-                ).scalar()
-
-            if path.is_dir() and not exists:
-                try:
-                    await self.app["run_in_thread"](os.makedirs, target_path)
-                except FileExistsError:
-                    pass
-
-                analysis_files = list()
-
-                for filename in sorted(os.listdir(path)):
-                    if filename in TARGET_FILES:
-                        analysis_files.append(filename)
-
-                        await virtool.analyses.utils.move_nuvs_files(
-                            filename,
-                            self.run_in_thread,
-                            path,
-                            target_path
-                        )
-
-                await virtool.analyses.files.create_nuvs_analysis_files(
-                    self.app["pg"],
-                    analysis_id,
-                    analysis_files,
-                    target_path
-                )
-
-        await virtool.tasks.pg.update(
-            self.pg,
-            self.id,
-            step="store_nuvs_files"
-        )
-
-    async def remove_directory(self):
-        """
-        Remove `<data_path>`/samples/:id/analysis/:id directory after files have been preserved in
-        `<data_path>`/analyses/:id>.
-
-        """
-        settings = self.app["settings"]
-
-        async for analysis in self.db.analyses.find({"workflow": "nuvs"}):
-            analysis_id = analysis["_id"]
-            sample_id = analysis["sample"]["id"]
-
-            path = virtool.analyses.utils.join_analysis_path(
-                settings["data_path"],
-                analysis_id,
-                sample_id
-            )
-
-            if (settings["data_path"] / "analyses" / analysis_id).is_dir():
-                await self.app["run_in_thread"](shutil.rmtree, path, True)
-
-        await virtool.tasks.pg.update(
-            self.pg,
-            self.id,
-            step="remove_directory"
-        )
-
-
->>>>>>> cce351ae
 class BLAST:
     """
     A class for representing a long-lived remote BLAST search.
