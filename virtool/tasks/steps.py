FIRST_STEPS = {
    "delete_reference": "remove_directory",
    "clone_reference": "copy_otus",
    "import_reference": "load_file",
    "remote_reference": "download",
    "update_remote_reference": "download",
    "update_software": "download",
    "install_hmms": "download",
    "write_subtraction_fasta": "check_subtraction_fasta_files",
    "create_index_json": "create_index_json_files",
    "add_subtraction_files": "rename_index_files",
<<<<<<< HEAD
    "store_nuvs_file_task": "store_nuvs_files"
=======
    "migrate_files": "transform_documents_to_rows"
>>>>>>> 57117363
}<|MERGE_RESOLUTION|>--- conflicted
+++ resolved
@@ -9,9 +9,6 @@
     "write_subtraction_fasta": "check_subtraction_fasta_files",
     "create_index_json": "create_index_json_files",
     "add_subtraction_files": "rename_index_files",
-<<<<<<< HEAD
     "store_nuvs_file_task": "store_nuvs_files"
-=======
     "migrate_files": "transform_documents_to_rows"
->>>>>>> 57117363
 }