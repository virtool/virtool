"""
Work with subtractions in the database.

"""
import asyncio
import glob
import os
import shutil

import virtool.db.utils
import virtool.subtractions.utils
<<<<<<< HEAD
import virtool.tasks.task
import virtool.tasks.pg
=======
import virtool.tasks.db
import virtool.tasks.task
>>>>>>> 7dc9d781
import virtool.utils

from virtool.types import App

PROJECTION = [
    "_id",
    "count",
    "file",
    "ready",
    "job",
    "name",
    "nickname",
    "user",
    "has_file"
]


class AddSubtractionFilesTask(virtool.tasks.task.Task):

    def __init__(self, app: App, task_id: str):
        super().__init__(app, task_id)

        self.steps = [
            self.rename_index_files,
            self.add_files_field,
        ]

    async def rename_index_files(self):
        """
        Change Bowtie2 index name from 'reference' to 'subtraction'

        """
        settings = self.app["settings"]

        async for subtraction in self.db.subtraction.find({"deleted": False, "files": {"$exists": False}}):
            path = virtool.subtractions.utils.join_subtraction_path(settings, subtraction["_id"])
            await self.app["run_in_thread"](virtool.subtractions.utils.rename_bowtie_files, path)

    async def add_files_field(self):
        """
        Add a 'files' field to subtraction documents to list what files can be downloaded for that subtraction

        """
        settings = self.app["settings"]

        async for subtraction in self.db.subtraction.find({"deleted": False, "files": {"$exists": False}}):
            path = virtool.subtractions.utils.join_subtraction_path(settings, subtraction["_id"])
            files = await self.app["run_in_thread"](virtool.subtractions.utils.prepare_files_field, path)

            await self.db.subtraction.update_one({"_id": subtraction["_id"]}, {
                "$set": {
                    "files": files
                }
            })


class WriteSubtractionFASTATask(virtool.tasks.task.Task):
    task_type = "write_subtraction_fasta"

    def __init__(self, app, task_id):
        super().__init__(app, task_id)

        self.steps = [
            self.generate_fasta_file,
        ]

    async def generate_fasta_file(self):
        settings = self.app["settings"]
        subtraction = self.context["subtraction"]

        index_path = virtool.subtractions.utils.join_subtraction_index_path(settings, subtraction)
        fasta_path = os.path.join(
            virtool.subtractions.utils.join_subtraction_path(settings, subtraction),
            "subtraction.fa"
        )

<<<<<<< HEAD
        command = f'bowtie2-inspect {index_path} > {fasta_path}'
=======
        async for subtraction in db.subtraction.find({"deleted": False}):
            path = virtool.subtractions.utils.join_subtraction_path(settings, subtraction["_id"])
            has_file = True
>>>>>>> 7dc9d781

        proc = await asyncio.create_subprocess_shell(
            command,
            stdout=asyncio.subprocess.DEVNULL,
            stderr=asyncio.subprocess.PIPE)

        await proc.communicate()

        target_path = os.path.join(
            virtool.subtractions.utils.join_subtraction_path(settings, subtraction),
            "subtraction.fa.gz"
        )

        await self.run_in_thread(virtool.utils.compress_file,
                                 fasta_path,
                                 target_path)

        virtool.utils.rm(fasta_path)

        await self.db.subtraction.find_one_and_update({"_id": subtraction}, {
            "$set": {
                "has_file": True
            }
        })

        await virtool.tasks.pg.update(
            self.pg,
            self.id,
            progress=100,
            step="generate_fasta_file"
        )


async def check_subtraction_fasta_files(db, settings: dict) -> list:
    """
    Check subtraction directories for files and set 'has_file' to boolean based on whether .fa.gz exists.

    :param db: the application database client
    :param settings: the application settings
    :return: a list of subtraction IDs without FASTA files

    """
    subtractions_without_fasta = list()

    async for subtraction in db.subtraction.find({"deleted": False}):
        path = virtool.subtractions.utils.join_subtraction_path(settings, subtraction["_id"])
        has_file = True

        if not glob.glob(f'{path}/*.fa.gz'):
            has_file = False
            subtractions_without_fasta.append(subtraction["_id"])

<<<<<<< HEAD
        await db.subtraction.find_one_and_update({"_id": subtraction["_id"]}, {
            "$set": {
                "has_file": has_file
            }
        })
=======
            await self.db.subtraction.find_one_and_update({"_id": subtraction}, {
                "$set": {
                    "has_file": True
                }
            })
>>>>>>> 7dc9d781

    return subtractions_without_fasta


async def attach_subtraction(db, document: dict):
    if document.get("subtraction"):
        document["subtraction"]["name"] = await virtool.db.utils.get_one_field(
            db.subtraction,
            "name",
            document["subtraction"]["id"]
        )


async def get_linked_samples(db, subtraction_id):
    cursor = db.samples.find({"subtraction.id": subtraction_id}, ["name"])
    return [virtool.utils.base_processor(d) async for d in cursor]


async def unlink_default_subtractions(db, subtraction_id):
    await db.samples.update_many({"subtraction.id": subtraction_id}, {
        "$set": {
            "subtraction": None
        }
    })


async def delete(app, subtraction_id):
    db = app["db"]
    settings = app["settings"]

    update_result = await db.subtraction.update_one({"_id": subtraction_id, "deleted": False}, {
        "$set": {
            "deleted": True
        }
    })

    await unlink_default_subtractions(db, subtraction_id)

    if update_result.modified_count:
        path = virtool.subtractions.utils.join_subtraction_path(settings, subtraction_id)
        await app["run_in_thread"](shutil.rmtree, path, True)

    return update_result.modified_count<|MERGE_RESOLUTION|>--- conflicted
+++ resolved
@@ -9,13 +9,10 @@
 
 import virtool.db.utils
 import virtool.subtractions.utils
-<<<<<<< HEAD
 import virtool.tasks.task
 import virtool.tasks.pg
-=======
 import virtool.tasks.db
 import virtool.tasks.task
->>>>>>> 7dc9d781
 import virtool.utils
 
 from virtool.types import App
@@ -92,13 +89,7 @@
             "subtraction.fa"
         )
 
-<<<<<<< HEAD
         command = f'bowtie2-inspect {index_path} > {fasta_path}'
-=======
-        async for subtraction in db.subtraction.find({"deleted": False}):
-            path = virtool.subtractions.utils.join_subtraction_path(settings, subtraction["_id"])
-            has_file = True
->>>>>>> 7dc9d781
 
         proc = await asyncio.create_subprocess_shell(
             command,
@@ -151,19 +142,11 @@
             has_file = False
             subtractions_without_fasta.append(subtraction["_id"])
 
-<<<<<<< HEAD
         await db.subtraction.find_one_and_update({"_id": subtraction["_id"]}, {
             "$set": {
                 "has_file": has_file
             }
         })
-=======
-            await self.db.subtraction.find_one_and_update({"_id": subtraction}, {
-                "$set": {
-                    "has_file": True
-                }
-            })
->>>>>>> 7dc9d781
 
     return subtractions_without_fasta
 
