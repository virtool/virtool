--- conflicted
+++ resolved
@@ -74,8 +74,6 @@
         Add a 'files' field to subtraction documents to list what files can be downloaded for that subtraction
 
         """
-<<<<<<< HEAD
-=======
         settings = self.app["settings"]
 
         await virtool.tasks.pg.update(
@@ -84,7 +82,6 @@
             step="add_files_field"
         )
 
->>>>>>> 70822fdc
         async for subtraction in self.db.subtraction.find(ADD_SUBTRACTION_FILES_QUERY):
             files = await virtool.subtractions.utils.prepare_files_field(self.pg, subtraction["_id"])
             await self.db.subtraction.update_one({"_id": subtraction["_id"]}, {
