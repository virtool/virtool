import asyncio
import logging
from pathlib import Path

import aiohttp.web

import virtool.api.utils
import virtool.db.utils
import virtool.http.routes
import virtool.jobs.db
import virtool.samples.utils
import virtool.subtractions.db
import virtool.subtractions.utils
import virtool.utils
import virtool.uploads.utils
import virtool.validators
<<<<<<< HEAD
from virtool.api.response import bad_request, invalid_query, json_response, no_content, not_found
=======
from virtool.api.response import bad_request, json_response, no_content, not_found
from virtool.http.schema import schema
>>>>>>> 23af75bf
from virtool.jobs.utils import JobRights
from virtool.subtractions.utils import FILES

logger = logging.getLogger("subtractions")

routes = virtool.http.routes.Routes()

BASE_QUERY = {
    "deleted": False
}


@routes.get("/api/subtractions")
async def find(req):
    db = req.app["db"]

    ready = virtool.api.utils.get_query_bool(req, "ready")
    short = virtool.api.utils.get_query_bool(req, "short")

    projection = ["name"] if short else virtool.subtractions.db.PROJECTION

    db_query = dict()

    term = req.query.get("find")

    if term:
        db_query = virtool.api.utils.compose_regex_query(term, ["name", "nickname"])

    if short:
        documents = list()

        async for document in db.subtraction.find({**db_query, **BASE_QUERY}, ["name"]):
            documents.append(virtool.utils.base_processor(document))

        return json_response(documents)

    if ready:
        db_query["ready"] = True

    data = await virtool.api.utils.paginate(
        db.subtraction,
        db_query,
        req.query,
        base_query=BASE_QUERY,
        sort="_id",
        projection=projection
    )

    data.update({
        "ready_count": await db.subtraction.count_documents({"ready": True})
    })

    return json_response(data)


@routes.get("/api/subtractions/{subtraction_id}", allow_jobs=True)
async def get(req):
    """
    Get a complete host document.

    """
    db = req.app["db"]

    subtraction_id = req.match_info["subtraction_id"]

    document = await db.subtraction.find_one(subtraction_id)

    if not document:
        return not_found()

    document["linked_samples"] = await virtool.subtractions.db.get_linked_samples(db, subtraction_id)

    return json_response(virtool.utils.base_processor(document))


@routes.post("/api/subtractions", permission="modify_subtraction")
@schema({
    "name": {
        "type": "string",
        "coerce": virtool.validators.strip,
        "empty": False,
        "required": True
    },
    "nickname": {
        "type": "string",
        "coerce": virtool.validators.strip,
        "default": ""
    },
    "file_id": {
        "type": "string",
        "required": True
    }
})
async def create(req):
    """
    Add a new subtraction. Starts an :class:`.CreateSubtraction` job process.

    """
    db = req.app["db"]
    data = req["data"]

    file_id = data["file_id"]

    file = await db.files.find_one(file_id, ["name"])

    if file is None:
        return bad_request("File does not exist")

    job_id = await virtool.db.utils.get_new_id(db.jobs)
    subtraction_id = await virtool.db.utils.get_new_id(db.subtraction)

    user_id = req["client"].user_id

    document = {
        "_id": subtraction_id,
        "name": data["name"],
        "nickname": data["nickname"],
        "deleted": False,
        "ready": False,
        "is_host": True,
        "file": {
            "id": file_id,
            "name": file["name"]
        },
        "user": {
            "id": user_id
        },
        "job": {
            "id": job_id
        },
        "deleted": False
    }

    await db.subtraction.insert_one(document)

    task_args = {
        "subtraction_id": subtraction_id,
        "file_id": file_id
    }

    rights = JobRights()

    rights.subtractions.can_read(subtraction_id)
    rights.subtractions.can_modify(subtraction_id)
    rights.subtractions.can_remove(subtraction_id)
    rights.uploads.can_read(file_id)

    await virtool.jobs.db.create(
        db,
        "create_subtraction",
        task_args,
        user_id,
        rights,
        job_id=job_id
    )

    await req.app["jobs"].enqueue(job_id)

    headers = {
        "Location": f"/api/subtraction/{subtraction_id}"
    }

    return json_response(virtool.utils.base_processor(document), headers=headers, status=201)


<<<<<<< HEAD
@routes.post("/api/subtractions/{subtraction_id}/files", permission="modify_subtraction")
async def upload(req):
    """
    Upload a subtraction file to the `subtractions` folder.

    """
    db = req.app["db"]

    subtraction_id = req.match_info["subtraction_id"]

    errors = virtool.uploads.utils.naive_validator(req)

    if errors:
        return invalid_query(errors)

    file_name = req.query.get("name")

    if file_name not in FILES:
        return bad_request("Unaccepted subtraction file name")

    if await db.subtraction.count_documents({"_id": subtraction_id, "files.name": file_name}):
        return bad_request("File name already exists")

    path = Path(req.app["settings"]["data_path"]) / "subtractions" / subtraction_id / file_name

    try:
        size = await virtool.uploads.utils.naive_writer(req, path)
    except asyncio.CancelledError:
        logger.debug(f"Subtraction file upload aborted: {file_name}")
        return aiohttp.web.Response(status=499)

    file = {
        "name": file_name,
        "size": size,
        "type": virtool.subtractions.utils.check_subtraction_file_type(file_name)
    }

    document = await db.subtraction.find_one_and_update({"_id": subtraction_id}, {
        "$push": {
            "files": file
        }
    })

    headers = {
        "Location": f"/api/subtractions/{subtraction_id}/files/{file_name}"
    }

    return json_response(virtool.utils.base_processor(document), headers=headers, status=201)


@routes.patch("/api/subtractions/{subtraction_id}", permission="modify_subtraction", schema={
=======
@routes.patch("/api/subtractions/{subtraction_id}", permission="modify_subtraction")
@schema({
>>>>>>> 23af75bf
    "name": {
        "type": "string",
        "coerce": virtool.validators.strip,
        "empty": False,
    },
    "nickname": {
        "type": "string",
        "coerce": virtool.validators.strip
    }
})
async def edit(req):
    """
    Updates the nickname for an existing subtraction.

    """
    db = req.app["db"]
    data = req["data"]

    subtraction_id = req.match_info["subtraction_id"]

    update = dict()

    try:
        update["name"] = data["name"]
    except KeyError:
        pass

    try:
        update["nickname"] = data["nickname"]
    except KeyError:
        pass

    document = await db.subtraction.find_one_and_update({"_id": subtraction_id}, {
        "$set": update
    })

    if document is None:
        return not_found()

    document["linked_samples"] = await virtool.subtractions.db.get_linked_samples(db, subtraction_id)

    return json_response(virtool.utils.base_processor(document))


@routes.delete(
    "/api/subtractions/{subtraction_id}",
    allow_jobs=True, permission="modify_subtraction"
)
async def remove(req):
    db = req.app["db"]
    settings = req.app["settings"]

    subtraction_id = req.match_info["subtraction_id"]

    updated_count = await asyncio.shield(virtool.subtractions.db.delete(req.app, subtraction_id))

    if updated_count == 0:
        return not_found()

    return no_content()<|MERGE_RESOLUTION|>--- conflicted
+++ resolved
@@ -14,12 +14,8 @@
 import virtool.utils
 import virtool.uploads.utils
 import virtool.validators
-<<<<<<< HEAD
 from virtool.api.response import bad_request, invalid_query, json_response, no_content, not_found
-=======
-from virtool.api.response import bad_request, json_response, no_content, not_found
 from virtool.http.schema import schema
->>>>>>> 23af75bf
 from virtool.jobs.utils import JobRights
 from virtool.subtractions.utils import FILES
 
@@ -185,7 +181,6 @@
     return json_response(virtool.utils.base_processor(document), headers=headers, status=201)
 
 
-<<<<<<< HEAD
 @routes.post("/api/subtractions/{subtraction_id}/files", permission="modify_subtraction")
 async def upload(req):
     """
@@ -236,11 +231,8 @@
     return json_response(virtool.utils.base_processor(document), headers=headers, status=201)
 
 
-@routes.patch("/api/subtractions/{subtraction_id}", permission="modify_subtraction", schema={
-=======
 @routes.patch("/api/subtractions/{subtraction_id}", permission="modify_subtraction")
 @schema({
->>>>>>> 23af75bf
     "name": {
         "type": "string",
         "coerce": virtool.validators.strip,
