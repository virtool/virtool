--- conflicted
+++ resolved
@@ -320,16 +320,7 @@
     if "ready" in document and document["ready"]:
         return conflict("Subtraction has already been finalized")
 
-<<<<<<< HEAD
     updated_document = await virtool.subtractions.db.finalize(db, pg, subtraction_id, data["gc"])
-=======
-    updated_document = await db.subtraction.find_one_and_update({"_id": subtraction_id}, {
-        "$set": {
-            "gc": data["gc"],
-            "ready": True
-        }
-    })
->>>>>>> 3ec5172d
 
     updated_document["files"] = await virtool.subtractions.utils.get_subtraction_files(pg, subtraction_id)
 
