import asyncio
import logging
import os
from typing import Union, List

import aiohttp.web
from aiohttp.web_exceptions import HTTPBadRequest, HTTPConflict, HTTPNoContent
from aiohttp.web_fileresponse import FileResponse
from aiohttp_pydantic import PydanticView
from aiohttp_pydantic.oas.typing import r200, r201, r204, r404, r400, r403, r409
from sqlalchemy import exc, select
from sqlalchemy.ext.asyncio import AsyncSession

import virtool.pg.utils
import virtool.subtractions.db
import virtool.uploads.db
from virtool.api.response import NotFound, json_response
from virtool.api.utils import compose_regex_query, get_req_bool, paginate
from virtool.config import get_config_from_req
from virtool.data.errors import ResourceNotFoundError
from virtool.data.utils import get_data_from_req
from virtool.http.policy import PermissionsRoutePolicy, policy
from virtool.http.routes import Routes
from virtool.http.schema import schema
from virtool.jobs.utils import JobRights
from virtool.mongo.transforms import apply_transforms
from virtool.subtractions.db import PROJECTION, attach_computed
from virtool.subtractions.files import create_subtraction_file, delete_subtraction_file
from virtool.subtractions.models import SubtractionFile
from virtool.subtractions.oas import (
    CreateSubtractionSchema,
    EditSubtractionSchema,
    GetSubtractionResponse,
    CreateSubtractionResponse,
    SubtractionResponse,
)
from virtool.subtractions.utils import FILES
from virtool.uploads.models import Upload
from virtool.uploads.utils import naive_writer
from virtool.users.db import AttachUserTransform
from virtool.users.utils import Permission
from virtool.utils import base_processor

logger = logging.getLogger("subtractions")

routes = Routes()

BASE_QUERY = {"deleted": False}


@routes.view("/subtractions")
class SubtractionsView(PydanticView):
    async def get(self) -> r200[List[GetSubtractionResponse]]:
        """
        Find subtractions.

        Find subtractions by their ``name`` or ``nickname`` by providing a ``term`` as a
        query parameter. Partial matches are supported.

        This endpoint returns paginated results by default.

        Status Codes:
            200: Successful operation
        """
        db = self.request.app["db"]

        ready = get_req_bool(self.request, "ready", False)
        short = get_req_bool(self.request, "short", False)
        term = self.request.query.get("find")

        db_query = {}

        if term:
            db_query = compose_regex_query(term, ["name", "nickname"])

        if ready:
            db_query["ready"] = True

        if short:
            documents = []

            async for document in db.subtraction.find(
                {**db_query, **BASE_QUERY}, ["name", "ready"]
            ).sort("name"):
                documents.append(base_processor(document))

            return json_response(documents)

        data = await paginate(
            db.subtraction,
            db_query,
            self.request.query,
            base_query=BASE_QUERY,
            sort="name",
            projection=PROJECTION,
        )

<<<<<<< HEAD
@routes.get("/subtractions/{subtraction_id}")
@routes.jobs_api.get("/subtractions/{subtraction_id}")
async def get(req):
    """
    Get details of a subtraction.

    """
    try:
        subtraction = await get_data_from_req(req).subtractions.get(
            req.match_info["subtraction_id"]
        )
    except ResourceNotFoundError:
        raise NotFound()

    return json_response(subtraction.dict())
=======
        documents, ready_count = await asyncio.gather(
            apply_transforms(
                data["documents"], [AttachUserTransform(db, ignore_errors=True)]
            ),
            db.subtraction.count_documents({"ready": True}),
        )

        return json_response(
            {**data, "documents": documents, "ready_count": ready_count}
        )

    @policy(PermissionsRoutePolicy(Permission.modify_subtraction))
    async def post(
        self, data: CreateSubtractionSchema
    ) -> Union[r201[CreateSubtractionResponse], r400, r403]:
        """
        Create a subtraction.

        Creates a new subtraction. A job is started to build the data necessary to make
        the subtraction usable in analyses. The subtraction is usable when the
        ``ready`` property is ``true``.

        Status Codes:
            201: Successful operation
            400: Bad request
            403: Not permitted

        """
        db = self.request.app["db"]
        pg = self.request.app["pg"]

        name = data.name
        nickname = data.nickname
        upload_id = data.upload_id

        upload_record = await virtool.pg.utils.get_row_by_id(pg, Upload, upload_id)

        if upload_record is None:
            raise HTTPBadRequest(text="File does not exist")

        filename = upload_record.name

        user_id = self.request["client"].user_id

        document = await virtool.subtractions.db.create(
            db, user_id, filename, name, nickname, upload_id
        )
>>>>>>> c404b224

        subtraction_id = document["_id"]

        task_args = {
            "subtraction_id": subtraction_id,
            "files": [{"id": upload_id, "name": filename}],
        }

        rights = JobRights()

        rights.subtractions.can_read(subtraction_id)
        rights.subtractions.can_modify(subtraction_id)
        rights.subtractions.can_remove(subtraction_id)
        rights.uploads.can_read(upload_id)

        await get_data_from_req(self.request).jobs.create(
            "create_subtraction", task_args, user_id, rights
        )

        headers = {"Location": f"/subtraction/{subtraction_id}"}

        document = await attach_computed(self.request.app, document)
        document = await apply_transforms(document, [AttachUserTransform(db)])

        return json_response(base_processor(document), headers=headers, status=201)


@routes.view("/subtractions/{subtraction_id}")
@routes.jobs_api.get("/subtractions/{subtraction_id}")
class SubtractionView(PydanticView):
    async def get(self) -> Union[r200[SubtractionResponse], r404]:
        """
        Get a subtraction.

        Retrieves the details of a subtraction.

        Status Codes:
            200: Operation Successful
            404: Not found

        """
        db = self.request.app["db"]

        subtraction_id = self.request.match_info["subtraction_id"]

<<<<<<< HEAD
    document = await attach_computed(
        db, pg, get_config_from_req(req).base_url, document
    )
    document = await apply_transforms(document, [AttachUserTransform(db)])

    return json_response(
        base_processor(document),
        headers={"Location": f"/subtraction/{subtraction_id}"},
        status=201,
    )
=======
        document = await db.subtraction.find_one(subtraction_id)

        if not document:
            raise NotFound()

        document = await attach_computed(self.request.app, document)

        return json_response(
            await apply_transforms(
                base_processor(document), [AttachUserTransform(db, ignore_errors=True)]
            )
        )

    @policy(PermissionsRoutePolicy(Permission.modify_subtraction))
    async def patch(
        self, data: EditSubtractionSchema
    ) -> Union[r200[SubtractionResponse], r400, r403, r404]:
        """
        Update a subtraction.

        Updates the name or nickname of an existing subtraction.

        Status Codes:
            200: Operation successful
            400: Invalid input
            403: Not permitted
            404: Not found

        """
        db = self.request.app["db"]

        subtraction_id = self.request.match_info["subtraction_id"]

        update = data.dict(exclude_unset=True)

        document = await db.subtraction.find_one_and_update(
            {"_id": subtraction_id}, {"$set": update}
        )

        if document is None:
            raise NotFound()

        document = await attach_computed(self.request.app, document)

        return json_response(
            await apply_transforms(
                base_processor(document), [AttachUserTransform(db, ignore_errors=True)]
            )
        )

    @policy(PermissionsRoutePolicy(Permission.modify_subtraction))
    async def delete(self) -> Union[r204, r403, r404, r409]:
        """
        Delete a subtraction.

        Deletes an existing subtraction.

        Status Codes:
            204: No content
            403: Not permitted
            404: Not found
            409: Has linked samples
        """
        subtraction_id = self.request.match_info["subtraction_id"]

        updated_count = await asyncio.shield(
            virtool.subtractions.db.delete(self.request.app, subtraction_id)
        )

        if updated_count == 0:
            raise NotFound()

        raise HTTPNoContent
>>>>>>> c404b224


@routes.jobs_api.put("/subtractions/{subtraction_id}/files/{filename}")
async def upload(req):
    """Upload a new subtraction file."""
    db = req.app["db"]
    pg = req.app["pg"]

    subtraction_id = req.match_info["subtraction_id"]
    filename = req.match_info["filename"]

    document = await db.subtraction.find_one(subtraction_id)

    if document is None:
        raise NotFound()

    if filename not in FILES:
        raise NotFound("Unsupported subtraction file name")

    file_type = virtool.subtractions.utils.check_subtraction_file_type(filename)

    try:
        subtraction_file = await create_subtraction_file(
            pg, subtraction_id, file_type, filename
        )
    except exc.IntegrityError:
        raise HTTPConflict(text="File name already exists")

    upload_id = subtraction_file["id"]
    path = req.app["config"].data_path / "subtractions" / subtraction_id / filename

    try:
        size = await naive_writer(req, path)
    except asyncio.CancelledError:
        logger.debug(f"Subtraction file upload aborted: {upload_id}")
        await delete_subtraction_file(pg, upload_id)

        return aiohttp.web.Response(status=499)

    subtraction_file = await virtool.uploads.db.finalize(
        pg, size, upload_id, SubtractionFile
    )

    headers = {"Location": f"/subtractions/{subtraction_id}/files/{filename}"}

    return json_response(subtraction_file, headers=headers, status=201)


<<<<<<< HEAD
@routes.patch("/subtractions/{subtraction_id}", permission="modify_subtraction")
@schema(
    {
        "name": {
            "type": "string",
            "coerce": virtool.validators.strip,
            "empty": False,
        },
        "nickname": {"type": "string", "coerce": virtool.validators.strip},
    }
)
async def edit(req):
    """
    Updates the nickname for an existing subtraction.

    """
    db = req.app["db"]
    data = req["data"]

    subtraction_id = req.match_info["subtraction_id"]

    update = dict()

    try:
        update["name"] = data["name"]
    except KeyError:
        pass

    try:
        update["nickname"] = data["nickname"]
    except KeyError:
        pass

    document = await db.subtraction.find_one_and_update(
        {"_id": subtraction_id}, {"$set": update}
    )

    if document is None:
        raise NotFound()

    document = await attach_computed(
        db, req.app["pg"], get_config_from_req(req).base_url, document
    )

    return json_response(
        await apply_transforms(
            base_processor(document), [AttachUserTransform(db, ignore_errors=True)]
        )
    )


@routes.delete("/subtractions/{subtraction_id}", permission="modify_subtraction")
async def remove(req):
    subtraction_id = req.match_info["subtraction_id"]

    updated_count = await asyncio.shield(
        virtool.subtractions.db.delete(req.app, subtraction_id)
    )

    if updated_count == 0:
        raise NotFound()

    raise HTTPNoContent


=======
>>>>>>> c404b224
@routes.jobs_api.patch("/subtractions/{subtraction_id}")
@schema(
    {
        "gc": {"type": "dict", "required": True},
        "count": {"type": "integer", "required": True},
    }
)
async def finalize_subtraction(req: aiohttp.web.Request):
    """
    Sets the gc field for an subtraction and marks it as ready.

    """
    db = req.app["db"]
    pg = req.app["pg"]

    data = await req.json()
    subtraction_id = req.match_info["subtraction_id"]

    document = await db.subtraction.find_one(subtraction_id)

    if document is None:
        raise NotFound()

    if "ready" in document and document["ready"]:
        raise HTTPConflict(text="Subtraction has already been finalized")

    document = await virtool.subtractions.db.finalize(
        db, pg, subtraction_id, data["gc"], data["count"]
    )

    document = await attach_computed(
        db, pg, get_config_from_req(req).base_url, document
    )

    return json_response(
        await apply_transforms(base_processor(document), [AttachUserTransform(db)])
    )


@routes.jobs_api.delete("/subtractions/{subtraction_id}")
async def job_remove(req: aiohttp.web.Request):
    """
    Remove a subtraction document. Only usable in the Jobs API and when subtractions are
    unfinalized.

    """
    db = req.app["db"]
    subtraction_id = req.match_info["subtraction_id"]

    document = await db.subtraction.find_one(subtraction_id)

    if document is None:
        raise NotFound()

    if "ready" in document and document["ready"]:
        raise HTTPConflict(text="Only unfinalized subtractions can be deleted")

    await virtool.subtractions.db.delete(req.app, subtraction_id)

    raise HTTPNoContent


@routes.view("/subtractions/{subtraction_id}/files/{filename}")
@routes.jobs_api.get("/subtractions/{subtraction_id}/files/{filename}")
class SubtractionFileView(PydanticView):
    async def get(self) -> Union[r200, r400, r404]:
        """
        Download a Bowtie2 index file or a FASTA file for the given subtraction.

        Status Codes:
            200: Operation successful
            400: Bad request
            404: Not found
        """
        db = self.request.app["db"]
        pg = self.request.app["pg"]
        subtraction_id = self.request.match_info["subtraction_id"]
        filename = self.request.match_info["filename"]

        document = await db.subtraction.find_one(subtraction_id)

        if document is None:
            raise NotFound()

        if filename not in FILES:
            raise HTTPBadRequest(text="Unsupported subtraction file name")

        async with AsyncSession(pg) as session:
            result = (
                await session.execute(
                    select(SubtractionFile).filter_by(
                        subtraction=subtraction_id, name=filename
                    )
                )
            ).scalar()

        if not result:
            raise NotFound()

        file = result.to_dict()

        file_path = (
            virtool.subtractions.utils.join_subtraction_path(
                self.request.app["config"], subtraction_id
            )
            / filename
        )

        if not os.path.isfile(file_path):
            raise NotFound()

        return FileResponse(
            file_path,
            headers={
                "Content-Length": file["size"],
                "Content-Type": "application/octet-stream",
            },
        )<|MERGE_RESOLUTION|>--- conflicted
+++ resolved
@@ -95,23 +95,6 @@
             projection=PROJECTION,
         )
 
-<<<<<<< HEAD
-@routes.get("/subtractions/{subtraction_id}")
-@routes.jobs_api.get("/subtractions/{subtraction_id}")
-async def get(req):
-    """
-    Get details of a subtraction.
-
-    """
-    try:
-        subtraction = await get_data_from_req(req).subtractions.get(
-            req.match_info["subtraction_id"]
-        )
-    except ResourceNotFoundError:
-        raise NotFound()
-
-    return json_response(subtraction.dict())
-=======
         documents, ready_count = await asyncio.gather(
             apply_transforms(
                 data["documents"], [AttachUserTransform(db, ignore_errors=True)]
@@ -159,7 +142,6 @@
         document = await virtool.subtractions.db.create(
             db, user_id, filename, name, nickname, upload_id
         )
->>>>>>> c404b224
 
         subtraction_id = document["_id"]
 
@@ -205,18 +187,6 @@
 
         subtraction_id = self.request.match_info["subtraction_id"]
 
-<<<<<<< HEAD
-    document = await attach_computed(
-        db, pg, get_config_from_req(req).base_url, document
-    )
-    document = await apply_transforms(document, [AttachUserTransform(db)])
-
-    return json_response(
-        base_processor(document),
-        headers={"Location": f"/subtraction/{subtraction_id}"},
-        status=201,
-    )
-=======
         document = await db.subtraction.find_one(subtraction_id)
 
         if not document:
@@ -290,7 +260,6 @@
             raise NotFound()
 
         raise HTTPNoContent
->>>>>>> c404b224
 
 
 @routes.jobs_api.put("/subtractions/{subtraction_id}/files/{filename}")
@@ -339,74 +308,6 @@
     return json_response(subtraction_file, headers=headers, status=201)
 
 
-<<<<<<< HEAD
-@routes.patch("/subtractions/{subtraction_id}", permission="modify_subtraction")
-@schema(
-    {
-        "name": {
-            "type": "string",
-            "coerce": virtool.validators.strip,
-            "empty": False,
-        },
-        "nickname": {"type": "string", "coerce": virtool.validators.strip},
-    }
-)
-async def edit(req):
-    """
-    Updates the nickname for an existing subtraction.
-
-    """
-    db = req.app["db"]
-    data = req["data"]
-
-    subtraction_id = req.match_info["subtraction_id"]
-
-    update = dict()
-
-    try:
-        update["name"] = data["name"]
-    except KeyError:
-        pass
-
-    try:
-        update["nickname"] = data["nickname"]
-    except KeyError:
-        pass
-
-    document = await db.subtraction.find_one_and_update(
-        {"_id": subtraction_id}, {"$set": update}
-    )
-
-    if document is None:
-        raise NotFound()
-
-    document = await attach_computed(
-        db, req.app["pg"], get_config_from_req(req).base_url, document
-    )
-
-    return json_response(
-        await apply_transforms(
-            base_processor(document), [AttachUserTransform(db, ignore_errors=True)]
-        )
-    )
-
-
-@routes.delete("/subtractions/{subtraction_id}", permission="modify_subtraction")
-async def remove(req):
-    subtraction_id = req.match_info["subtraction_id"]
-
-    updated_count = await asyncio.shield(
-        virtool.subtractions.db.delete(req.app, subtraction_id)
-    )
-
-    if updated_count == 0:
-        raise NotFound()
-
-    raise HTTPNoContent
-
-
-=======
->>>>>>> c404b224
 @routes.jobs_api.patch("/subtractions/{subtraction_id}")
 @schema(
     {
