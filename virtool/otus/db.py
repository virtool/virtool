"""
Work with OTUs in the database.

"""
from typing import Optional, Union, Dict, Any, List

import pymongo.results

import virtool.db.utils
import virtool.errors
import virtool.history.db
import virtool.history.utils
import virtool.otus.utils
import virtool.utils
from virtool.api.utils import compose_regex_query, paginate
from virtool.types import App

PROJECTION = [
    "_id",
    "abbreviation",
    "name",
    "reference",
    "verified",
    "version"
]

SEQUENCE_PROJECTION = [
    "_id",
    "definition",
    "host",
    "otu_id",
    "isolate_id",
    "sequence",
    "segment"
]


async def check_name_and_abbreviation(
        db,
        ref_id: str,
<<<<<<< HEAD
        name: Union[None, str] = None,
        abbreviation: Union[None, str] = None
) -> Union[bool, str]:
=======
        name: Optional[str] = None,
        abbreviation: Optional[str] = None
):
>>>>>>> 6b89a1b8
    """
    Check is a otu name and abbreviation are already in use in the reference identified by `ref_id`. Returns a message
    if the ``name`` or ``abbreviation`` are already in use. Returns ``False`` if they are not in use.

    :param db: the application database client
    :param ref_id: the id of the reference to check in
    :param name: a otu name
    :param abbreviation: a otu abbreviation

    """
    name_count = 0

    if name:
        name_count = await db.otus.count_documents({
            "lower_name": name.lower(),
            "reference.id": ref_id
        })

    abbr_count = 0

    if abbreviation:
        abbr_count = await db.otus.count_documents({
            "abbreviation": abbreviation,
            "reference.id": ref_id
        })

    unique_name = not name or not name_count
    unique_abbreviation = not abbreviation or not abbr_count

    if not unique_name and not unique_abbreviation:
        return "Name and abbreviation already exist"

    if not unique_name:
        return "Name already exists"

    if not unique_abbreviation:
        return "Abbreviation already exists"

    return False


async def create_otu(
        app: App,
        ref_id: str,
        name: str,
        abbreviation: str,
        user_id: str,
        otu_id: Optional[str] = None
) -> Dict[str, Any]:
    """
    Create a new OTU.

    :param app: the application object
    :param ref_id: the ID of the parent reference
    :param name: a name for the new OTU
    :param abbreviation: an abbreviation for the new OTU
    :param user_id: the ID of the requesting user
    :param otu_id: an optional OTU ID to use
    :return: the joined OTU document

    """
    db = app["db"]

    otu_id = otu_id or await virtool.db.utils.get_new_id(db.otus)

    # Start building a otu document.
    document = {
        "_id": otu_id,
        "name": name,
        "abbreviation": abbreviation,
        "last_indexed_version": None,
        "verified": False,
        "lower_name": name.lower(),
        "isolates": [],
        "version": 0,
        "reference": {
            "id": ref_id
        },
        "schema": []
    }

    # Insert the otu document.
    await db.otus.insert_one(document)

    description = virtool.history.utils.compose_create_description(document)

    change = await virtool.history.db.add(
        app,
        "create",
        None,
        document,
        description,
        user_id
    )

    return virtool.otus.utils.format_otu(document, most_recent_change=change)


async def edit(
<<<<<<< HEAD
        app: App,
        otu_id: Union[str, None],
        name: Union[str, None],
        abbreviation: Union[str, None],
=======
        app,
        otu_id: Optional[str],
        name: Optional[str],
        abbreviation: Optional[str],
>>>>>>> 6b89a1b8
        schema: Union[str, list],
        user_id: str
) -> Dict[str, Any]:
    """
    Edit an existing OTU identified by `otu_id`. Modifiable fields are `name`, `abbreviation`, and `schema`.

    :param app: the application object
    :param otu_id: the ID of the OTU to edit
    :param name: a new name
    :param abbreviation: a new abbreviation
    :param schema: a new schema
    :param user_id: the requesting user Id
    :return: the updated and joined OTU document

    """
    db = app["db"]

    # Update the ``modified`` and ``verified`` fields in the otu document now, because we are definitely going to
    # modify the otu.
    update = {
        "verified": False
    }

    # If the name is changing, update the ``lower_name`` field in the otu document.
    if name is not None:
        update.update({
            "name": name,
            "lower_name": name.lower()
        })

    if abbreviation is not None:
        update["abbreviation"] = abbreviation

    if schema is not None:
        update["schema"] = schema

    old = await virtool.otus.db.join(db, otu_id)

    # Update the database collection.
    document = await db.otus.find_one_and_update({"_id": otu_id}, {
        "$set": update,
        "$inc": {
            "version": 1
        }
    })

    await virtool.otus.db.update_sequence_segments(db, old, document)

    new = await virtool.otus.db.join(db, otu_id, document)

    issues = await virtool.otus.db.update_verification(db, new)

    description = virtool.history.utils.compose_edit_description(name, abbreviation, old["abbreviation"], schema)

    await virtool.history.db.add(
        app,
        "edit",
        old,
        new,
        description,
        user_id
    )

    return await virtool.otus.db.join_and_format(db, otu_id, joined=new, issues=issues)


async def find(
        db,
        names: Union[bool, str],
        term: str,
        req_query: dict,
        verified: bool,
        ref_id: str = None
) -> Union[Dict[str, Any], List[Optional[dict]]]:
    db_query = dict()

    if term:
        db_query.update(compose_regex_query(term, ["name", "abbreviation"]))

    if verified is not None:
        db_query["verified"] = virtool.utils.to_bool(verified)

    base_query = None

    if ref_id is not None:
        base_query = {
            "reference.id": ref_id
        }

    if names is True or names == "true":
        cursor = db.otus.find({**db_query, **base_query}, ["name"], sort=[("name", 1)])
        return [virtool.utils.base_processor(d) async for d in cursor]

    data = await paginate(
        db.otus,
        db_query,
        req_query,
        base_query=base_query,
        sort="name",
        projection=PROJECTION
    )

    history_query = {
        "index.id": "unbuilt"
    }

    if ref_id:
        history_query["reference.id"] = ref_id

    data["modified_count"] = len(await db.history.distinct("otu.name", history_query))

    return data


async def join(db, query: Union[dict, str], document: Dict[str, Any] = None) -> Optional[Dict[str, Any]]:
    """
    Join the otu associated with the supplied ``otu_id`` with its sequences. If a otu entry is also passed,
    the database will not be queried for the otu based on its id.

    :param db: the application database client
    :param query: the id of the otu to join or a Mongo query.
    :param document: use this otu document as a basis for the join instead finding it using the otu id.

    :return: the joined otu document
    :rtype: Coroutine[dict]

    """
    # Get the otu entry if a ``document`` parameter was not passed.
    document = document or await db.otus.find_one(query)

    if document is None:
        return None

    cursor = db.sequences.find({"otu_id": document["_id"]})

    # Merge the sequence entries into the otu entry.
    return virtool.otus.utils.merge_otu(document, [d async for d in cursor])


async def join_and_format(
        db, otu_id: str,
        joined: Optional[dict] = None,
        issues: Union[dict, None, bool] = False
) -> Optional[dict]:
    """
    Join the otu identified by the passed ``otu_id`` or use the ``joined`` otu document if available. Then,
    format the joined otu into a format that can be directly returned to API clients.

    :param db: the application database client
    :param otu_id: the id of the otu to join
    :param joined:
    :param issues: an object describing issues in the otu
    :return: a joined and formatted otu

    """
    joined = joined or await join(db, otu_id)

    if not joined:
        return None

    most_recent_change = await virtool.history.db.get_most_recent_change(db, otu_id)

    if issues is False:
        issues = await verify(db, otu_id)

    return virtool.otus.utils.format_otu(joined, issues, most_recent_change)


async def remove(
        app,
        otu_id: str,
        user_id: str,
        document: Optional[dict] = None,
        silent: bool = False
) -> Optional[bool]:
    """
    Remove and OTU given its `otu_id`. Create a history document to record the change.

    :param app: the application object
    :param otu_id: the ID of the OTU
    :param user_id: the ID of the requesting user
    :param document:
    :param silent: prevents dispatch of the change
    :return: `True` if the removal was successful

    """
    db = app["db"]

    # Join the otu.
    joined = await join(db, otu_id, document=document)

    if not joined:
        return None

    # Remove all sequences associated with the otu.
    await db.sequences.delete_many({"otu_id": otu_id}, silent=True)

    # Remove the otu document itself.
    await db.otus.delete_one({"_id": otu_id}, silent=silent)

    # Unset the reference internal_control if it is the OTU being removed.
    await db.references.update_one({"_id": joined["reference"]["id"], "internal_control.id": joined["_id"]}, {
        "$set": {
            "internal_control": None
        }
    })

    description = virtool.history.utils.compose_remove_description(joined)

    # Add a removal history item.
    await virtool.history.db.add(
        app,
        "remove",
        joined,
        None,
        description,
        user_id,
        silent=silent
    )

    return True


async def verify(db, otu_id: str, joined: dict = None) -> Optional[dict]:
    """
    Verifies that the associated otu is ready to be included in an index rebuild. Returns verification errors if
    necessary.

    """
    # Get the otu document of interest.
    joined = joined or await join(db, otu_id)

    if not joined:
        raise virtool.errors.DatabaseError(f"Could not find otu '{otu_id}'")

    return virtool.otus.utils.verify(joined)


async def update_last_indexed_version(db, id_list: list, version: int) -> pymongo.results.UpdateResult:
    """
    Called from a index rebuild job. Updates the last indexed version and _version fields
    of all otu involved in the rebuild when the build completes.

    :param db: the application database client
    :param id_list: a list the ``otu_id`` of each otu to update
    :param version: the value to set for the otu ``version`` and ``last_indexed_version`` fields
    :return: the Pymongo update result

    """
    result = await db.otus.update_many({"_id": {"$in": id_list}}, {
        "$set": {
            "last_indexed_version": version,
            "version": version
        }
    })

    return result


async def update_sequence_segments(db, old: dict, new: dict):
    if old is None or new is None or "schema" not in old:
        return

    old_names = {s["name"] for s in old["schema"]}
    new_names = {s["name"] for s in new["schema"]}

    if old_names == new_names:
        return

    to_unset = list(old_names - new_names)

    await db.sequences.update_many({"otu_id": old["_id"], "segment": {"$in": to_unset}}, {
        "$unset": {
            "segment": ""
        }
    })


async def update_verification(db, joined: dict) -> Optional[dict]:
    issues = virtool.otus.utils.verify(joined)

    if issues is None:
        await db.otus.update_one({"_id": joined["_id"]}, {
            "$set": {
                "verified": True
            }
        })

        joined["verified"] = True

    return issues<|MERGE_RESOLUTION|>--- conflicted
+++ resolved
@@ -38,15 +38,9 @@
 async def check_name_and_abbreviation(
         db,
         ref_id: str,
-<<<<<<< HEAD
-        name: Union[None, str] = None,
-        abbreviation: Union[None, str] = None
-) -> Union[bool, str]:
-=======
         name: Optional[str] = None,
         abbreviation: Optional[str] = None
-):
->>>>>>> 6b89a1b8
+) -> Union[bool, str]:
     """
     Check is a otu name and abbreviation are already in use in the reference identified by `ref_id`. Returns a message
     if the ``name`` or ``abbreviation`` are already in use. Returns ``False`` if they are not in use.
@@ -146,17 +140,10 @@
 
 
 async def edit(
-<<<<<<< HEAD
         app: App,
-        otu_id: Union[str, None],
-        name: Union[str, None],
-        abbreviation: Union[str, None],
-=======
-        app,
         otu_id: Optional[str],
         name: Optional[str],
         abbreviation: Optional[str],
->>>>>>> 6b89a1b8
         schema: Union[str, list],
         user_id: str
 ) -> Dict[str, Any]:
