--- conflicted
+++ resolved
@@ -2,10 +2,8 @@
 Work with OTUs in the database.
 
 """
-<<<<<<< HEAD
+
 from dataclasses import dataclass
-=======
->>>>>>> 26e6236e
 from typing import Any, Dict, List, Optional, Union, Mapping, TYPE_CHECKING
 
 from motor.motor_asyncio import AsyncIOMotorClientSession
