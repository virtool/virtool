--- conflicted
+++ resolved
@@ -1,5 +1,6 @@
 import asyncio
 from copy import deepcopy
+from pathlib import Path
 from typing import Optional, Tuple, Mapping
 
 from pymongo.results import DeleteResult
@@ -29,16 +30,9 @@
 
 
 class OTUData:
-<<<<<<< HEAD
-    def __init__(self, app: App):
-        self._mongo: DB = app["db"]
-        self._data_path = app["config"].data_path
-=======
-    def __init__(self, db: DB, config: Config):
-        self._db = db
-        self._config = config
-        self._mongo = self._db
->>>>>>> b855ced4
+    def __init__(self, mongo: DB, data_path: Path):
+        self._mongo = mongo
+        self._data_path = data_path
 
     async def find(
         self, names: bool, query: Mapping, term: Optional[str], verified: Optional[bool]
@@ -132,13 +126,8 @@
             )
 
             await virtool.history.db.add(
-<<<<<<< HEAD
-                self._mongo,
-                self._data_path,
-=======
-                self._db,
-                self._config,
->>>>>>> b855ced4
+                self._mongo,
+                self._data_path,
                 HistoryMethod.create,
                 None,
                 document,
@@ -204,13 +193,8 @@
             await update_otu_verification(self._mongo, new, session=session)
 
             await virtool.history.db.add(
-<<<<<<< HEAD
-                self._mongo,
-                self._data_path,
-=======
-                self._db,
-                self._config,
->>>>>>> b855ced4
+                self._mongo,
+                self._data_path,
                 HistoryMethod.edit,
                 old,
                 new,
@@ -264,13 +248,8 @@
             description = compose_remove_description(joined)
 
             await virtool.history.db.add(
-<<<<<<< HEAD
-                self._mongo,
-                self._data_path,
-=======
-                self._db,
-                self._config,
->>>>>>> b855ced4
+                self._mongo,
+                self._data_path,
                 HistoryMethod.remove,
                 joined,
                 None,
@@ -363,13 +342,8 @@
                 description += " as default"
 
             await virtool.history.db.add(
-<<<<<<< HEAD
-                self._mongo,
-                self._data_path,
-=======
-                self._db,
-                self._config,
->>>>>>> b855ced4
+                self._mongo,
+                self._data_path,
                 HistoryMethod.add_isolate,
                 old,
                 new,
@@ -425,13 +399,8 @@
 
             # Use the old and new entry to add a new history document for the change.
             await virtool.history.db.add(
-<<<<<<< HEAD
-                self._mongo,
-                self._data_path,
-=======
-                self._db,
-                self._config,
->>>>>>> b855ced4
+                self._mongo,
+                self._data_path,
                 HistoryMethod.edit_isolate,
                 old,
                 new,
@@ -500,13 +469,8 @@
 
             # Use the old and new entry to add a new history document for the change.
             await virtool.history.db.add(
-<<<<<<< HEAD
-                self._mongo,
-                self._data_path,
-=======
-                self._db,
-                self._config,
->>>>>>> b855ced4
+                self._mongo,
+                self._data_path,
                 HistoryMethod.set_as_default,
                 old,
                 new,
@@ -568,13 +532,8 @@
                 description += f" and set {format_isolate_name(new_default)} as default"
 
             await virtool.history.db.add(
-<<<<<<< HEAD
-                self._mongo,
-                self._data_path,
-=======
-                self._db,
-                self._config,
->>>>>>> b855ced4
+                self._mongo,
+                self._data_path,
                 HistoryMethod.remove_isolate,
                 old,
                 new,
@@ -636,13 +595,8 @@
             )
 
             await virtool.history.db.add(
-<<<<<<< HEAD
-                self._mongo,
-                self._data_path,
-=======
-                self._db,
-                self._config,
->>>>>>> b855ced4
+                self._mongo,
+                self._data_path,
                 HistoryMethod.create_sequence,
                 old,
                 new,
@@ -710,13 +664,8 @@
             )
 
             await virtool.history.db.add(
-<<<<<<< HEAD
-                self._mongo,
-                self._data_path,
-=======
-                self._db,
-                self._config,
->>>>>>> b855ced4
+                self._mongo,
+                self._data_path,
                 HistoryMethod.edit_sequence,
                 old,
                 new,
@@ -763,13 +712,8 @@
             )
 
             await virtool.history.db.add(
-<<<<<<< HEAD
-                self._mongo,
-                self._data_path,
-=======
-                self._db,
-                self._config,
->>>>>>> b855ced4
+                self._mongo,
+                self._data_path,
                 HistoryMethod.remove_sequence,
                 old,
                 new,
