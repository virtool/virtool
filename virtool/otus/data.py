--- conflicted
+++ resolved
@@ -30,15 +30,9 @@
 
 
 class OTUData:
-<<<<<<< HEAD
     def __init__(self, mongo: DB, data_path: Path):
         self._mongo = mongo
         self._data_path = data_path
-=======
-    def __init__(self, mongo: DB, config: Config):
-        self._config = config
-        self._mongo = mongo
->>>>>>> 26e6236e
 
     async def find(
         self, names: bool, query: Mapping, term: Optional[str], verified: Optional[bool]
@@ -137,11 +131,7 @@
 
             await virtool.history.db.add(
                 self._mongo,
-<<<<<<< HEAD
-                self._data_path,
-=======
-                self._config,
->>>>>>> 26e6236e
+                self._data_path,
                 HistoryMethod.create,
                 None,
                 document,
@@ -208,11 +198,7 @@
 
             await virtool.history.db.add(
                 self._mongo,
-<<<<<<< HEAD
-                self._data_path,
-=======
-                self._config,
->>>>>>> 26e6236e
+                self._data_path,
                 HistoryMethod.edit,
                 old,
                 new,
@@ -267,11 +253,7 @@
 
             await virtool.history.db.add(
                 self._mongo,
-<<<<<<< HEAD
-                self._data_path,
-=======
-                self._config,
->>>>>>> 26e6236e
+                self._data_path,
                 HistoryMethod.remove,
                 joined,
                 None,
@@ -365,11 +347,7 @@
 
             await virtool.history.db.add(
                 self._mongo,
-<<<<<<< HEAD
-                self._data_path,
-=======
-                self._config,
->>>>>>> 26e6236e
+                self._data_path,
                 HistoryMethod.add_isolate,
                 old,
                 new,
@@ -426,11 +404,7 @@
             # Use the old and new entry to add a new history document for the change.
             await virtool.history.db.add(
                 self._mongo,
-<<<<<<< HEAD
-                self._data_path,
-=======
-                self._config,
->>>>>>> 26e6236e
+                self._data_path,
                 HistoryMethod.edit_isolate,
                 old,
                 new,
@@ -500,11 +474,7 @@
             # Use the old and new entry to add a new history document for the change.
             await virtool.history.db.add(
                 self._mongo,
-<<<<<<< HEAD
-                self._data_path,
-=======
-                self._config,
->>>>>>> 26e6236e
+                self._data_path,
                 HistoryMethod.set_as_default,
                 old,
                 new,
@@ -567,11 +537,7 @@
 
             await virtool.history.db.add(
                 self._mongo,
-<<<<<<< HEAD
-                self._data_path,
-=======
-                self._config,
->>>>>>> 26e6236e
+                self._data_path,
                 HistoryMethod.remove_isolate,
                 old,
                 new,
@@ -634,11 +600,7 @@
 
             await virtool.history.db.add(
                 self._mongo,
-<<<<<<< HEAD
-                self._data_path,
-=======
-                self._config,
->>>>>>> 26e6236e
+                self._data_path,
                 HistoryMethod.create_sequence,
                 old,
                 new,
@@ -651,19 +613,11 @@
 
     async def get_sequence(
         self, otu_id: str, isolate_id: str, sequence_id: str
-<<<<<<< HEAD
-    ) -> OTUSequence:
-        if await self._mongo.otus.count_documents(
-            {"_id": otu_id, "isolates.id": isolate_id}, limit=1
-        ):
-            if document := await self._mongo.sequences.find_one(
-=======
     ) -> Sequence:
         if await self._mongo.otus.count_documents(
             {"_id": otu_id, "isolates.id": isolate_id}, limit=1
         ) and (
             document := await self._mongo.sequences.find_one(
->>>>>>> 26e6236e
                 {"_id": sequence_id, "otu_id": otu_id, "isolate_id": isolate_id},
                 virtool.otus.db.SEQUENCE_PROJECTION,
             )
@@ -719,11 +673,7 @@
 
             await virtool.history.db.add(
                 self._mongo,
-<<<<<<< HEAD
-                self._data_path,
-=======
-                self._config,
->>>>>>> 26e6236e
+                self._data_path,
                 HistoryMethod.edit_sequence,
                 old,
                 new,
@@ -771,11 +721,7 @@
 
             await virtool.history.db.add(
                 self._mongo,
-<<<<<<< HEAD
-                self._data_path,
-=======
-                self._config,
->>>>>>> 26e6236e
+                self._data_path,
                 HistoryMethod.remove_sequence,
                 old,
                 new,
