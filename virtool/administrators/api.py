--- conflicted
+++ resolved
@@ -35,13 +35,9 @@
     @policy(AdministratorRoutePolicy(AdministratorRole.BASE))
     async def get(self) -> r200[ListRolesResponse]:
         """
-<<<<<<< HEAD
         List administrator roles.
-=======
-        List administrators.
 
         Lists all administrators.
->>>>>>> 607f9a8c
 
         Status Codes:
             200: Successful operation
@@ -56,15 +52,9 @@
         self, administrator: Optional[bool] = None, term: Optional[str] = None
     ) -> r200[ListAdministratorResponse]:
         """
-<<<<<<< HEAD
         Find users.
 
         Returns a paginated list of users
-=======
-        Add an administrator.
-
-        Adds a user as an administrator using their user id.
->>>>>>> 607f9a8c
 
         Status Codes:
             200: Successful operation
@@ -97,15 +87,9 @@
     @policy(AdministratorRoutePolicy(AdministratorRole.USERS))
     async def get(self, user_id: str, /) -> Union[r200[UserResponse], r404]:
         """
-<<<<<<< HEAD
         Get a user.
 
         Returns a complete representation of a user
-=======
-        Get an administrator.
-
-        Fetches the complete representation of an administrator.
->>>>>>> 607f9a8c
 
         Status Codes:
             200: Successful operation
@@ -124,15 +108,7 @@
         self, user_id: str, /, data: UpdateUserRequest
     ) -> Union[r200[UserResponse], r404]:
         """
-<<<<<<< HEAD
         Update a user.
-=======
-        Update administrator's role.
-
-        Updates administrator data for a specified user.
-
-        Administrators cannot modify their own role.
->>>>>>> 607f9a8c
 
         Status Codes:
             200: Successful operation
@@ -191,13 +167,9 @@
         self, user_id: str, /, data: UpdateAdministratorRoleRequest
     ) -> Union[r200[UserResponse], r404]:
         """
-<<<<<<< HEAD
         Change a users administrator role.
-=======
-        Remove an administrator.
 
         Removes a user as an administrator.
->>>>>>> 607f9a8c
 
         Status Codes:
             201: Successful operation
