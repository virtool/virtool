from __future__ import annotations

from typing import TYPE_CHECKING

from aioredis import Redis
from sqlalchemy.ext.asyncio import AsyncEngine

from virtool.account.data import AccountData
from virtool.analyses.data import AnalysisData
from virtool.authorization.client import AuthorizationClient
from virtool.blast.data import BLASTData
from virtool.config import Config
from virtool.data.layer import DataLayer
from virtool.groups.data import GroupsData
from virtool.history.data import HistoryData
from virtool.hmm.data import HmmData
from virtool.indexes.data import IndexData
from virtool.jobs.client import JobsClient
from virtool.jobs.data import JobsData
from virtool.labels.data import LabelsData
from virtool.messages.data import MessagesData
from virtool.otus.data import OTUData
from virtool.references.data import ReferencesData
from virtool.samples.data import SamplesData
from virtool.settings.data import SettingsData
from virtool.subtractions.data import SubtractionsData
from virtool.tasks.client import TasksClient
from virtool.tasks.data import TasksData
from virtool.uploads.data import UploadsData
from virtool.users.data import UsersData
from virtool.users.sessions import SessionData

if TYPE_CHECKING:
    from virtool.mongo.core import DB


def create_data_layer(
    authorization_client: AuthorizationClient,
    mongo: "DB",
    pg: AsyncEngine,
    config: Config,
    client,
    redis: Redis,
) -> DataLayer:
    """
    Create and return a data layer object.

    :param authorization_client: the authorization client
    :param mongo: the MongoDB client
    :param pg: the Postgres client
    :param config: the application config object
    :param client: an async HTTP client session for the server
    :param redis: the redis object
    :return: the application data layer
    """
    data_layer = DataLayer(
        AccountData(mongo, redis),
        AnalysisData(mongo, config, pg),
        BLASTData(client, mongo, pg),
        GroupsData(authorization_client, mongo),
        HistoryData(config.data_path, mongo),
        HmmData(client, config, mongo, pg),
        IndexData(mongo, config, pg),
        JobsData(JobsClient(redis), mongo, pg),
        LabelsData(mongo, pg),
        MessagesData(pg, mongo),
        OTUData(mongo, config.data_path),
        ReferencesData(mongo, pg, config, client),
        SamplesData(config, mongo, pg),
        SubtractionsData(config.base_url, config, mongo, pg),
        SessionData(redis),
<<<<<<< HEAD
        SettingsData(mongo),
        TasksData(pg, redis),
        UploadsData(config, mongo, pg),
        UsersData(mongo, pg),
=======
        SettingsData(db),
        TasksData(pg, TasksClient(redis)),
        UploadsData(config, db, pg),
        UsersData(db, pg),
>>>>>>> 7774adb0
    )

    return data_layer<|MERGE_RESOLUTION|>--- conflicted
+++ resolved
@@ -69,17 +69,10 @@
         SamplesData(config, mongo, pg),
         SubtractionsData(config.base_url, config, mongo, pg),
         SessionData(redis),
-<<<<<<< HEAD
-        SettingsData(mongo),
-        TasksData(pg, redis),
-        UploadsData(config, mongo, pg),
-        UsersData(mongo, pg),
-=======
         SettingsData(db),
         TasksData(pg, TasksClient(redis)),
         UploadsData(config, db, pg),
         UsersData(db, pg),
->>>>>>> 7774adb0
     )
 
     return data_layer