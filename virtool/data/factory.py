from __future__ import annotations

from typing import TYPE_CHECKING

from aioredis import Redis
from sqlalchemy.ext.asyncio import AsyncEngine

from virtool.account.data import AccountData
from virtool.analyses.data import AnalysisData
from virtool.blast.data import BLASTData
from virtool.config import Config
from virtool.data.layer import DataLayer
from virtool.groups.data import GroupsData
from virtool.history.data import HistoryData
from virtool.hmm.data import HmmData
from virtool.indexes.data import IndexData
from virtool.jobs.client import JobsClient
from virtool.jobs.data import JobsData
from virtool.labels.data import LabelsData
from virtool.messages.data import MessagesData
from virtool.otus.data import OTUData
from virtool.references.data import ReferencesData
from virtool.samples.data import SamplesData
from virtool.settings.data import SettingsData
from virtool.subtractions.data import SubtractionsData
from virtool.tasks.data import TasksData
from virtool.uploads.data import UploadsData
from virtool.users.data import UsersData
from virtool.users.sessions import SessionData

if TYPE_CHECKING:
    from virtool.mongo.core import DB


def create_data_layer(
    db: "DB", pg: AsyncEngine, config: Config, client, redis: Redis
) -> DataLayer:
    """
    Create and return a data layer object.

    :param db: the mongoDB object
    :param pg: the postgress object
    :param config: the application config object
    :param client: an async HTTP client session for the server
    :param redis: the redis object
    :return: the application data layer
    """
    data_layer = DataLayer(
        AccountData(db, redis),
        AnalysisData(db, config, pg),
        BLASTData(client, db, pg),
        GroupsData(db),
        HistoryData(config.data_path, db),
        HmmData(client, config, db, pg),
        IndexData(db, config, pg),
        JobsData(JobsClient(redis), db, pg),
<<<<<<< HEAD
        OTUData(db, config.data_path),
=======
        LabelsData(db, pg),
        MessagesData(pg, db),
        OTUData(db, config),
        ReferencesData(db, pg, config, client),
>>>>>>> 26e6236e
        SamplesData(config, db, pg),
        SubtractionsData(config.base_url, config, db, pg),
        SessionData(redis),
        SettingsData(db),
        TasksData(pg, redis),
        UploadsData(config, db, pg),
        UsersData(db, pg),
    )

    return data_layer<|MERGE_RESOLUTION|>--- conflicted
+++ resolved
@@ -54,14 +54,10 @@
         HmmData(client, config, db, pg),
         IndexData(db, config, pg),
         JobsData(JobsClient(redis), db, pg),
-<<<<<<< HEAD
-        OTUData(db, config.data_path),
-=======
         LabelsData(db, pg),
         MessagesData(pg, db),
-        OTUData(db, config),
+        OTUData(db, config.data_path),
         ReferencesData(db, pg, config, client),
->>>>>>> 26e6236e
         SamplesData(config, db, pg),
         SubtractionsData(config.base_url, config, db, pg),
         SessionData(redis),
