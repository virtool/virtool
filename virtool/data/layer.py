--- conflicted
+++ resolved
@@ -107,12 +107,7 @@
         SubtractionsData(config.base_url, config, mongo, pg),
         SessionData(redis),
         SettingsData(mongo),
-<<<<<<< HEAD
-        TasksData(pg, TasksClient(redis)),
-=======
-        SpacesData(authorization_client, mongo, pg),
         TasksData(pg),
->>>>>>> 4415b14f
         UploadsData(config, mongo, pg),
         UsersData(authorization_client, mongo, pg),
     )