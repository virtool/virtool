from dataclasses import dataclass

from virtool.analyses.data import AnalysisData
from virtool.blast.data import BLASTData
from virtool.groups.data import GroupsData
from virtool.history.data import HistoryData
from virtool.hmm.data import HmmData
from virtool.jobs.data import JobsData
from virtool.labels.data import LabelsData
from virtool.otus.data import OTUData
from virtool.samples.data import SamplesData
from virtool.users.data import UsersData
<<<<<<< HEAD
from virtool.subtractions.data import SubtractionsData
=======
from virtool.settings.data import SettingsData
>>>>>>> a1537ca2


@dataclass
class DataLayer:

    """
    Provides access to Virtool application data through an abstract interface over
    database and storage.

    """

    analyses: AnalysisData
    blast: BLASTData
    groups: GroupsData
    settings: SettingsData
    history: HistoryData
    hmms: HmmData
    labels: LabelsData
    jobs: JobsData
    otus: OTUData
<<<<<<< HEAD
    users: UsersData
    subtractions: SubtractionsData
=======
    samples: SamplesData
    users: UsersData

    def __post_init__(self):
        self.hmms.bind_layer(self)
        self.samples.bind_layer(self)
>>>>>>> a1537ca2
<|MERGE_RESOLUTION|>--- conflicted
+++ resolved
@@ -10,11 +10,8 @@
 from virtool.otus.data import OTUData
 from virtool.samples.data import SamplesData
 from virtool.users.data import UsersData
-<<<<<<< HEAD
+from virtool.settings.data import SettingsData
 from virtool.subtractions.data import SubtractionsData
-=======
-from virtool.settings.data import SettingsData
->>>>>>> a1537ca2
 
 
 @dataclass
@@ -35,14 +32,10 @@
     labels: LabelsData
     jobs: JobsData
     otus: OTUData
-<<<<<<< HEAD
+    samples: SamplesData
     users: UsersData
     subtractions: SubtractionsData
-=======
-    samples: SamplesData
-    users: UsersData
 
     def __post_init__(self):
         self.hmms.bind_layer(self)
-        self.samples.bind_layer(self)
->>>>>>> a1537ca2
+        self.samples.bind_layer(self)