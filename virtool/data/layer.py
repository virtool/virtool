--- conflicted
+++ resolved
@@ -7,11 +7,8 @@
 from virtool.jobs.data import JobsData
 from virtool.labels.data import LabelsData
 from virtool.otus.data import OTUData
-<<<<<<< HEAD
+from virtool.users.data import UsersData
 from virtool.subtractions.data import SubtractionsData
-=======
-from virtool.users.data import UsersData
->>>>>>> c404b224
 
 
 @dataclass
@@ -30,8 +27,5 @@
     labels: LabelsData
     jobs: JobsData
     otus: OTUData
-<<<<<<< HEAD
-    subtractions: SubtractionsData
-=======
     users: UsersData
->>>>>>> c404b224
+    subtractions: SubtractionsData