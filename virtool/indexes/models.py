--- conflicted
+++ resolved
@@ -29,10 +29,5 @@
     size = Column(Integer)
 
     def __repr__(self):
-<<<<<<< HEAD
         return f"<IndexFile(id={self.id}, name={self.name}, reference={self.reference}, type={self.type}, " \
-               f"size={self.size}"
-=======
-        return f"<IndexFile(id={self.id}, name={self.name}, index={self.index}, type={self.type}, " \
-               f"size={self.size} "
->>>>>>> 0f844e44
+               f"size={self.size}"