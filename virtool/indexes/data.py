--- conflicted
+++ resolved
@@ -38,20 +38,18 @@
 from virtool.indexes.utils import join_index_path
 from virtool.mongo.core import DB
 from virtool.mongo.transforms import apply_transforms
-<<<<<<< HEAD
-from virtool.mongo.utils import id_exists
-=======
-from virtool.mongo.utils import get_one_field
->>>>>>> 26e6236e
+
+from virtool.mongo.utils import id_exists, get_one_field
+
 from virtool.pg.utils import get_rows
 from virtool.references.transforms import AttachReferenceTransform
 from virtool.uploads.utils import naive_writer
 from virtool.users.db import AttachUserTransform
-<<<<<<< HEAD
-from virtool.utils import run_in_thread, compress_json_with_gzip, wait_for_checks
-=======
+
 from virtool.utils import compress_json_with_gzip, wait_for_checks
->>>>>>> 26e6236e
+
+from virtool.utils import compress_json_with_gzip, wait_for_checks
+
 
 logger = logging.getLogger("indexes")
 
@@ -93,30 +91,6 @@
             data = await virtool.indexes.db.find(self._mongo, query)
             return IndexSearchResult(**data)
 
-<<<<<<< HEAD
-        indexes = [
-            {
-                "id": agg["index_id"],
-                "created_at": agg["created_at"],
-                "has_files": agg["has_files"],
-                "job": agg["job"],
-                "ready": agg["ready"],
-                "reference": {
-                    "id": agg["_id"],
-                },
-                "user": agg["user"],
-                "version": agg["version"],
-            }
-            async for agg in self._mongo.indexes.aggregate(FIND_PIPELINE)
-        ]
-
-        indexes = await apply_transforms(
-            indexes,
-            [AttachUserTransform(self._mongo), IndexCountsTransform(self._mongo)],
-        )
-
-        return [IndexMinimal(**index) for index in indexes]
-=======
         pipeline = [
             {"$match": {"ready": True}},
             {
@@ -164,7 +138,6 @@
         )
 
         return [IndexMinimal(**index) for index in items]
->>>>>>> 26e6236e
 
     async def get(self, index_id: str) -> Index:
         """
@@ -320,11 +293,7 @@
 
         aws = [check_fasta_file_uploaded(results)]
 
-<<<<<<< HEAD
-        if reference["data_type"] == "genome":
-=======
         if data_type == "genome":
->>>>>>> 26e6236e
             aws.append(check_index_files_uploaded(results))
 
         await wait_for_checks(*aws)
@@ -343,17 +312,33 @@
     ) -> HistorySearchResult:
         """
         Find the virus changes that are included in a given index build.
-
         :param index_id: the index ID
         :param req_query: the request query object
         :return: the changes
         """
-        if not await id_exists(self._mongo.indexes, index_id):
+        if not await self._mongo.indexes.count_documents({"_id": index_id}):
             raise ResourceNotFoundError()
 
-        return await virtool.history.db.find(
-            self._mongo, req_query, base_query={"index.id": index_id}
-        )
+        db_query = {"index.id": index_id}
+
+        if term := req_query.get("term"):
+            db_query.update(compose_regex_query(term, ["otu.name", "user.id"]))
+
+        data = await paginate(
+            self._mongo.history,
+            db_query,
+            req_query,
+            sort=[("otu.name", 1), ("otu.version", -1)],
+            projection=LIST_PROJECTION,
+            reverse=True,
+        )
+
+        data["documents"] = await apply_transforms(
+            data["documents"],
+            [AttachReferenceTransform(self._mongo), AttachUserTransform(self._mongo)],
+        )
+
+        return HistorySearchResult(**data)
 
     async def ensure_files(self):
         """Ensure all data files associated with indexes are tracked."""
@@ -386,7 +371,7 @@
                             name=path.name,
                             index=index_id,
                             type=get_index_file_type_from_name(path.name),
-                            size=(await run_in_thread(file_stats, path))["size"],
+                            size=(await to_thread(file_stats, path))["size"],
                         )
                         for path in sorted(index_path.iterdir())
                         if path.name in INDEX_FILE_NAMES
@@ -411,17 +396,16 @@
         """
         json_path = path / "reference.json.gz"
 
-        if await run_in_thread(json_path.is_file):
+        if await to_thread(json_path.is_file):
             return
 
         reference = await self._mongo.references.find_one(
             ref_id, ["data_type", "organism", "targets"]
         )
 
-<<<<<<< HEAD
         index_data = await export_index(self._config.data_path, self._mongo, manifest)
 
-        await run_in_thread(
+        await to_thread(
             compress_json_with_gzip,
             dump_bytes(
                 {
@@ -433,14 +417,6 @@
             ),
             json_path,
         )
-=======
-        data["documents"] = await apply_transforms(
-            data["documents"],
-            [AttachReferenceTransform(self._mongo), AttachUserTransform(self._mongo)],
-        )
-
-        return HistorySearchResult(**data)
->>>>>>> 26e6236e
 
     async def delete(self, index_id: str):
         """
