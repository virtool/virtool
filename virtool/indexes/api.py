<<<<<<< HEAD
import logging
from typing import Union, List
=======
import asyncio
import logging
from typing import Union, Optional
>>>>>>> 0d5e5354

from aiohttp.web import FileResponse, Request, Response
from aiohttp.web_exceptions import HTTPConflict, HTTPNoContent
from aiohttp_pydantic import PydanticView
from aiohttp_pydantic.oas.typing import r200, r404
<<<<<<< HEAD
from virtool_core.models.index import IndexSearchResult
=======
from pydantic import Field
from sqlalchemy.exc import IntegrityError
>>>>>>> 0d5e5354

import virtool.indexes.db
import virtool.uploads.db
import virtool.utils
<<<<<<< HEAD

=======
from virtool.api.custom_json import dumps
>>>>>>> 0d5e5354
from virtool.api.response import InsufficientRights, NotFound, json_response
from virtool.data.errors import ResourceNotFoundError, ResourceConflictError
from virtool.data.utils import get_data_from_req
from virtool.history.oas import ListHistoryResponse
from virtool.http.routes import Routes
from virtool.indexes.db import FILES
from virtool.indexes.oas import (
    ListIndexesResponse,
    GetIndexResponse,
    ReadyIndexesResponse,
)
from virtool.indexes.utils import check_index_file_type, join_index_path
from virtool.references.db import check_right


logger = logging.getLogger("indexes")
routes = Routes()


@routes.view("/indexes")
class IndexesView(PydanticView):
    async def get(
        self,
<<<<<<< HEAD
    ) -> Union[r200[ListIndexesResponse], r200[List[ReadyIndexesResponse]]]:
=======
        ready: Optional[bool] = Field(
            default=False,
            description="Return only indexes that are ready for use in analysis.",
        ),
    ) -> Union[r200[ListIndexesResponse]]:
>>>>>>> 0d5e5354
        """
        Find indexes.

        Retrieves a list of indexes.

        Status Codes:
            200: Successful operation

        """
<<<<<<< HEAD
        data = await get_data_from_req(self.request).index.find(
            self.request.query.get("ready", False), self.request.query
        )
=======
        db = self.request.app["db"]

        if not ready:
            data = await virtool.indexes.db.find(db, self.request.query)
            return json_response(data)

        pipeline = [
            {"$match": {"ready": True}},
            {"$sort": {"version": -1}},
            {
                "$group": {
                    "_id": "$reference.id",
                    "index": {"$first": "$_id"},
                    "version": {"$first": "$version"},
                }
            },
        ]

        ready_indexes = []

        async for agg in db.indexes.aggregate(pipeline):
            reference = await db.references.find_one(agg["_id"], ["data_type", "name"])

            ready_indexes.append(
                {
                    "id": agg["index"],
                    "version": agg["version"],
                    "reference": {
                        "id": agg["_id"],
                        "name": reference["name"],
                        "data_type": reference["data_type"],
                    },
                }
            )
>>>>>>> 0d5e5354

        if isinstance(data, IndexSearchResult):
            return json_response(ListIndexesResponse.parse_obj(data))

        return json_response([ReadyIndexesResponse.parse_obj(index) for index in data])


@routes.view("/indexes/{index_id}")
@routes.jobs_api.get("/indexes/{index_id}")
class IndexView(PydanticView):
    async def get(self, index_id: str, /) -> Union[r200[GetIndexResponse], r404]:
        """
        Get an index.

        Retrieves the details for an index.

        Status Codes:
            200: Successful operation
            404: Not found

        """
<<<<<<< HEAD
        try:
            index = await get_data_from_req(self.request).index.get(
                self.request.match_info["index_id"]
            )
        except ResourceNotFoundError:
=======
        db = self.request.app["db"]
        pg = self.request.app["pg"]

        document = await db.indexes.find_one(index_id)

        if not document:
>>>>>>> 0d5e5354
            raise NotFound()

        return json_response(GetIndexResponse.parse_obj(index))


@routes.jobs_api.get("/indexes/{index_id}/files/otus.json.gz")
async def download_otus_json(req):
    """
    Download a complete compressed JSON representation of the index OTUs.

    """
    try:
        json_path = await get_data_from_req(req).index.get_json_path(
            req.match_info["index_id"]
        )
<<<<<<< HEAD
    except ResourceNotFoundError:
        raise NotFound()
=======

        await run_in_thread(compress_json_with_gzip, dumps(patched_otus), json_path)
>>>>>>> 0d5e5354

    return FileResponse(
        json_path,
        headers={
            "Content-Disposition": "attachment; filename=otus.json.gz",
            "Content-Type": "application/octet-stream",
        },
    )


@routes.view("/indexes/{index_id}/files/{filename}")
class IndexFileView(PydanticView):
    async def get(self, index_id: str, filename: str, /) -> Union[r200, r404]:
        """
        Download files relating to a given index.

        Status Codes:
            200: Successful operation
            404: Not found
        """
        if filename not in FILES:
            raise NotFound()

        try:
            reference = await get_data_from_req(self.request).index.get_reference(
                index_id
            )
        except ResourceNotFoundError:
            raise NotFound()

<<<<<<< HEAD
        # check the requesting user has read access to the parent reference
        if not await check_right(self.request, reference.dict(), "read"):
=======
        if not await check_right(
            self.request, index_document["reference"]["id"], "read"
        ):
>>>>>>> 0d5e5354
            raise InsufficientRights()

        path = (
            join_index_path(
<<<<<<< HEAD
                self.request.app["config"].data_path, reference.id, index_id
=======
                self.request.app["config"].data_path, reference_id, index_id
>>>>>>> 0d5e5354
            )
            / filename
        )

        if not path.exists():
            raise NotFound("File not found")

        return FileResponse(
            path,
            headers={
                "Content-Disposition": f"attachment; filename={filename}",
                "Content-Type": "application/octet-stream",
            },
        )


@routes.jobs_api.get("/indexes/{index_id}/files/{filename}")
async def download_index_file_for_jobs(req: Request):
    """Download files relating to a given index for jobs."""
    index_id = req.match_info["index_id"]
    filename = req.match_info["filename"]

    if filename not in FILES:
        raise NotFound()

    try:
        reference = await get_data_from_req(req).index.get_reference(index_id)
    except ResourceNotFoundError:
        raise NotFound()

    path = (
        join_index_path(req.app["config"].data_path, reference.id, index_id) / filename
    )

    if not path.exists():
        raise NotFound("File not found")

    return FileResponse(path)


@routes.jobs_api.put("/indexes/{index_id}/files/{filename}")
async def upload(req):
    """Upload a new index file."""
    index_id = req.match_info["index_id"]
    name = req.match_info["filename"]

    if name not in FILES:
        raise NotFound("Index file not found")

    try:
        reference = await get_data_from_req(req).index.get_reference(index_id)
    except ResourceNotFoundError:
        raise NotFound()

    file_type = check_index_file_type(name)

    try:
        index_file = await get_data_from_req(req).index.upload_file(
            reference.id, index_id, file_type, name, req.multipart
        )
    except ResourceConflictError:
        raise HTTPConflict(text="File name already exists")

    if index_file is None:
        return Response(status=499)

    headers = {"Location": f"/indexes/{index_id}/files/{name}"}

    index_file = index_file.to_dict()

    index_file["uploaded_at"] = virtool.utils.timestamp()

    return json_response(index_file, headers=headers, status=201)


@routes.jobs_api.patch("/indexes/{index_id}")
async def finalize(req):
    """
    Finalize an index.

    Sets the `ready` flag and updates associated OTUs' `last_indexed_version` fields.

    """
    index_id = req.match_info["index_id"]

    try:
        reference = await get_data_from_req(req).index.get_reference(index_id)
    except ResourceNotFoundError:
        raise NotFound("Index does not exist")

    try:
        document = await get_data_from_req(req).index.finalize(reference.id, index_id)
    except ResourceNotFoundError:
        raise NotFound("Reference associated with index does not exist")
    except ResourceConflictError as err:
        raise HTTPConflict(text=str(err))

    return json_response(document)


@routes.view("/indexes/{index_id}/history")
class IndexHistoryView(PydanticView):
    async def get(self, index_id: str, /) -> Union[r200[ListHistoryResponse], r404]:
        """
        List history.

        Find history changes for a specific index.

        Status Codes:
            200: Successful operation
            404: Not found

        """
<<<<<<< HEAD
        try:
            data = await get_data_from_req(self.request).index.find_changes(
                self.request.match_info["index_id"], self.request.query
            )
        except ResourceNotFoundError:
=======
        db = self.request.app["db"]

        if not await db.indexes.count_documents({"_id": index_id}):
>>>>>>> 0d5e5354
            raise NotFound()

        return json_response(ListHistoryResponse.parse_obj(data))


@routes.jobs_api.delete("/indexes/{index_id}")
async def delete_index(req: Request):
    """Delete the index with the given id and reset history relating to that index."""
    index_id = req.match_info["index_id"]

    try:
        await get_data_from_req(req).index.delete(index_id)
    except ResourceNotFoundError:
        raise NotFound(f"There is no index with id: {index_id}.")

    raise HTTPNoContent<|MERGE_RESOLUTION|>--- conflicted
+++ resolved
@@ -1,32 +1,19 @@
-<<<<<<< HEAD
 import logging
+from typing import Optional
 from typing import Union, List
-=======
-import asyncio
-import logging
-from typing import Union, Optional
->>>>>>> 0d5e5354
 
 from aiohttp.web import FileResponse, Request, Response
 from aiohttp.web_exceptions import HTTPConflict, HTTPNoContent
 from aiohttp_pydantic import PydanticView
 from aiohttp_pydantic.oas.typing import r200, r404
-<<<<<<< HEAD
+from pydantic import Field
 from virtool_core.models.index import IndexSearchResult
-=======
-from pydantic import Field
-from sqlalchemy.exc import IntegrityError
->>>>>>> 0d5e5354
 
 import virtool.indexes.db
 import virtool.uploads.db
 import virtool.utils
-<<<<<<< HEAD
-
-=======
-from virtool.api.custom_json import dumps
->>>>>>> 0d5e5354
 from virtool.api.response import InsufficientRights, NotFound, json_response
+from virtool.config import get_config_from_req
 from virtool.data.errors import ResourceNotFoundError, ResourceConflictError
 from virtool.data.utils import get_data_from_req
 from virtool.history.oas import ListHistoryResponse
@@ -39,7 +26,7 @@
 )
 from virtool.indexes.utils import check_index_file_type, join_index_path
 from virtool.references.db import check_right
-
+from virtool.utils import run_in_thread
 
 logger = logging.getLogger("indexes")
 routes = Routes()
@@ -49,15 +36,11 @@
 class IndexesView(PydanticView):
     async def get(
         self,
-<<<<<<< HEAD
-    ) -> Union[r200[ListIndexesResponse], r200[List[ReadyIndexesResponse]]]:
-=======
         ready: Optional[bool] = Field(
             default=False,
             description="Return only indexes that are ready for use in analysis.",
         ),
-    ) -> Union[r200[ListIndexesResponse]]:
->>>>>>> 0d5e5354
+    ) -> Union[r200[ListIndexesResponse], r200[List[ReadyIndexesResponse]]]:
         """
         Find indexes.
 
@@ -67,46 +50,9 @@
             200: Successful operation
 
         """
-<<<<<<< HEAD
         data = await get_data_from_req(self.request).index.find(
-            self.request.query.get("ready", False), self.request.query
-        )
-=======
-        db = self.request.app["db"]
-
-        if not ready:
-            data = await virtool.indexes.db.find(db, self.request.query)
-            return json_response(data)
-
-        pipeline = [
-            {"$match": {"ready": True}},
-            {"$sort": {"version": -1}},
-            {
-                "$group": {
-                    "_id": "$reference.id",
-                    "index": {"$first": "$_id"},
-                    "version": {"$first": "$version"},
-                }
-            },
-        ]
-
-        ready_indexes = []
-
-        async for agg in db.indexes.aggregate(pipeline):
-            reference = await db.references.find_one(agg["_id"], ["data_type", "name"])
-
-            ready_indexes.append(
-                {
-                    "id": agg["index"],
-                    "version": agg["version"],
-                    "reference": {
-                        "id": agg["_id"],
-                        "name": reference["name"],
-                        "data_type": reference["data_type"],
-                    },
-                }
-            )
->>>>>>> 0d5e5354
+            ready, self.request.query
+        )
 
         if isinstance(data, IndexSearchResult):
             return json_response(ListIndexesResponse.parse_obj(data))
@@ -128,23 +74,12 @@
             404: Not found
 
         """
-<<<<<<< HEAD
         try:
-            index = await get_data_from_req(self.request).index.get(
-                self.request.match_info["index_id"]
-            )
+            index = await get_data_from_req(self.request).index.get(index_id)
         except ResourceNotFoundError:
-=======
-        db = self.request.app["db"]
-        pg = self.request.app["pg"]
-
-        document = await db.indexes.find_one(index_id)
-
-        if not document:
->>>>>>> 0d5e5354
-            raise NotFound()
-
-        return json_response(GetIndexResponse.parse_obj(index))
+            raise NotFound()
+
+        return json_response(index)
 
 
 @routes.jobs_api.get("/indexes/{index_id}/files/otus.json.gz")
@@ -157,13 +92,23 @@
         json_path = await get_data_from_req(req).index.get_json_path(
             req.match_info["index_id"]
         )
-<<<<<<< HEAD
-    except ResourceNotFoundError:
-        raise NotFound()
-=======
+    except ResourceNotFoundError:
+        raise NotFound()
+
+    """
+    ref_id = index["reference"]["id"]
+
+    json_path = (
+        join_index_path(req.app["config"].data_path, ref_id, index_id) / "otus.json.gz"
+    )
+
+    if not json_path.exists():
+        patched_otus = await virtool.indexes.db.get_patched_otus(
+            db, req.app["config"], index["manifest"]
+        )
 
         await run_in_thread(compress_json_with_gzip, dumps(patched_otus), json_path)
->>>>>>> 0d5e5354
+    """
 
     return FileResponse(
         json_path,
@@ -194,37 +139,26 @@
         except ResourceNotFoundError:
             raise NotFound()
 
-<<<<<<< HEAD
-        # check the requesting user has read access to the parent reference
-        if not await check_right(self.request, reference.dict(), "read"):
-=======
-        if not await check_right(
-            self.request, index_document["reference"]["id"], "read"
-        ):
->>>>>>> 0d5e5354
+        if not await check_right(self.request, reference.id, "read"):
             raise InsufficientRights()
 
         path = (
             join_index_path(
-<<<<<<< HEAD
                 self.request.app["config"].data_path, reference.id, index_id
-=======
-                self.request.app["config"].data_path, reference_id, index_id
->>>>>>> 0d5e5354
             )
             / filename
         )
 
-        if not path.exists():
-            raise NotFound("File not found")
-
-        return FileResponse(
-            path,
-            headers={
-                "Content-Disposition": f"attachment; filename={filename}",
-                "Content-Type": "application/octet-stream",
-            },
-        )
+        if await run_in_thread(path.exists):
+            return FileResponse(
+                path,
+                headers={
+                    "Content-Disposition": f"attachment; filename={filename}",
+                    "Content-Type": "application/octet-stream",
+                },
+            )
+
+        raise NotFound("File not found")
 
 
 @routes.jobs_api.get("/indexes/{index_id}/files/{filename}")
@@ -242,13 +176,14 @@
         raise NotFound()
 
     path = (
-        join_index_path(req.app["config"].data_path, reference.id, index_id) / filename
-    )
-
-    if not path.exists():
-        raise NotFound("File not found")
-
-    return FileResponse(path)
+        join_index_path(get_config_from_req(req).data_path, reference.id, index_id)
+        / filename
+    )
+
+    if await run_in_thread(path.exists):
+        return FileResponse(path)
+
+    raise NotFound("File not found")
 
 
 @routes.jobs_api.put("/indexes/{index_id}/files/{filename}")
@@ -277,13 +212,11 @@
     if index_file is None:
         return Response(status=499)
 
-    headers = {"Location": f"/indexes/{index_id}/files/{name}"}
-
-    index_file = index_file.to_dict()
-
-    index_file["uploaded_at"] = virtool.utils.timestamp()
-
-    return json_response(index_file, headers=headers, status=201)
+    return json_response(
+        {**index_file.to_dict(), "uploaded_at": virtool.utils.timestamp()},
+        headers={"Location": f"/indexes/{index_id}/files/{name}"},
+        status=201,
+    )
 
 
 @routes.jobs_api.patch("/indexes/{index_id}")
@@ -324,20 +257,14 @@
             404: Not found
 
         """
-<<<<<<< HEAD
         try:
             data = await get_data_from_req(self.request).index.find_changes(
-                self.request.match_info["index_id"], self.request.query
+                index_id, self.request.query
             )
         except ResourceNotFoundError:
-=======
-        db = self.request.app["db"]
-
-        if not await db.indexes.count_documents({"_id": index_id}):
->>>>>>> 0d5e5354
-            raise NotFound()
-
-        return json_response(ListHistoryResponse.parse_obj(data))
+            raise NotFound()
+
+        return json_response(data)
 
 
 @routes.jobs_api.delete("/indexes/{index_id}")
