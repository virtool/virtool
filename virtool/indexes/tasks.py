--- conflicted
+++ resolved
@@ -1,15 +1,9 @@
-<<<<<<< HEAD
 from pathlib import Path
 from tempfile import TemporaryDirectory
-from typing import Dict, List, TYPE_CHECKING
-=======
-from asyncio import to_thread
-import logging
 from typing import Dict, List
->>>>>>> 26e6236e
+from typing import TYPE_CHECKING
 
 from virtool.history.db import patch_to_version
-<<<<<<< HEAD
 from virtool.indexes.models import IndexType
 from virtool.tasks.task import BaseTask
 from virtool.types import Document
@@ -17,14 +11,6 @@
 if TYPE_CHECKING:
     from virtool.data.layer import DataLayer
     from virtool.mongo.core import DB
-=======
-from virtool.indexes.db import FILES
-from virtool.indexes.models import SQLIndexFile, IndexType
-from virtool.indexes.utils import join_index_path
-from virtool.tasks.task import Task
-from virtool.types import App, Document
-from virtool.utils import compress_json_with_gzip
->>>>>>> 26e6236e
 
 
 class EnsureIndexFilesTask(BaseTask):
@@ -33,7 +19,6 @@
     index.
     """
 
-<<<<<<< HEAD
     name = "ensure_index_files"
 
     def __init__(
@@ -48,106 +33,6 @@
 
     async def ensure_index_files(self):
         await self.data.index.ensure_files()
-=======
-    task_type = "add_index_files"
-
-    def __init__(self, app: App, task_id: int):
-        super().__init__(app, task_id)
-        self.steps = [self.store_index_files]
-
-    async def store_index_files(self):
-        async for index in self.db.indexes.find({"ready": True}):
-            index_id = index["_id"]
-
-            index_path = join_index_path(
-                self.app["config"].data_path, index["reference"]["id"], index_id
-            )
-
-            async with AsyncSession(self.app["pg"]) as session:
-                first = (
-                    await session.execute(
-                        select(SQLIndexFile).where(SQLIndexFile.index == index_id)
-                    )
-                ).first()
-
-                if first:
-                    continue
-
-                session.add_all(
-                    [
-                        SQLIndexFile(
-                            name=path.name,
-                            index=index_id,
-                            type=get_index_file_type_from_name(path.name),
-                            size=(await to_thread(file_stats, path))["size"],
-                        )
-                        for path in sorted(index_path.iterdir())
-                        if path.name in FILES
-                    ]
-                )
-
-                await session.commit()
-
-
-class AddIndexJSONTask(Task):
-    task_type = "add_index_json"
-
-    def __init__(self, *args):
-        super().__init__(*args)
-        self.steps = [self.add_index_json_file]
-
-    async def _add_one_json(self, index: Document):
-        index_id = index["_id"]
-        ref_id = index["reference"]["id"]
-        manifest = index["manifest"]
-
-        async with AsyncSession(self.pg) as session:
-            path = join_index_path(self.app["config"].data_path, ref_id, index_id)
-
-            index_json_path = path / "reference.json.gz"
-
-            if index_json_path.is_file():
-                return
-
-            index_data = await export_index(self.app, manifest)
-
-            reference = await self.db.references.find_one(
-                ref_id, ["data_type", "organism", "targets"]
-            )
-
-            await to_thread(
-                compress_json_with_gzip,
-                dumps(
-                    {
-                        "data_type": reference["data_type"],
-                        "organism": reference["organism"],
-                        "otus": index_data,
-                        "targets": reference.get("targets"),
-                    }
-                ),
-                index_json_path,
-            )
-
-            stats = await to_thread(file_stats, index_json_path)
-
-            session.add(
-                SQLIndexFile(
-                    name="reference.json.gz",
-                    index=index_id,
-                    type="json",
-                    size=stats["size"],
-                ),
-            )
-
-            await session.commit()
-
-    async def add_index_json_file(self):
-        async for index in self.db.indexes.find({"ready": True}):
-            try:
-                await self._add_one_json(index)
-            except IndexError:
-                logging.exception("Exception encountered while generating index JSON")
->>>>>>> 26e6236e
 
 
 def format_sequence_for_export(sequence: Document) -> Document:
