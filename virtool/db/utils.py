import virtool.utils
import semver
import sys

MINIMUM_MONGO_VERSION = "3.6.0"


def apply_projection(document, projection):
    """
    Apply a Mongo-style projection to a document and return it.

    :param document: the document to project
    :type document: dict

    :param projection: the projection to apply
    :type projection: Union[dict,list]

    :return: the projected document
    :rtype: dict

    """
    if isinstance(projection, list):
        if "_id" not in projection:
            projection.append("_id")

        return {key: document[key] for key in document if key in projection}

    if not isinstance(projection, dict):
        raise TypeError(f"Invalid type for projection: {type(projection)}")

    if projection == {"_id": False}:
        return {key: document[key] for key in document if key != "_id"}

    if all(value is False for value in projection.values()):
        return {key: document[key] for key in document if key not in projection}

    if "_id" not in projection:
        projection["_id"] = True

    return {key: document[key] for key in document if projection.get(key, False)}


async def check_mongo_version(db, logger):
    """
    Check the MongoDB version. Log a critical error and exit if it is too old.

    :param db: the application database object
    :param logger: the app logger

    """
    server_version = (await db.server_info())["version"]

    if semver.compare(server_version, MINIMUM_MONGO_VERSION) == -1:
        logger.critical(f"Virtool requires MongoDB {MINIMUM_MONGO_VERSION}. Found {server_version}.")
        sys.exit(1)

    logger.info(f"Found MongoDB {server_version}.")


async def get_new_id(collection, excluded=None):
    """
    Returns a new, unique, id that can be used for inserting a new document. Will not return any id that is included
    in ``excluded``.

    :param collection: the Mongo collection to get a new _id for
    :type collection: :class:`motor.motor_asyncio.AsyncIOMotorCollection`

    :param excluded: a list of ids to exclude from the search
    :type excluded: Union[list, set]

    :return: an id unique to the collection
    :rtype: str

    """
    excluded = set(excluded or set())

    excluded.update(await collection.distinct("_id"))

    return virtool.utils.random_alphanumeric(length=8, excluded=excluded)


async def get_one_field(collection, field, query):
    projected = await collection.find_one(query, [field])

    if projected is None:
        return None

    return projected.get(field)


async def get_non_existent_ids(collection, id_list):
    existing_group_ids = await collection.distinct("_id", {"_id": {"$in": id_list}})
    return set(id_list) - set(existing_group_ids)


async def id_exists(collection, _id):
    """
    Check if the document id exists in the collection.

    :param collection: the Mongo collection to check the _id against
    :type collection: :class:`motor.motor_asyncio.AsyncIOMotorCollection`

    :param _id: the _id to check for
    :type _id: str

    :return: ``bool`` indicating if the id exists
    :rtype: bool

    """
    return bool(await collection.count_documents({"_id": _id}))


async def ids_exist(collection, id_list):
    """
    Check if all of the ids passed in ``id_list`` exist in the collection.

    :param collection: the Mongo collection to check ``id_list`` against
    :type collection: :class:`motor.motor_asyncio.AsyncIOMotorCollection`

    :param id_list: the ids to check for
    :type id_list: str

    :return: ``bool`` indicating if the ids exist
    :rtype: bool

    """
<<<<<<< HEAD
    return await collection.count_documents({"_id": {"$in": id_list}}) == len(id_list)
=======
    return await collection.count({"_id": {"$in": id_list}}) == len(id_list)


async def determine_mongo_version(db):

    server_info = await db.motor_client.client.server_info()
    return server_info["version"]
>>>>>>> f49f3065
<|MERGE_RESOLUTION|>--- conflicted
+++ resolved
@@ -124,14 +124,10 @@
     :rtype: bool
 
     """
-<<<<<<< HEAD
     return await collection.count_documents({"_id": {"$in": id_list}}) == len(id_list)
-=======
-    return await collection.count({"_id": {"$in": id_list}}) == len(id_list)
 
 
 async def determine_mongo_version(db):
 
     server_info = await db.motor_client.client.server_info()
-    return server_info["version"]
->>>>>>> f49f3065
+    return server_info["version"]