"""
Authorization clients.

"""
import asyncio
from typing import Union, List, Tuple, Optional

from openfga_sdk import (
    OpenFgaApi,
    WriteRequest,
    TupleKeys,
    TupleKey,
    ApiException,
    ReadRequest,
    CheckRequest,
)
from virtool_core.models.enums import Permission
from virtool_core.models.roles import (
    AdministratorRole,
    ReferenceRole,
    SpaceRoleType,
)

from virtool.authorization.permissions import (
    ResourceType,
    ReferencePermission,
)
from virtool.authorization.relationships import AbstractRelationship
from virtool.authorization.results import (
    RemoveRelationshipResult,
    AddRelationshipResult,
)


class AuthorizationClient:
    """
    An authorization client backed by OpenFGA.

    """

    def __init__(self, openfga: OpenFgaApi):
        self.openfga = openfga

    async def check(
        self,
        user_id: str,
        permission: Union[Permission, ReferencePermission, AdministratorRole],
        resource_type: ResourceType,
        resource_id: Union[str, int],
    ) -> bool:
        """
        Check whether a user has the given role on a resource.
        """

        response = await self.openfga.check(
            CheckRequest(
                tuple_key=TupleKey(
                    user=f"user:{user_id}",
                    relation=permission.value,
                    object=f"{resource_type.value}:{resource_id}",
                ),
            )
        )

        return response.allowed

    async def get_space_roles(self, space_id: int) -> List[str]:
        """
        Return a list of base roles for a space.

        :param space_id: the id of the space
        :return: a list of roles
        """
        response = await self.openfga.read(
            ReadRequest(
                tuple_key=TupleKey(
                    user=f"space:{space_id}#member", object=f"space:{space_id}"
                )
            )
        )

        return sorted(
            [relation_tuple.key.relation for relation_tuple in response.tuples]
        )

<<<<<<< HEAD
    async def get_administrator(
        self, user_id: str
    ) -> Tuple[str, Optional[AdministratorRole]]:
        response = await self.open_fga.read(
=======
    async def get_administrator(self, user_id: str) -> Tuple[str, AdministratorRole]:
        response = await self.openfga.read(
>>>>>>> 607f9a8c
            ReadRequest(
                tuple_key=TupleKey(user=f"user:{user_id}", object="app:virtool"),
            )
        )

        role = None
        if response.tuples:
            role = AdministratorRole(response.tuples[0].key.relation)
            user_id = response.tuples[0].key.user.split(":")[1]

        return user_id, role

    async def list_administrators(self) -> List[Tuple[str, AdministratorRole]]:
        """
        Return a list of user ids that are administrators and their roles.

        :return: a list of tuples containing user ids and their roles

        """
        response = await self.openfga.read(
            ReadRequest(
                tuple_key=TupleKey(object="app:virtool"),
            )
        )

        return sorted(
            [
                (relation_tuple.key.user.split(":")[1], relation_tuple.key.relation)
                for relation_tuple in response.tuples
            ]
        )

    async def list_user_spaces(self, user_id: str) -> List[int]:
        """
        Return a list of ids of spaces the user is a member of.

        :param user_id: the id of the user
        :return: a list of space ids
        """
        response = await self.openfga.read(
            ReadRequest(
                tuple_key=TupleKey(
                    user=f"user:{user_id}", relation="member", object="space:"
                ),
            )
        )

        return sorted(
            [
                int(relation_tuple.key.object.split(":")[1])
                for relation_tuple in response.tuples
            ]
        )

    async def list_user_roles(self, user_id: str, space_id: int) -> List[SpaceRoleType]:
        response = await self.openfga.read(
            ReadRequest(
                tuple_key=TupleKey(user=f"user:{user_id}", object=f"space:{space_id}")
            )
        )

        return sorted(
            [relation_tuple.key.relation for relation_tuple in response.tuples]
        )

    async def list_reference_users(
        self, ref_id: str
    ) -> List[Tuple[str, ReferenceRole]]:
        """
        List users and their roles on a reference.

        The returned list only includes users that have an explicit role defined on the
        reference. Space members that have access to the reference through the space
        base role are not included.

        :param ref_id: the id of the reference
        :return: a list of user ids and their roles
        """
        response = await self.openfga.read(
            ReadRequest(
                tuple_key=TupleKey(object=f"reference:{ref_id}"),
            )
        )

        return sorted(
            [
                (relation_tuple.key.user.split(":")[1], relation_tuple.key.relation)
                for relation_tuple in response.tuples
            ]
        )

    async def add(self, *relationships: AbstractRelationship):
        """
        Add one or more authorization relationships.

        :param relationships:
        """

        requests = []

        for relationship in relationships:
            if relationship.exclusive:
                await relationship.remove_tuples(self.openfga, requests)

            requests.append(
                WriteRequest(
                    writes=TupleKeys(
                        tuple_keys=[
                            TupleKey(
                                user=f"{relationship.user_type}:{relationship.user_id}",
                                relation=relationship.relation,
                                object=f"{relationship.object_type}:{relationship.object_id}",
                            )
                        ]
                    )
                )
            )

        done, _ = await asyncio.wait(
            [self.openfga.write(request) for request in requests]
        )

        result = AddRelationshipResult(0, 0)

        for aw in done:
            try:
                await aw
            except ApiException:
                result.exists_count += 1

        result.removed_count = len(relationships) - result.exists_count

        return result

    async def remove(self, *relationships: AbstractRelationship):
        """
        Remove one or more authorization relationships.
        """
        requests = [
            WriteRequest(
                deletes=TupleKeys(
                    tuple_keys=[
                        TupleKey(
                            user=f"{relationship.user_type}:{relationship.user_id}",
                            relation=relationship.relation,
                            object=f"{relationship.object_type}:{relationship.object_id}",
                        )
                    ]
                )
            )
            for relationship in relationships
        ]

        done, _ = await asyncio.wait(
            [self.openfga.write(request) for request in requests]
        )

        result = RemoveRelationshipResult(0, 0)

        for aw in done:
            try:
                await aw
            except ApiException:
                result.not_found_count += 1

        result.removed_count = len(relationships) - result.not_found_count

        return result<|MERGE_RESOLUTION|>--- conflicted
+++ resolved
@@ -83,15 +83,10 @@
             [relation_tuple.key.relation for relation_tuple in response.tuples]
         )
 
-<<<<<<< HEAD
     async def get_administrator(
         self, user_id: str
     ) -> Tuple[str, Optional[AdministratorRole]]:
         response = await self.open_fga.read(
-=======
-    async def get_administrator(self, user_id: str) -> Tuple[str, AdministratorRole]:
-        response = await self.openfga.read(
->>>>>>> 607f9a8c
             ReadRequest(
                 tuple_key=TupleKey(user=f"user:{user_id}", object="app:virtool"),
             )
