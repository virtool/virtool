"""
Authorization clients.

"""
import asyncio
from typing import List, Tuple, Union

from openfga_sdk import (
    ApiException,
    CheckRequest,
    OpenFgaApi,
    ReadRequest,
    TupleKey,
    TupleKeys,
    WriteRequest,
)
from virtool_core.models.enums import Permission
from virtool_core.models.roles import AdministratorRole, ReferenceRole, SpaceRoleType

from virtool.authorization.permissions import ReferencePermission, ResourceType
from virtool.authorization.relationships import AbstractRelationship
from virtool.authorization.results import (
    AddRelationshipResult,
    RemoveRelationshipResult,
)


class AuthorizationClient:
    """
    An authorization client backed by OpenFGA.

    """

<<<<<<< HEAD
    def __init__(self, open_fga: OpenFgaApi):
        self.open_fga = open_fga
        self.openfga = open_fga
=======
    def __init__(self, openfga: OpenFgaApi):
        self.openfga = openfga
>>>>>>> 607f9a8c

    async def check(
        self,
        user_id: str,
        permission: Union[Permission, ReferencePermission, AdministratorRole],
        resource_type: ResourceType,
        resource_id: Union[str, int],
    ) -> bool:
        """
        Check whether a user has the given role on a resource.
        """

        response = await self.openfga.check(
            CheckRequest(
                tuple_key=TupleKey(
                    user=f"user:{user_id}",
                    relation=permission.value,
                    object=f"{resource_type.value}:{resource_id}",
                ),
            )
        )

        return response.allowed

    async def get_space_roles(self, space_id: int) -> List[str]:
        """
        Return a list of base roles for a space.

        :param space_id: the id of the space
        :return: a list of roles
        """
        response = await self.openfga.read(
            ReadRequest(
                tuple_key=TupleKey(
                    user=f"space:{space_id}#member", object=f"space:{space_id}"
                )
            )
        )

        return sorted(
            [relation_tuple.key.relation for relation_tuple in response.tuples]
        )

    async def get_administrator(self, user_id: str) -> Tuple[str, AdministratorRole]:
        response = await self.openfga.read(
            ReadRequest(
                tuple_key=TupleKey(user=f"user:{user_id}", object="app:virtool"),
            )
        )

        relation_tuple = response.tuples[0]

        return relation_tuple.key.user.split(":")[1], relation_tuple.key.relation

    async def list_administrators(self) -> List[Tuple[str, AdministratorRole]]:
        """
        Return a list of user ids that are administrators and their roles.

        :return: a list of tuples containing user ids and their roles

        """
        response = await self.openfga.read(
            ReadRequest(
                tuple_key=TupleKey(object="app:virtool"),
            )
        )

        return sorted(
            [
                (relation_tuple.key.user.split(":")[1], relation_tuple.key.relation)
                for relation_tuple in response.tuples
            ]
        )

    async def list_user_spaces(self, user_id: str) -> List[int]:
        """
        Return a list of ids of spaces the user is a member of.

        :param user_id: the id of the user
        :return: a list of space ids
        """
        response = await self.openfga.read(
            ReadRequest(
                tuple_key=TupleKey(
                    user=f"user:{user_id}", relation="member", object="space:"
                ),
            )
        )

        return sorted(
            [
                int(relation_tuple.key.object.split(":")[1])
                for relation_tuple in response.tuples
            ]
        )

    async def list_user_roles(self, user_id: str, space_id: int) -> List[SpaceRoleType]:
        response = await self.openfga.read(
            ReadRequest(
                tuple_key=TupleKey(user=f"user:{user_id}", object=f"space:{space_id}")
            )
        )

        return sorted(
            [relation_tuple.key.relation for relation_tuple in response.tuples]
        )

    async def list_reference_users(
        self, ref_id: str
    ) -> List[Tuple[str, ReferenceRole]]:
        """
        List users and their roles on a reference.

        The returned list only includes users that have an explicit role defined on the
        reference. Space members that have access to the reference through the space
        base role are not included.

        :param ref_id: the id of the reference
        :return: a list of user ids and their roles
        """
        response = await self.openfga.read(
            ReadRequest(
                tuple_key=TupleKey(object=f"reference:{ref_id}"),
            )
        )

        return sorted(
            [
                (relation_tuple.key.user.split(":")[1], relation_tuple.key.relation)
                for relation_tuple in response.tuples
            ]
        )

    async def add(self, *relationships: AbstractRelationship):
        """
        Add one or more authorization relationships.

        :param relationships:
        """

        requests = []

        for relationship in relationships:
            if relationship.exclusive:
                await relationship.remove_tuples(self.openfga, requests)

            requests.append(
                WriteRequest(
                    writes=TupleKeys(
                        tuple_keys=[
                            TupleKey(
                                user=f"{relationship.user_type}:{relationship.user_id}",
                                relation=relationship.relation,
                                object=f"{relationship.object_type}:{relationship.object_id}",
                            )
                        ]
                    )
                )
            )

        done, _ = await asyncio.wait(
            [self.openfga.write(request) for request in requests]
        )

        result = AddRelationshipResult(0, 0)

        for aw in done:
            try:
                await aw
            except ApiException:
                result.exists_count += 1

        result.removed_count = len(relationships) - result.exists_count

        return result

    async def remove(self, *relationships: AbstractRelationship):
        """
        Remove one or more authorization relationships.
        """
        requests = [
            WriteRequest(
                deletes=TupleKeys(
                    tuple_keys=[
                        TupleKey(
                            user=f"{relationship.user_type}:{relationship.user_id}",
                            relation=relationship.relation,
                            object=f"{relationship.object_type}:{relationship.object_id}",
                        )
                    ]
                )
            )
            for relationship in relationships
        ]

        done, _ = await asyncio.wait(
            [self.openfga.write(request) for request in requests]
        )

        result = RemoveRelationshipResult(0, 0)

        for aw in done:
            try:
                await aw
            except ApiException:
                result.not_found_count += 1

        result.removed_count = len(relationships) - result.not_found_count

        return result<|MERGE_RESOLUTION|>--- conflicted
+++ resolved
@@ -31,14 +31,8 @@
 
     """
 
-<<<<<<< HEAD
-    def __init__(self, open_fga: OpenFgaApi):
-        self.open_fga = open_fga
-        self.openfga = open_fga
-=======
     def __init__(self, openfga: OpenFgaApi):
         self.openfga = openfga
->>>>>>> 607f9a8c
 
     async def check(
         self,
