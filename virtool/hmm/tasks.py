--- conflicted
+++ resolved
@@ -82,7 +82,6 @@
         async with aiofiles.open(self.temp_path / "hmm" / "annotations.json", "r") as f:
             annotations = json.loads(await f.read())
 
-<<<<<<< HEAD
         await self.data.hmms.install(
             annotations,
             self.context["release"],
@@ -90,37 +89,6 @@
             self.create_progress_handler(),
             self.temp_path / "hmm" / "profiles.hmm",
         )
-=======
-        tracker = await self.get_tracker(len(annotations))
-
-        for annotation in annotations:
-            await self.db.hmm.insert_one(dict(annotation, hidden=False))
-            await tracker.add(1)
-
-        logger.debug("Inserted %s annotations", len(annotations))
-
-        try:
-            release_id = int(release["id"])
-        except TypeError:
-            release_id = release["id"]
-
-        await self.db.status.update_one(
-            {"_id": "hmm", "updates.id": release_id},
-            {
-                "$set": {
-                    "installed": create_update_subdocument(
-                        release, True, self.context["user_id"]
-                    ),
-                    "updates.$.ready": True,
-                }
-            },
-        )
 
     async def cleanup(self):
-        async with self.db.create_session() as session:
-            await self.db.status.find_one_and_update(
-                {"_id": "hmm"},
-                {"$set": {"installed": None, "task": None, "updates": []}},
-                session=session,
-            )
->>>>>>> c7f432a1
+        await self.data.hmms.clean_status()