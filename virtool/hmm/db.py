"""
Work with HMM data in the database.

Schema:
- _id (str) a unique ID for the HMM annotation/cluster
- cluster (int) the hmmer cluster number
- count (int) the number of protein sequences in the cluster
- entries (List[Object]) describes the sequences included in the cluster
  - accession (str) the accession for the protein sequence (eg. NP_050260.1)
  - gi (str) the GI for the protein sequence
  - name (str) the human-readable name for the sequence (eg. nuclear egress membrance protein)
  - organism (str) the source organism (eg. Pandoravirus salinus)
- families (Object) describes the incidence of taxonomic families in the cluster - key by family names with counts as values
- genera (Object) describes the incidence of genera in the cluster - key by genus names with counts as values
- hidden (bool) set to true if the annotation is from a deleted HMM dataset but is still referred to in analyses
- length (int) the length of the profile
- mean_entropy (float) see hmmer docs
- name (List[str]) the top three names observed in the member sequences
- total_entropy (float) see hmmer docs

"""
import asyncio
import json
import logging
<<<<<<< HEAD
=======
import shutil
>>>>>>> cce351ae
from pathlib import Path
from typing import List

import aiofiles
import aiohttp.client_exceptions
import aiohttp.web
import pymongo.results

import virtool.analyses.utils
import virtool.db.core
import virtool.db.utils
import virtool.errors
import virtool.github
import virtool.hmm.utils
import virtool.http.utils
import virtool.tasks.pg
import virtool.tasks.task
import virtool.types
import virtool.utils

logger = logging.getLogger(__name__)

HMM_REFRESH_INTERVAL = 600

PROJECTION = [
    "_id",
    "cluster",
    "names",
    "count",
    "families"
]


<<<<<<< HEAD
=======
class HMMInstallTask(virtool.tasks.task.Task):
    """
    Runs a background Task that:
        - downloads the official profiles.hmm.gz file
        - decompresses the vthmm.tar.gz file
        - moves the file to the correct data path
        - downloads the official annotations.json.gz file
        - imports the annotations into the database

    Task reports the following stages to the hmm_install status document:
        1. download
        3. decompress
        4. install_profiles
        5. import_annotations

    :param app: the app object
    :param task_id: the id for the process document
    :param release: the release to install
    :param user_id: the id of the user making the request

    """
    task_type = "install_hmms"

    def __init__(self, app, task_id):
        super().__init__(app, task_id)

        self.steps = [
            self.download,
            self.decompress,
            self.install_profiles,
            self.import_annotations
        ]

        self.temp_path = Path(self.temp_dir.name)

    async def download(self):
        release = self.context["release"]
        await virtool.tasks.pg.update(self.pg, self.id, 0, step="download")

        tracker = await self.get_tracker(release["size"])

        path = self.temp_path / "hmm.tar.gz"

        try:
            await virtool.http.utils.download_file(
                self.app,
                release["download_url"],
                path,
                tracker.add
            )
        except (aiohttp.ClientConnectorError, virtool.errors.GitHubError):
            await virtool.tasks.pg.update(
                self.pg,
                self.id,
                error="Could not download HMM data",
                step="unpack"
            )

    async def decompress(self):
        tracker = await self.get_tracker()

        await virtool.tasks.pg.update(
            self.pg,
            self.id,
            progress=tracker.step_completed,
            step="unpack"
        )

        await self.run_in_thread(
            virtool.utils.decompress_tgz,
            self.temp_path / "hmm.tar.gz",
            self.temp_path
        )

    async def install_profiles(self):
        tracker = await self.get_tracker()

        await virtool.tasks.pg.update(
            self.pg,
            self.id,
            progress=tracker.step_completed,
            step="install_profiles"
        )

        decompressed_path = self.temp_path / "hmm"

        install_path = self.app["settings"]["data_path"] / "hmm" / "profiles.hmm"

        await self.run_in_thread(shutil.move, decompressed_path / "profiles.hmm", install_path)

    async def import_annotations(self):
        release = self.context["release"]
        await virtool.tasks.pg.update(
            self.pg,
            self.id,
            step="import_annotations"
        )

        async with aiofiles.open(self.temp_path / "hmm" / "annotations.json", "r") as f:
            annotations = json.loads(await f.read())

        await purge(self.db, self.app["settings"])

        tracker = await self.get_tracker(len(annotations))

        for annotation in annotations:
            await self.db.hmm.insert_one(dict(annotation, hidden=False))
            await tracker.add(1)

        logger.debug(f"Inserted {len(annotations)} annotations")

        try:
            release_id = int(release["id"])
        except TypeError:
            release_id = release["id"]

        await self.db.status.update_one({"_id": "hmm", "updates.id": release_id}, {
            "$set": {
                "installed": virtool.github.create_update_subdocument(release, True, self.context["user_id"]),
                "updates.$.ready": True
            }
        })

        logger.debug("Update HMM status")
        logger.debug("Finished HMM install task")


>>>>>>> cce351ae
async def delete_unreferenced_hmms(db, settings: dict) -> pymongo.results.DeleteResult:
    """
    Deletes all HMM documents that are not used in analyses.

    :param db: the application database client
    :param settings: the application settings
    :return: the delete result

    """
    in_db = await get_hmms_referenced_in_db(db)
    in_files = await get_hmms_referenced_in_files(db, settings)

    referenced_ids = list(in_db.union(in_files))

    delete_result = await db.hmm.delete_many({"_id": {"$nin": referenced_ids}})

    logger.debug(f"Deleted {delete_result.deleted_count} unreferenced HMMs")

    return delete_result


async def get_hmms_referenced_in_files(db, settings: dict) -> set:
    """
    Parse all NuVs JSON results files and return a set of found HMM profile ids. Used for removing unreferenced HMMs
    when purging the collection.

    :param db: the application database object
    :param settings: the application settings
    :return: HMM ids referenced in NuVs result files

    """
    paths = list()

    async for document in db.analyses.find({"workflow": "nuvs", "results": "file"}, ["_id", "sample"]):
        path = virtool.analyses.utils.join_analysis_json_path(
            settings["data_path"],
            document["_id"],
            document["sample"]["id"]
        )

        paths.append(path)

    hmm_ids = set()

    for path in paths:
        async with aiofiles.open(path, "r") as f:
            data = json.loads(await f.read())

        for sequence in data:
            for orf in sequence["orfs"]:
                for hit in orf["hits"]:
                    hmm_ids.add(hit["hit"])

    return hmm_ids


async def get_hmms_referenced_in_db(db) -> set:
    """
    Returns a set of all HMM ids referenced in NuVs analysis documents

    :param db: the application database object
    :return: set of all HMM ids referenced in analysis documents

    """
    cursor = db.analyses.aggregate([
        {"$match": {
            "workflow": "nuvs"
        }},
        {"$project": {
            "results.orfs.hits.hit": True
        }},
        {"$unwind": "$results"},
        {"$unwind": "$results.orfs"},
        {"$unwind": "$results.orfs.hits"},
        {"$group": {
            "_id": "$results.orfs.hits.hit"
        }}
    ])

    return {a["_id"] async for a in cursor}


async def fetch_and_update_release(app: aiohttp.web.Application, ignore_errors: bool = False) -> dict:
    """
    Return the HMM install status document or create one if none exists.

    :param app: the app object
    :param ignore_errors: ignore possible errors when making GitHub request
    :return: the release

    """
    db = app["db"]
    settings = app["settings"]
    session = app["client"]

    document = await db.status.find_one("hmm", ["installed", "release", "updates"])

    # The latest release stored in the HMM status document.
    release = document.get("release")

    # The ETag for the latest stored release.
    etag = virtool.github.get_etag(release)

    # The currently installed release.
    installed = document.get("installed")

    if installed is True:
        installed = document["updates"][0]

    try:
        # The release dict will only be replaced if there is a 200 response from GitHub. A 304 indicates the release
        # has not changed and `None` is returned from `get_release()`.
        updated = await virtool.github.get_release(
            settings,
            session,
            settings["hmm_slug"],
            etag
        )

        # Release is replace with updated release if an update was found on GitHub.
        if updated:
            release = virtool.hmm.utils.format_hmm_release(
                updated,
                release,
                installed
            )

        # Update the last retrieval timestamp whether or not an update was found on GitHub.
        release["retrieved_at"] = virtool.utils.timestamp()

        # Set and empty error list since the update check was successful.
        await db.status.update_one({"_id": "hmm"}, {
            "$set": {
                "errors": [],
                "installed": installed,
                "release": release
            }
        }, upsert=True)

        logger.debug("Fetched and updated HMM release")

        return release

    except (aiohttp.client_exceptions.ClientConnectorError, virtool.errors.GitHubError) as err:
        errors = list()

        if "ClientConnectorError" in str(err):
            errors = ["Could not reach GitHub"]

        if "404" in str(err):
            errors = ["GitHub repository or release does not exist"]

        if errors and not ignore_errors:
            raise

        await db.status.update_one({"_id": "hmm"}, {
            "$set": {
                "errors": errors,
                "installed": installed
            }
        })

        return release


async def get_status(db) -> dict:
    """
    Get the HMM status document. Remove the updates field and derive a new field: `updating`.

    :param db: the application database object
    :return: the HMM status

    """
    status = await db.status.find_one("hmm")

    status["updating"] = len(status["updates"]) > 1 and status["updates"][-1]["ready"]

    del status["updates"]

    return virtool.utils.base_processor(status)


async def purge(db, settings: dict):
    """
    Delete HMMs that are not used in analyses. Set `hidden` flag on used HMM documents.

    Hidden HMM documents will not be returned in HMM API requests. They are retained only to populate NuVs results.

    :param db: the application database object
    :param settings: the application settings

    """
    await delete_unreferenced_hmms(db, settings)

    await db.hmm.update_many({}, {
        "$set": {
            "hidden": True
        }
    })


async def refresh(app: virtool.types.App):
    """
    Periodically refreshes the release information for HMMs. Intended to be submitted as a job to
    :class:`aiojobs.Scheduler`.

    :param app: the application object

    """
    try:
        logging.debug("Started HMM refresher")

        while True:
            await fetch_and_update_release(app)
            await asyncio.sleep(HMM_REFRESH_INTERVAL)
    except asyncio.CancelledError:
        pass

    logging.debug("Stopped HMM refresher")


async def get_hmm_documents(db) -> List[dict]:
    """
    Get a list of all HMM documents currently available in the database.
    :param db: The database object.
    :return: A list of HMM documents.
    """
    all_documents = db.hmm.find({})
    return [virtool.utils.base_processor(document) async for document in all_documents]


async def generate_annotations_json_file(app: virtool.types.App) -> Path:
    """
    Generate the HMMs annotation file at `settings["data_path"]/hmm/annotations.json.gz

    :param app: The app object.
    :return: The path to the compressed annotations json file.
    """
    settings, db = app["settings"], app["db"]

    annotations_path = settings["data_path"] / "hmm/annotations.json"
    annotations_path.parent.mkdir(parents=True, exist_ok=True)

    hmm_documents = await get_hmm_documents(db)

    async with aiofiles.open(annotations_path, "w") as f:
        await f.write(json.dumps(hmm_documents))

    return annotations_path<|MERGE_RESOLUTION|>--- conflicted
+++ resolved
@@ -22,10 +22,6 @@
 import asyncio
 import json
 import logging
-<<<<<<< HEAD
-=======
-import shutil
->>>>>>> cce351ae
 from pathlib import Path
 from typing import List
 
@@ -59,136 +55,6 @@
 ]
 
 
-<<<<<<< HEAD
-=======
-class HMMInstallTask(virtool.tasks.task.Task):
-    """
-    Runs a background Task that:
-        - downloads the official profiles.hmm.gz file
-        - decompresses the vthmm.tar.gz file
-        - moves the file to the correct data path
-        - downloads the official annotations.json.gz file
-        - imports the annotations into the database
-
-    Task reports the following stages to the hmm_install status document:
-        1. download
-        3. decompress
-        4. install_profiles
-        5. import_annotations
-
-    :param app: the app object
-    :param task_id: the id for the process document
-    :param release: the release to install
-    :param user_id: the id of the user making the request
-
-    """
-    task_type = "install_hmms"
-
-    def __init__(self, app, task_id):
-        super().__init__(app, task_id)
-
-        self.steps = [
-            self.download,
-            self.decompress,
-            self.install_profiles,
-            self.import_annotations
-        ]
-
-        self.temp_path = Path(self.temp_dir.name)
-
-    async def download(self):
-        release = self.context["release"]
-        await virtool.tasks.pg.update(self.pg, self.id, 0, step="download")
-
-        tracker = await self.get_tracker(release["size"])
-
-        path = self.temp_path / "hmm.tar.gz"
-
-        try:
-            await virtool.http.utils.download_file(
-                self.app,
-                release["download_url"],
-                path,
-                tracker.add
-            )
-        except (aiohttp.ClientConnectorError, virtool.errors.GitHubError):
-            await virtool.tasks.pg.update(
-                self.pg,
-                self.id,
-                error="Could not download HMM data",
-                step="unpack"
-            )
-
-    async def decompress(self):
-        tracker = await self.get_tracker()
-
-        await virtool.tasks.pg.update(
-            self.pg,
-            self.id,
-            progress=tracker.step_completed,
-            step="unpack"
-        )
-
-        await self.run_in_thread(
-            virtool.utils.decompress_tgz,
-            self.temp_path / "hmm.tar.gz",
-            self.temp_path
-        )
-
-    async def install_profiles(self):
-        tracker = await self.get_tracker()
-
-        await virtool.tasks.pg.update(
-            self.pg,
-            self.id,
-            progress=tracker.step_completed,
-            step="install_profiles"
-        )
-
-        decompressed_path = self.temp_path / "hmm"
-
-        install_path = self.app["settings"]["data_path"] / "hmm" / "profiles.hmm"
-
-        await self.run_in_thread(shutil.move, decompressed_path / "profiles.hmm", install_path)
-
-    async def import_annotations(self):
-        release = self.context["release"]
-        await virtool.tasks.pg.update(
-            self.pg,
-            self.id,
-            step="import_annotations"
-        )
-
-        async with aiofiles.open(self.temp_path / "hmm" / "annotations.json", "r") as f:
-            annotations = json.loads(await f.read())
-
-        await purge(self.db, self.app["settings"])
-
-        tracker = await self.get_tracker(len(annotations))
-
-        for annotation in annotations:
-            await self.db.hmm.insert_one(dict(annotation, hidden=False))
-            await tracker.add(1)
-
-        logger.debug(f"Inserted {len(annotations)} annotations")
-
-        try:
-            release_id = int(release["id"])
-        except TypeError:
-            release_id = release["id"]
-
-        await self.db.status.update_one({"_id": "hmm", "updates.id": release_id}, {
-            "$set": {
-                "installed": virtool.github.create_update_subdocument(release, True, self.context["user_id"]),
-                "updates.$.ready": True
-            }
-        })
-
-        logger.debug("Update HMM status")
-        logger.debug("Finished HMM install task")
-
-
->>>>>>> cce351ae
 async def delete_unreferenced_hmms(db, settings: dict) -> pymongo.results.DeleteResult:
     """
     Deletes all HMM documents that are not used in analyses.
