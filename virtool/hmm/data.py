import asyncio
<<<<<<< HEAD
import shutil
from functools import cached_property
=======
from asyncio import to_thread
>>>>>>> 26e6236e
from pathlib import Path
from typing import List, Dict

from aiohttp import ClientSession
from multidict import MultiDictProxy
from sqlalchemy.ext.asyncio import AsyncEngine
from virtool_core.models.hmm import (
    HMMSearchResult,
    HMM,
    HMMStatus,
    HMMInstalled,
)
from virtool_core.utils import compress_file_with_gzip

import virtool.hmm.db
from virtool.api.utils import compose_regex_query, paginate
from virtool.config.cls import Config
from virtool.data.errors import (
    ResourceNotFoundError,
    ResourceConflictError,
    ResourceError,
)
from virtool.data.piece import DataLayerPiece
from virtool.github import create_update_subdocument
from virtool.hmm.db import (
    PROJECTION,
    generate_annotations_json_file,
)
from virtool.hmm.tasks import HMMInstallTask
from virtool.hmm.utils import hmm_data_exists
from virtool.mongo.transforms import apply_transforms
from virtool.mongo.utils import get_one_field
from virtool.tasks.progress import (
    AbstractProgressHandler,
    AccumulatingProgressHandlerWrapper,
)
from virtool.tasks.transforms import AttachTaskTransform
from virtool.users.db import AttachUserTransform


class HmmData(DataLayerPiece):
    def __init__(self, client: ClientSession, config: Config, mongo, pg: AsyncEngine):
        self._client = client
        self._config = config
        self._mongo = mongo
        self._pg = pg

    @cached_property
    def profiles_path(self) -> Path:
        """The path to the HMM profiles file in the application data."""
        return self._config.data_path / "hmm" / "profiles.hmm"

    async def find(self, query: MultiDictProxy):
        db_query = {}

        if term := query.get("find"):
            db_query.update(compose_regex_query(term, ["names"]))

        data, status = await asyncio.gather(
            paginate(
                self._mongo.hmm,
                db_query,
                query,
                sort="cluster",
                projection=PROJECTION,
                base_query={"hidden": False},
            ),
            self.get_status(),
        )

        return HMMSearchResult(**data, status=status)

    async def get(self, hmm_id: str) -> HMM:
        """
        Get an HMM resource.

        :param hmm_id: the id of the hmm to get
        :return: the hmm
        """
        document = await self._mongo.hmm.find_one({"_id": hmm_id})

        if document:
            return HMM(**document)

        raise ResourceNotFoundError()

    async def get_status(self):
        document = await self._mongo.status.find_one("hmm")

        document["updating"] = (
            len(document["updates"]) > 1 and document["updates"][-1]["ready"]
        )

        if installed := document.get("installed"):
            document["installed"] = await apply_transforms(
                installed, [AttachUserTransform(self._mongo)]
            )

        document = await apply_transforms(document, [AttachTaskTransform(self._pg)])

        return HMMStatus(**document)

    async def install_update(self, user_id: str) -> HMMInstalled:
        if await self._mongo.status.count_documents(
            {"_id": "hmm", "updates.ready": False}
        ):
            raise ResourceConflictError("Install already in progress")

        settings = await self.data.settings.get_all()

        await virtool.hmm.db.fetch_and_update_release(
            self._client,
            self._mongo,
            settings.hmm_slug,
        )

        release = await get_one_field(self._mongo.status, "release", "hmm")

        if not release:
            raise ResourceError("Target release does not exist")

        task = await self.data.tasks.create(
            HMMInstallTask, context={"user_id": user_id, "release": release}
        )

        update = create_update_subdocument(release, False, user_id)

        await self._mongo.status.find_one_and_update(
            {"_id": "hmm"},
            {"$set": {"task": {"id": task.id}}, "$push": {"updates": update}},
        )

        installed = await apply_transforms(
            {**release, **update}, [AttachUserTransform(self._mongo)]
        )

        return HMMInstalled(**installed)

    async def install(
        self,
        annotations: List[Dict],
        release,
        user_id: str,
        progress_handler: AbstractProgressHandler,
        hmm_temp_profile_path,
    ):
        """
        Installs annotation and profiles given a list of annotation dictionaries and
        path to profile file.

        """
        tracker = AccumulatingProgressHandlerWrapper(progress_handler, len(annotations))

        try:
            release_id = int(release["id"])
        except TypeError:
            release_id = release["id"]

        async with self._mongo.create_session() as session:

            for annotation in annotations:
                await self._mongo.hmm.insert_one(
                    dict(annotation, hidden=False), session=session
                )
                await tracker.add(1)

            await self._mongo.status.update_one(
                {"_id": "hmm", "updates.id": release_id},
                {
                    "$set": {
                        "installed": create_update_subdocument(release, True, user_id),
                        "updates.$.ready": True,
                    }
                },
                session=session,
            )

            try:
                await run_in_thread(
                    shutil.move,
                    str(hmm_temp_profile_path),
                    str(self.profiles_path),
                )
            except Exception:
                await session.abort_transaction()
                raise

    async def get_profiles_path(self) -> Path:
        file_path = self._config.data_path / "hmm" / "profiles.hmm"

        if await to_thread(hmm_data_exists, file_path):
            return file_path

        raise ResourceNotFoundError("Profiles file could not be found")

    async def get_annotations_path(self) -> Path:
        path = self._config.data_path / "hmm" / "annotations.json.gz"

        if await to_thread(path.exists):
            return path

        json_path = await generate_annotations_json_file(
            self._config.data_path, self._mongo
        )

        await to_thread(compress_file_with_gzip, json_path, path)

        return path

    async def clean_status(self):
        """
        Reset the HMM status to its starting state.

        This is called in the event that an HMM data installation fails.
        """
        async with self._mongo.create_session() as session:
            await self._mongo.status.find_one_and_update(
                {"_id": "hmm"},
                {"$set": {"installed": None, "task": None, "updates": []}},
                session=session,
            )<|MERGE_RESOLUTION|>--- conflicted
+++ resolved
@@ -1,10 +1,7 @@
 import asyncio
-<<<<<<< HEAD
 import shutil
+from asyncio import to_thread
 from functools import cached_property
-=======
-from asyncio import to_thread
->>>>>>> 26e6236e
 from pathlib import Path
 from typing import List, Dict
 
@@ -183,7 +180,7 @@
             )
 
             try:
-                await run_in_thread(
+                await to_thread(
                     shutil.move,
                     str(hmm_temp_profile_path),
                     str(self.profiles_path),
