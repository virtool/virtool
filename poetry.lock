[[package]]
name = "aiodns"
version = "3.0.0"
description = "Simple DNS resolver for asyncio"
category = "main"
optional = false
python-versions = "*"

[package.dependencies]
pycares = ">=4.0.0"

[[package]]
name = "aiofiles"
version = "0.7.0"
description = "File support for asyncio."
category = "main"
optional = false
python-versions = ">=3.6,<4.0"

[[package]]
name = "aiohttp"
version = "3.8.1"
description = "Async http client/server framework (asyncio)"
category = "main"
optional = false
python-versions = ">=3.6"

[package.dependencies]
aiodns = {version = "*", optional = true, markers = "extra == \"speedups\""}
aiosignal = ">=1.1.2"
async-timeout = ">=4.0.0a3,<5.0"
attrs = ">=17.3.0"
Brotli = {version = "*", optional = true, markers = "extra == \"speedups\""}
cchardet = {version = "*", optional = true, markers = "extra == \"speedups\""}
charset-normalizer = ">=2.0,<3.0"
frozenlist = ">=1.1.1"
multidict = ">=4.5,<7.0"
yarl = ">=1.0,<2.0"

[package.extras]
speedups = ["aiodns", "brotli", "cchardet"]

[[package]]
name = "aiohttp-pydantic"
version = "1.12.2"
description = "Aiohttp View using pydantic to validate request body and query sting regarding method annotations."
category = "main"
optional = false
python-versions = ">=3.8"

[package.dependencies]
aiohttp = "*"
pydantic = ">=1.7"
swagger-ui-bundle = "*"

[package.extras]
ci = ["pytest (==6.1.2)", "pytest-aiohttp (==0.3.0)", "pytest-cov (==2.10.1)", "readme-renderer (==29.0)", "codecov (==2.1.11)", "twine (==3.4.2)"]
test = ["pytest (==6.1.2)", "pytest-aiohttp (==0.3.0)", "pytest-cov (==2.10.1)", "readme-renderer (==29.0)"]

[[package]]
name = "aiojobs"
version = "1.0.0"
description = "Jobs scheduler for managing background task (asyncio)."
category = "main"
optional = false
python-versions = ">=3.6"

[package.dependencies]
async-timeout = ">=4.0.0"

[package.extras]
aiohttp = ["aiohttp (>=3.8.0)"]

[[package]]
name = "aioredis"
version = "1.3.1"
description = "asyncio (PEP 3156) Redis support"
category = "main"
optional = false
python-versions = "*"

[package.dependencies]
async-timeout = "*"
hiredis = "*"

[[package]]
name = "aiosignal"
version = "1.2.0"
description = "aiosignal: a list of registered asynchronous callbacks"
category = "main"
optional = false
python-versions = ">=3.6"

[package.dependencies]
frozenlist = ">=1.1.0"

[[package]]
name = "arrow"
version = "1.2.2"
description = "Better dates & times for Python"
category = "main"
optional = false
python-versions = ">=3.6"

[package.dependencies]
python-dateutil = ">=2.7.0"

[[package]]
name = "async-timeout"
version = "4.0.2"
description = "Timeout context manager for asyncio programs"
category = "main"
optional = false
python-versions = ">=3.6"

[[package]]
name = "asyncpg"
version = "0.26.0"
description = "An asyncio PostgreSQL driver"
category = "main"
optional = false
python-versions = ">=3.6.0"

[package.extras]
dev = ["Cython (>=0.29.24,<0.30.0)", "pytest (>=6.0)", "Sphinx (>=4.1.2,<4.2.0)", "sphinxcontrib-asyncio (>=0.3.0,<0.4.0)", "sphinx-rtd-theme (>=0.5.2,<0.6.0)", "pycodestyle (>=2.7.0,<2.8.0)", "flake8 (>=3.9.2,<3.10.0)", "uvloop (>=0.15.3)"]
docs = ["Sphinx (>=4.1.2,<4.2.0)", "sphinxcontrib-asyncio (>=0.3.0,<0.4.0)", "sphinx-rtd-theme (>=0.5.2,<0.6.0)"]
test = ["pycodestyle (>=2.7.0,<2.8.0)", "flake8 (>=3.9.2,<3.10.0)", "uvloop (>=0.15.3)"]

[[package]]
name = "atomicwrites"
version = "1.4.1"
description = "Atomic file writes."
category = "dev"
optional = false
python-versions = ">=2.7, !=3.0.*, !=3.1.*, !=3.2.*, !=3.3.*"

[[package]]
name = "attrs"
version = "21.4.0"
description = "Classes Without Boilerplate"
category = "main"
optional = false
python-versions = ">=2.7, !=3.0.*, !=3.1.*, !=3.2.*, !=3.3.*, !=3.4.*"

[package.extras]
dev = ["coverage[toml] (>=5.0.2)", "hypothesis", "pympler", "pytest (>=4.3.0)", "six", "mypy", "pytest-mypy-plugins", "zope.interface", "furo", "sphinx", "sphinx-notfound-page", "pre-commit", "cloudpickle"]
docs = ["furo", "sphinx", "zope.interface", "sphinx-notfound-page"]
tests = ["coverage[toml] (>=5.0.2)", "hypothesis", "pympler", "pytest (>=4.3.0)", "six", "mypy", "pytest-mypy-plugins", "zope.interface", "cloudpickle"]
tests_no_zope = ["coverage[toml] (>=5.0.2)", "hypothesis", "pympler", "pytest (>=4.3.0)", "six", "mypy", "pytest-mypy-plugins", "cloudpickle"]

[[package]]
name = "bcrypt"
version = "3.2.2"
description = "Modern password hashing for your software and your servers"
category = "main"
optional = false
python-versions = ">=3.6"

[package.dependencies]
cffi = ">=1.1"

[package.extras]
tests = ["pytest (>=3.2.1,!=3.3.0)"]
typecheck = ["mypy"]

[[package]]
name = "biopython"
version = "1.79"
description = "Freely available tools for computational molecular biology."
category = "main"
optional = false
python-versions = ">=3.6"

[package.dependencies]
numpy = "*"

[[package]]
name = "black"
version = "21.12b0"
description = "The uncompromising code formatter."
category = "dev"
optional = false
python-versions = ">=3.6.2"

[package.dependencies]
click = ">=7.1.2"
mypy-extensions = ">=0.4.3"
pathspec = ">=0.9.0,<1"
platformdirs = ">=2"
tomli = ">=0.2.6,<2.0.0"
typing-extensions = ">=3.10.0.0"

[package.extras]
colorama = ["colorama (>=0.4.3)"]
d = ["aiohttp (>=3.7.4)"]
jupyter = ["ipython (>=7.8.0)", "tokenize-rt (>=3.2.0)"]
python2 = ["typed-ast (>=1.4.3)"]
uvloop = ["uvloop (>=0.15.2)"]

[[package]]
name = "brotli"
version = "1.0.9"
description = "Python bindings for the Brotli compression library"
category = "main"
optional = false
python-versions = "*"

[[package]]
name = "cchardet"
version = "2.1.7"
description = "cChardet is high speed universal character encoding detector."
category = "main"
optional = false
python-versions = "*"

[[package]]
name = "cerberus"
version = "1.3.4"
description = "Lightweight, extensible schema and data validation tool for Python dictionaries."
category = "main"
optional = false
python-versions = ">=2.7"

[[package]]
name = "certifi"
version = "2022.6.15"
description = "Python package for providing Mozilla's CA Bundle."
category = "main"
optional = false
python-versions = ">=3.6"

[[package]]
name = "cffi"
version = "1.15.1"
description = "Foreign Function Interface for Python calling C code."
category = "main"
optional = false
python-versions = "*"

[package.dependencies]
pycparser = "*"

[[package]]
name = "cfgv"
version = "3.3.1"
description = "Validate configuration and produce human readable error messages."
category = "dev"
optional = false
python-versions = ">=3.6.1"

[[package]]
name = "charset-normalizer"
version = "2.1.1"
description = "The Real First Universal Charset Detector. Open, modern and actively maintained alternative to Chardet."
category = "main"
optional = false
python-versions = ">=3.6.0"

[package.extras]
unicode_backport = ["unicodedata2"]

[[package]]
name = "click"
version = "8.1.3"
description = "Composable command line interface toolkit"
category = "main"
optional = false
python-versions = ">=3.7"

[package.dependencies]
colorama = {version = "*", markers = "platform_system == \"Windows\""}

[[package]]
name = "colorama"
version = "0.4.5"
description = "Cross-platform colored terminal text."
category = "main"
optional = false
python-versions = ">=2.7, !=3.0.*, !=3.1.*, !=3.2.*, !=3.3.*, !=3.4.*"

[[package]]
name = "colored"
version = "1.4.3"
description = "Simple library for color and formatting to terminal"
category = "dev"
optional = false
python-versions = "*"

[[package]]
name = "coloredlogs"
version = "15.0.1"
description = "Colored terminal output for Python's logging module"
category = "main"
optional = false
python-versions = ">=2.7, !=3.0.*, !=3.1.*, !=3.2.*, !=3.3.*, !=3.4.*"

[package.dependencies]
humanfriendly = ">=9.1"

[package.extras]
cron = ["capturer (>=2.4)"]

[[package]]
name = "coverage"
version = "6.4.4"
description = "Code coverage measurement for Python"
category = "dev"
optional = false
python-versions = ">=3.7"

[package.extras]
toml = ["tomli"]

[[package]]
name = "cryptography"
version = "37.0.4"
description = "cryptography is a package which provides cryptographic recipes and primitives to Python developers."
category = "main"
optional = false
python-versions = ">=3.6"

[package.dependencies]
cffi = ">=1.12"

[package.extras]
docs = ["sphinx (>=1.6.5,!=1.8.0,!=3.1.0,!=3.1.1)", "sphinx-rtd-theme"]
docstest = ["pyenchant (>=1.6.11)", "twine (>=1.12.0)", "sphinxcontrib-spelling (>=4.0.1)"]
pep8test = ["black", "flake8", "flake8-import-order", "pep8-naming"]
sdist = ["setuptools_rust (>=0.11.4)"]
ssh = ["bcrypt (>=3.1.5)"]
test = ["pytest (>=6.2.0)", "pytest-benchmark", "pytest-cov", "pytest-subtests", "pytest-xdist", "pretend", "iso8601", "pytz", "hypothesis (>=1.11.4,!=3.79.2)"]

[[package]]
name = "dictdiffer"
version = "0.8.1"
description = "Dictdiffer is a library that helps you to diff and patch dictionaries."
category = "main"
optional = false
python-versions = "*"

[package.extras]
tests = ["tox (>=3.7.0)", "pytest (>=2.8.0)", "pytest-pep8 (>=1.0.6)", "pytest-cov (>=1.8.0)", "pydocstyle (>=1.0.0)", "mock (>=1.3.0)", "isort (>=4.2.2)", "coverage (>=4.0)", "check-manifest (>=0.25)"]
numpy = ["numpy (>=1.11.0)"]
docs = ["sphinx-rtd-theme (>=0.1.9)", "Sphinx (>=1.4.4)"]
all = ["numpy (>=1.11.0)", "tox (>=3.7.0)", "pytest (>=2.8.0)", "pytest-pep8 (>=1.0.6)", "pytest-cov (>=1.8.0)", "pydocstyle (>=1.0.0)", "mock (>=1.3.0)", "isort (>=4.2.2)", "coverage (>=4.0)", "check-manifest (>=0.25)", "sphinx-rtd-theme (>=0.1.9)", "Sphinx (>=1.4.4)"]

[[package]]
name = "distlib"
version = "0.3.5"
description = "Distribution utilities"
category = "dev"
optional = false
python-versions = "*"

[[package]]
name = "dnspython"
version = "2.2.1"
description = "DNS toolkit"
category = "main"
optional = false
python-versions = ">=3.6,<4.0"

[package.extras]
dnssec = ["cryptography (>=2.6,<37.0)"]
curio = ["curio (>=1.2,<2.0)", "sniffio (>=1.1,<2.0)"]
doh = ["h2 (>=4.1.0)", "httpx (>=0.21.1)", "requests (>=2.23.0,<3.0.0)", "requests-toolbelt (>=0.9.1,<0.10.0)"]
idna = ["idna (>=2.1,<4.0)"]
trio = ["trio (>=0.14,<0.20)"]
wmi = ["wmi (>=1.5.1,<2.0.0)"]

[[package]]
name = "ecdsa"
version = "0.18.0"
description = "ECDSA cryptographic signature library (pure python)"
category = "main"
optional = false
python-versions = ">=2.6, !=3.0.*, !=3.1.*, !=3.2.*"

[package.dependencies]
six = ">=1.9.0"

[package.extras]
gmpy = ["gmpy"]
gmpy2 = ["gmpy2"]

[[package]]
name = "email-validator"
version = "1.2.1"
description = "A robust email syntax and deliverability validation library."
category = "main"
optional = false
python-versions = "!=3.0.*,!=3.1.*,!=3.2.*,!=3.3.*,!=3.4.*,>=2.7"

[package.dependencies]
dnspython = ">=1.15.0"
idna = ">=2.0.0"

[[package]]
name = "et-xmlfile"
version = "1.1.0"
description = "An implementation of lxml.xmlfile for the standard library"
category = "main"
optional = false
python-versions = ">=3.6"

[[package]]
name = "execnet"
version = "1.9.0"
description = "execnet: rapid multi-Python deployment"
category = "dev"
optional = false
python-versions = ">=2.7, !=3.0.*, !=3.1.*, !=3.2.*, !=3.3.*, !=3.4.*"

[package.extras]
testing = ["pre-commit"]

[[package]]
name = "faker"
version = "8.16.0"
description = "Faker is a Python package that generates fake data for you."
category = "main"
optional = false
python-versions = ">=3.6"

[package.dependencies]
python-dateutil = ">=2.4"
text-unidecode = "1.3"

[[package]]
name = "filelock"
version = "3.8.0"
description = "A platform independent file lock."
category = "dev"
optional = false
python-versions = ">=3.7"

[package.extras]
docs = ["furo (>=2022.6.21)", "sphinx (>=5.1.1)", "sphinx-autodoc-typehints (>=1.19.1)"]
testing = ["covdefaults (>=2.2)", "coverage (>=6.4.2)", "pytest (>=7.1.2)", "pytest-cov (>=3)", "pytest-timeout (>=2.1)"]

[[package]]
name = "frozenlist"
version = "1.3.1"
description = "A list-like structure which implements collections.abc.MutableSequence"
category = "main"
optional = false
python-versions = ">=3.7"

[[package]]
name = "gprof2dot"
version = "2022.7.29"
description = "Generate a dot graph from the output of several profilers."
category = "dev"
optional = false
python-versions = ">=2.7"

[[package]]
name = "greenlet"
version = "1.1.2"
description = "Lightweight in-process concurrent programming"
category = "main"
optional = false
python-versions = ">=2.7,!=3.0.*,!=3.1.*,!=3.2.*,!=3.3.*,!=3.4.*"

[package.extras]
docs = ["sphinx"]

[[package]]
name = "hiredis"
version = "2.0.0"
description = "Python wrapper for hiredis"
category = "main"
optional = false
python-versions = ">=3.6"

[[package]]
name = "humanfriendly"
version = "10.0"
description = "Human friendly output for text interfaces using Python"
category = "main"
optional = false
python-versions = ">=2.7, !=3.0.*, !=3.1.*, !=3.2.*, !=3.3.*, !=3.4.*"

[package.dependencies]
pyreadline3 = {version = "*", markers = "sys_platform == \"win32\" and python_version >= \"3.8\""}

[[package]]
name = "identify"
version = "2.5.3"
description = "File identification library for Python"
category = "dev"
optional = false
python-versions = ">=3.7"

[package.extras]
license = ["ukkonen"]

[[package]]
name = "idna"
version = "3.3"
description = "Internationalized Domain Names in Applications (IDNA)"
category = "main"
optional = false
python-versions = ">=3.5"

[[package]]
name = "iniconfig"
version = "1.1.1"
description = "iniconfig: brain-dead simple config-ini parsing"
category = "dev"
optional = false
python-versions = "*"

[[package]]
name = "jinja2"
version = "3.1.2"
description = "A very fast and expressive template engine."
category = "main"
optional = false
python-versions = ">=3.7"

[package.dependencies]
MarkupSafe = ">=2.0"

[package.extras]
i18n = ["Babel (>=2.7)"]

[[package]]
name = "markupsafe"
version = "2.1.1"
description = "Safely add untrusted strings to HTML/XML markup."
category = "main"
optional = false
python-versions = ">=3.7"

[[package]]
name = "motor"
version = "2.5.1"
description = "Non-blocking MongoDB driver for Tornado or asyncio"
category = "main"
optional = false
python-versions = ">=3.5.2"

[package.dependencies]
pymongo = ">=3.12,<4"

[package.extras]
encryption = ["pymongo[encryption] (>=3.12,<4)"]

[[package]]
name = "msal"
version = "1.18.0"
description = "The Microsoft Authentication Library (MSAL) for Python library enables your app to access the Microsoft Cloud by supporting authentication of users with Microsoft Azure Active Directory accounts (AAD) and Microsoft Accounts (MSA) using industry standard OAuth2 and OpenID Connect."
category = "main"
optional = false
python-versions = "*"

[package.dependencies]
cryptography = ">=0.6,<40"
PyJWT = {version = ">=1.0.0,<3", extras = ["crypto"]}
requests = ">=2.0.0,<3"

[[package]]
name = "multidict"
version = "6.0.2"
description = "multidict implementation"
category = "main"
optional = false
python-versions = ">=3.7"

[[package]]
name = "mypy-extensions"
version = "0.4.3"
description = "Experimental type system extensions for programs checked with the mypy typechecker."
category = "dev"
optional = false
python-versions = "*"

[[package]]
name = "nodeenv"
version = "1.7.0"
description = "Node.js virtual environment builder"
category = "dev"
optional = false
python-versions = ">=2.7,!=3.0.*,!=3.1.*,!=3.2.*,!=3.3.*,!=3.4.*,!=3.5.*,!=3.6.*"

[[package]]
name = "numpy"
version = "1.23.2"
description = "NumPy is the fundamental package for array computing with Python."
category = "main"
optional = false
python-versions = ">=3.8"

[[package]]
name = "openpyxl"
version = "3.0.10"
description = "A Python library to read/write Excel 2010 xlsx/xlsm files"
category = "main"
optional = false
python-versions = ">=3.6"

[package.dependencies]
et-xmlfile = "*"

[[package]]
name = "packaging"
version = "21.3"
description = "Core utilities for Python packages"
category = "dev"
optional = false
python-versions = ">=3.6"

[package.dependencies]
pyparsing = ">=2.0.2,<3.0.5 || >3.0.5"

[[package]]
name = "pathspec"
version = "0.9.0"
description = "Utility library for gitignore style pattern matching of file paths."
category = "dev"
optional = false
python-versions = "!=3.0.*,!=3.1.*,!=3.2.*,!=3.3.*,!=3.4.*,>=2.7"

[[package]]
name = "platformdirs"
version = "2.5.2"
description = "A small Python module for determining appropriate platform-specific dirs, e.g. a \"user data dir\"."
category = "dev"
optional = false
python-versions = ">=3.7"

[package.extras]
docs = ["furo (>=2021.7.5b38)", "proselint (>=0.10.2)", "sphinx-autodoc-typehints (>=1.12)", "sphinx (>=4)"]
test = ["appdirs (==1.4.4)", "pytest-cov (>=2.7)", "pytest-mock (>=3.6)", "pytest (>=6)"]

[[package]]
name = "pluggy"
version = "1.0.0"
description = "plugin and hook calling mechanisms for python"
category = "dev"
optional = false
python-versions = ">=3.6"

[package.extras]
testing = ["pytest-benchmark", "pytest"]
dev = ["tox", "pre-commit"]

[[package]]
name = "pre-commit"
version = "2.20.0"
description = "A framework for managing and maintaining multi-language pre-commit hooks."
category = "dev"
optional = false
python-versions = ">=3.7"

[package.dependencies]
cfgv = ">=2.0.0"
identify = ">=1.0.0"
nodeenv = ">=0.11.1"
pyyaml = ">=5.1"
toml = "*"
virtualenv = ">=20.0.8"

[[package]]
name = "psutil"
version = "5.9.1"
description = "Cross-platform lib for process and system monitoring in Python."
category = "main"
optional = false
python-versions = ">=2.7, !=3.0.*, !=3.1.*, !=3.2.*, !=3.3.*"

[package.extras]
test = ["ipaddress", "mock", "enum34", "pywin32", "wmi"]

[[package]]
name = "py"
version = "1.11.0"
description = "library with cross-python path, ini-parsing, io, code, log facilities"
category = "dev"
optional = false
python-versions = ">=2.7, !=3.0.*, !=3.1.*, !=3.2.*, !=3.3.*, !=3.4.*"

[[package]]
name = "pyasn1"
version = "0.4.8"
description = "ASN.1 types and codecs"
category = "main"
optional = false
python-versions = "*"

[[package]]
name = "pycares"
version = "4.2.2"
description = "Python interface for c-ares"
category = "main"
optional = false
python-versions = "*"

[package.dependencies]
cffi = ">=1.5.0"

[package.extras]
idna = ["idna (>=2.1)"]

[[package]]
name = "pycparser"
version = "2.21"
description = "C parser in Python"
category = "main"
optional = false
python-versions = ">=2.7, !=3.0.*, !=3.1.*, !=3.2.*, !=3.3.*"

[[package]]
name = "pydantic"
version = "1.9.2"
description = "Data validation and settings management using python type hints"
category = "main"
optional = false
python-versions = ">=3.6.1"

[package.dependencies]
typing-extensions = ">=3.7.4.3"

[package.extras]
dotenv = ["python-dotenv (>=0.10.4)"]
email = ["email-validator (>=1.0.3)"]

[[package]]
name = "pyjwt"
version = "2.4.0"
description = "JSON Web Token implementation in Python"
category = "main"
optional = false
python-versions = ">=3.6"

[package.dependencies]
cryptography = {version = ">=3.3.1", optional = true, markers = "extra == \"crypto\""}

[package.extras]
crypto = ["cryptography (>=3.3.1)"]
dev = ["sphinx", "sphinx-rtd-theme", "zope.interface", "cryptography (>=3.3.1)", "pytest (>=6.0.0,<7.0.0)", "coverage[toml] (==5.0.4)", "mypy", "pre-commit"]
docs = ["sphinx", "sphinx-rtd-theme", "zope.interface"]
tests = ["pytest (>=6.0.0,<7.0.0)", "coverage[toml] (==5.0.4)"]

[[package]]
name = "pymongo"
version = "3.12.3"
description = "Python driver for MongoDB <http://www.mongodb.org>"
category = "main"
optional = false
python-versions = "*"

[package.extras]
aws = ["pymongo-auth-aws (<2.0.0)"]
encryption = ["pymongocrypt (>=1.1.0,<2.0.0)"]
gssapi = ["pykerberos"]
ocsp = ["pyopenssl (>=17.2.0)", "requests (<3.0.0)", "service-identity (>=18.1.0)", "certifi"]
snappy = ["python-snappy"]
srv = ["dnspython (>=1.16.0,<1.17.0)"]
tls = ["ipaddress"]
zstd = ["zstandard"]

[[package]]
name = "pyparsing"
version = "3.0.9"
description = "pyparsing module - Classes and methods to define and execute parsing grammars"
category = "dev"
optional = false
python-versions = ">=3.6.8"

[package.extras]
diagrams = ["railroad-diagrams", "jinja2"]

[[package]]
name = "pyreadline3"
version = "3.4.1"
description = "A python implementation of GNU readline."
category = "main"
optional = false
python-versions = "*"

[[package]]
name = "pytest"
version = "6.2.5"
description = "pytest: simple powerful testing with Python"
category = "dev"
optional = false
python-versions = ">=3.6"

[package.dependencies]
atomicwrites = {version = ">=1.0", markers = "sys_platform == \"win32\""}
attrs = ">=19.2.0"
colorama = {version = "*", markers = "sys_platform == \"win32\""}
iniconfig = "*"
packaging = "*"
pluggy = ">=0.12,<2.0"
py = ">=1.8.2"
toml = "*"

[package.extras]
testing = ["argcomplete", "hypothesis (>=3.56)", "mock", "nose", "requests", "xmlschema"]

[[package]]
name = "pytest-aiohttp"
version = "0.3.0"
description = "pytest plugin for aiohttp support"
category = "dev"
optional = false
python-versions = "*"

[package.dependencies]
aiohttp = ">=2.3.5"
pytest = "*"

[[package]]
name = "pytest-cov"
version = "2.12.1"
description = "Pytest plugin for measuring coverage."
category = "dev"
optional = false
python-versions = ">=2.7, !=3.0.*, !=3.1.*, !=3.2.*, !=3.3.*, !=3.4.*"

[package.dependencies]
coverage = ">=5.2.1"
pytest = ">=4.6"
toml = "*"

[package.extras]
testing = ["fields", "hunter", "process-tests", "six", "pytest-xdist", "virtualenv"]

[[package]]
name = "pytest-datadir"
version = "1.3.1"
description = "pytest plugin for test data directories and files"
category = "dev"
optional = false
python-versions = ">=2.7, !=3.0.*, !=3.1.*, !=3.2.*, !=3.3.*"

[package.dependencies]
pytest = ">=2.7.0"

[[package]]
name = "pytest-forked"
version = "1.4.0"
description = "run tests in isolated forked subprocesses"
category = "dev"
optional = false
python-versions = ">=3.6"

[package.dependencies]
py = "*"
pytest = ">=3.10"

[[package]]
name = "pytest-mock"
version = "3.8.2"
description = "Thin-wrapper around the mock package for easier use with pytest"
category = "dev"
optional = false
python-versions = ">=3.7"

[package.dependencies]
pytest = ">=5.0"

[package.extras]
dev = ["pre-commit", "tox", "pytest-asyncio"]

[[package]]
name = "pytest-profiling"
version = "1.7.0"
description = "Profiling plugin for py.test"
category = "dev"
optional = false
python-versions = "*"

[package.dependencies]
gprof2dot = "*"
pytest = "*"
six = "*"

[package.extras]
tests = ["pytest-virtualenv"]

[[package]]
name = "pytest-regressions"
version = "2.3.1"
description = "Easy to use fixtures to write regression tests."
category = "dev"
optional = false
python-versions = ">=3.6"

[package.dependencies]
pytest = ">=3.5.0"
pytest-datadir = ">=1.2.0"
pyyaml = "*"

[package.extras]
dataframe = ["numpy", "pandas"]
dev = ["matplotlib", "numpy", "pandas", "pillow", "pre-commit", "restructuredtext-lint", "tox"]
image = ["pillow", "numpy"]
num = ["numpy", "pandas"]

[[package]]
name = "pytest-rerunfailures"
version = "10.2"
description = "pytest plugin to re-run tests to eliminate flaky failures"
category = "dev"
optional = false
python-versions = ">= 3.6"

[package.dependencies]
pytest = ">=5.3"

[[package]]
name = "pytest-xdist"
version = "2.5.0"
description = "pytest xdist plugin for distributed testing and loop-on-failing modes"
category = "dev"
optional = false
python-versions = ">=3.6"

[package.dependencies]
execnet = ">=1.1"
pytest = ">=6.2.0"
pytest-forked = "*"

[package.extras]
psutil = ["psutil (>=3.0)"]
setproctitle = ["setproctitle"]
testing = ["filelock"]

[[package]]
name = "python-dateutil"
version = "2.8.2"
description = "Extensions to the standard Python datetime module"
category = "main"
optional = false
python-versions = "!=3.0.*,!=3.1.*,!=3.2.*,>=2.7"

[package.dependencies]
six = ">=1.5"

[[package]]
name = "python-jose"
version = "3.3.0"
description = "JOSE implementation in Python"
category = "main"
optional = false
python-versions = "*"

[package.dependencies]
cryptography = {version = ">=3.4.0", optional = true, markers = "extra == \"cryptography\""}
ecdsa = "!=0.15"
pyasn1 = "*"
rsa = "*"

[package.extras]
cryptography = ["cryptography (>=3.4.0)"]
pycrypto = ["pycrypto (>=2.6.0,<2.7.0)", "pyasn1"]
pycryptodome = ["pycryptodome (>=3.3.1,<4.0.0)", "pyasn1"]

[[package]]
name = "pyyaml"
version = "5.4.1"
description = "YAML parser and emitter for Python"
category = "main"
optional = false
python-versions = ">=2.7, !=3.0.*, !=3.1.*, !=3.2.*, !=3.3.*, !=3.4.*, !=3.5.*"

[[package]]
name = "requests"
version = "2.28.1"
description = "Python HTTP for Humans."
category = "main"
optional = false
python-versions = ">=3.7, <4"

[package.dependencies]
certifi = ">=2017.4.17"
charset-normalizer = ">=2,<3"
idna = ">=2.5,<4"
urllib3 = ">=1.21.1,<1.27"

[package.extras]
socks = ["PySocks (>=1.5.6,!=1.5.7)"]
use_chardet_on_py3 = ["chardet (>=3.0.2,<6)"]

[[package]]
name = "rsa"
version = "4.9"
description = "Pure-Python RSA implementation"
category = "main"
optional = false
python-versions = ">=3.6,<4"

[package.dependencies]
pyasn1 = ">=0.1.3"

[[package]]
name = "semver"
version = "2.13.0"
description = "Python helper for Semantic Versioning (http://semver.org/)"
category = "main"
optional = false
python-versions = ">=2.7, !=3.0.*, !=3.1.*, !=3.2.*, !=3.3.*"

[[package]]
name = "sentry-sdk"
version = "1.9.5"
description = "Python client for Sentry (https://sentry.io)"
category = "main"
optional = false
python-versions = "*"

[package.dependencies]
certifi = "*"
urllib3 = [
    {version = ">=1.26.9", markers = "python_version >= \"3.5\""},
    {version = ">=1.26.11", markers = "python_version >= \"3.6\""},
]

[package.extras]
aiohttp = ["aiohttp (>=3.5)"]
beam = ["apache-beam (>=2.12)"]
bottle = ["bottle (>=0.12.13)"]
celery = ["celery (>=3)"]
chalice = ["chalice (>=1.16.0)"]
django = ["django (>=1.8)"]
falcon = ["falcon (>=1.4)"]
fastapi = ["fastapi (>=0.79.0)"]
flask = ["flask (>=0.11)", "blinker (>=1.1)"]
httpx = ["httpx (>=0.16.0)"]
pure_eval = ["pure-eval", "executing", "asttokens"]
pyspark = ["pyspark (>=2.4.4)"]
quart = ["quart (>=0.16.1)", "blinker (>=1.1)"]
rq = ["rq (>=0.6)"]
sanic = ["sanic (>=0.8)"]
sqlalchemy = ["sqlalchemy (>=1.2)"]
starlette = ["starlette (>=0.19.1)"]
tornado = ["tornado (>=5)"]

[[package]]
name = "six"
version = "1.16.0"
description = "Python 2 and 3 compatibility utilities"
category = "main"
optional = false
python-versions = ">=2.7, !=3.0.*, !=3.1.*, !=3.2.*"

[[package]]
name = "sqlalchemy"
version = "1.4.40"
description = "Database Abstraction Library"
category = "main"
optional = false
python-versions = "!=3.0.*,!=3.1.*,!=3.2.*,!=3.3.*,!=3.4.*,!=3.5.*,>=2.7"

[package.dependencies]
greenlet = {version = "!=0.4.17", markers = "python_version >= \"3\" and (platform_machine == \"aarch64\" or platform_machine == \"ppc64le\" or platform_machine == \"x86_64\" or platform_machine == \"amd64\" or platform_machine == \"AMD64\" or platform_machine == \"win32\" or platform_machine == \"WIN32\")"}

[package.extras]
aiomysql = ["greenlet (!=0.4.17)", "aiomysql"]
aiosqlite = ["typing_extensions (!=3.10.0.1)", "greenlet (!=0.4.17)", "aiosqlite"]
asyncio = ["greenlet (!=0.4.17)"]
asyncmy = ["greenlet (!=0.4.17)", "asyncmy (>=0.2.3,!=0.2.4)"]
mariadb_connector = ["mariadb (>=1.0.1,!=1.1.2)"]
mssql = ["pyodbc"]
mssql_pymssql = ["pymssql"]
mssql_pyodbc = ["pyodbc"]
mypy = ["sqlalchemy2-stubs", "mypy (>=0.910)"]
mysql = ["mysqlclient (>=1.4.0,<2)", "mysqlclient (>=1.4.0)"]
mysql_connector = ["mysql-connector-python"]
oracle = ["cx_oracle (>=7,<8)", "cx_oracle (>=7)"]
postgresql = ["psycopg2 (>=2.7)"]
postgresql_asyncpg = ["greenlet (!=0.4.17)", "asyncpg"]
postgresql_pg8000 = ["pg8000 (>=1.16.6,!=1.29.0)"]
postgresql_psycopg2binary = ["psycopg2-binary"]
postgresql_psycopg2cffi = ["psycopg2cffi"]
pymysql = ["pymysql (<1)", "pymysql"]
sqlcipher = ["sqlcipher3-binary"]

[[package]]
name = "swagger-ui-bundle"
version = "0.0.9"
description = "swagger_ui_bundle - swagger-ui files in a pip package"
category = "main"
optional = false
python-versions = "*"

[package.dependencies]
Jinja2 = ">=2.0"

[[package]]
name = "syrupy"
version = "1.7.4"
description = "PyTest Snapshot Test Utility"
category = "dev"
optional = false
python-versions = ">=3.6,<4"

[package.dependencies]
attrs = ">=18.2.0,<22.0.0"
colored = ">=1.3.92,<2.0.0"
pytest = ">=5.1.0,<8.0.0"

[[package]]
name = "text-unidecode"
version = "1.3"
description = "The most basic Text::Unidecode port"
category = "main"
optional = false
python-versions = "*"

[[package]]
name = "toml"
version = "0.10.2"
description = "Python Library for Tom's Obvious, Minimal Language"
category = "dev"
optional = false
python-versions = ">=2.6, !=3.0.*, !=3.1.*, !=3.2.*"

[[package]]
name = "tomli"
version = "1.2.3"
description = "A lil' TOML parser"
category = "dev"
optional = false
python-versions = ">=3.6"

[[package]]
name = "typing-extensions"
version = "4.3.0"
description = "Backported and Experimental Type Hints for Python 3.7+"
category = "main"
optional = false
python-versions = ">=3.7"

[[package]]
name = "urllib3"
version = "1.26.12"
description = "HTTP library with thread-safe connection pooling, file post, and more."
category = "main"
optional = false
python-versions = ">=2.7, !=3.0.*, !=3.1.*, !=3.2.*, !=3.3.*, !=3.4.*, !=3.5.*, <4"

[package.extras]
brotli = ["brotlicffi (>=0.8.0)", "brotli (>=1.0.9)", "brotlipy (>=0.6.0)"]
<<<<<<< HEAD
secure = ["pyOpenSSL (>=0.14)", "cryptography (>=1.3.4)", "idna (>=2.0.0)", "certifi", "ipaddress"]
=======
secure = ["pyOpenSSL (>=0.14)", "cryptography (>=1.3.4)", "idna (>=2.0.0)", "certifi", "urllib3-secure-extra", "ipaddress"]
>>>>>>> e8a9afcd
socks = ["PySocks (>=1.5.6,!=1.5.7,<2.0)"]

[[package]]
name = "uvloop"
version = "0.16.0"
description = "Fast implementation of asyncio event loop on top of libuv"
category = "main"
optional = false
python-versions = ">=3.7"

[package.extras]
dev = ["Cython (>=0.29.24,<0.30.0)", "pytest (>=3.6.0)", "Sphinx (>=4.1.2,<4.2.0)", "sphinxcontrib-asyncio (>=0.3.0,<0.4.0)", "sphinx-rtd-theme (>=0.5.2,<0.6.0)", "aiohttp", "flake8 (>=3.9.2,<3.10.0)", "psutil", "pycodestyle (>=2.7.0,<2.8.0)", "pyOpenSSL (>=19.0.0,<19.1.0)", "mypy (>=0.800)"]
docs = ["Sphinx (>=4.1.2,<4.2.0)", "sphinxcontrib-asyncio (>=0.3.0,<0.4.0)", "sphinx-rtd-theme (>=0.5.2,<0.6.0)"]
test = ["aiohttp", "flake8 (>=3.9.2,<3.10.0)", "psutil", "pycodestyle (>=2.7.0,<2.8.0)", "pyOpenSSL (>=19.0.0,<19.1.0)", "mypy (>=0.800)"]

[[package]]
name = "virtool-core"
<<<<<<< HEAD
version = "2.23.3"
=======
version = "2.23.4"
>>>>>>> e8a9afcd
description = "Core utilities for Virtool."
category = "main"
optional = false
python-versions = ">=3.8,<4.0"

[package.dependencies]
aiofiles = "0.7.0"
aioredis = ">=1.3.0,<2.0.0"
arrow = ">=1.2.2,<2.0.0"
coloredlogs = ">=15.0.1,<16.0.0"
dictdiffer = "0.8.1"
email-validator = ">=1.2.1,<2.0.0"
motor = ">=2.4.0,<3.0.0"
psutil = ">=5.8.0,<6.0.0"
pydantic = ">=1.8.2,<2.0.0"

[[package]]
name = "virtualenv"
version = "20.16.3"
description = "Virtual Python Environment builder"
category = "dev"
optional = false
python-versions = ">=3.6"

[package.dependencies]
distlib = ">=0.3.5,<1"
filelock = ">=3.4.1,<4"
platformdirs = ">=2.4,<3"

[package.extras]
docs = ["proselint (>=0.13)", "sphinx (>=5.1.1)", "sphinx-argparse (>=0.3.1)", "sphinx-rtd-theme (>=1)", "towncrier (>=21.9)"]
testing = ["coverage (>=6.2)", "coverage-enable-subprocess (>=1)", "flaky (>=3.7)", "packaging (>=21.3)", "pytest (>=7.0.1)", "pytest-env (>=0.6.2)", "pytest-freezegun (>=0.4.2)", "pytest-mock (>=3.6.1)", "pytest-randomly (>=3.10.3)", "pytest-timeout (>=2.1)"]

[[package]]
name = "visvalingamwyatt"
version = "0.1.4"
description = "Simplify geometries with the Visvalingam-Wyatt algorithm"
category = "main"
optional = false
python-versions = "*"

[package.dependencies]
numpy = ">=1.8,<2"

[package.extras]
cli = ["Fiona (>=1.6.2,<2)"]

[[package]]
name = "yarl"
version = "1.8.1"
description = "Yet another URL library"
category = "main"
optional = false
python-versions = ">=3.7"

[package.dependencies]
idna = ">=2.0"
multidict = ">=4.0"

[metadata]
lock-version = "1.1"
python-versions = "~3.8"
<<<<<<< HEAD
content-hash = "ac8fd6e254654fd9190f0324fc6c73d75b75185a84a1a0e27146dccf5cfe49f1"
=======
content-hash = "f55da34f09e1eb8f9b428126de2574255c53f43be0b9322386d880e1507eddaf"
>>>>>>> e8a9afcd

[metadata.files]
aiodns = []
aiofiles = []
aiohttp = []
aiohttp-pydantic = []
aiojobs = []
aioredis = []
aiosignal = []
arrow = []
async-timeout = []
asyncpg = []
atomicwrites = []
attrs = []
bcrypt = []
biopython = []
black = []
brotli = []
cchardet = []
cerberus = []
certifi = []
cffi = []
cfgv = []
charset-normalizer = []
click = []
colorama = []
colored = []
coloredlogs = []
coverage = []
cryptography = []
dictdiffer = []
distlib = []
dnspython = []
ecdsa = []
email-validator = []
et-xmlfile = []
execnet = []
faker = []
filelock = []
frozenlist = []
gprof2dot = []
greenlet = []
hiredis = []
humanfriendly = []
identify = []
idna = []
iniconfig = []
jinja2 = []
markupsafe = []
motor = []
msal = []
multidict = []
mypy-extensions = []
nodeenv = []
numpy = []
openpyxl = []
packaging = []
pathspec = []
platformdirs = []
pluggy = []
pre-commit = []
psutil = []
py = []
pyasn1 = []
pycares = []
pycparser = []
pydantic = []
pyjwt = []
pymongo = []
pyparsing = []
pyreadline3 = []
pytest = []
pytest-aiohttp = []
pytest-cov = []
pytest-datadir = []
pytest-forked = []
pytest-mock = []
pytest-profiling = []
pytest-regressions = []
pytest-rerunfailures = []
pytest-xdist = []
python-dateutil = []
python-jose = []
pyyaml = []
requests = []
rsa = []
semver = []
sentry-sdk = []
six = []
sqlalchemy = []
swagger-ui-bundle = []
syrupy = []
text-unidecode = []
toml = []
tomli = []
typing-extensions = []
urllib3 = []
uvloop = []
virtool-core = []
virtualenv = []
visvalingamwyatt = []
yarl = []<|MERGE_RESOLUTION|>--- conflicted
+++ resolved
@@ -1146,11 +1146,7 @@
 
 [package.extras]
 brotli = ["brotlicffi (>=0.8.0)", "brotli (>=1.0.9)", "brotlipy (>=0.6.0)"]
-<<<<<<< HEAD
-secure = ["pyOpenSSL (>=0.14)", "cryptography (>=1.3.4)", "idna (>=2.0.0)", "certifi", "ipaddress"]
-=======
 secure = ["pyOpenSSL (>=0.14)", "cryptography (>=1.3.4)", "idna (>=2.0.0)", "certifi", "urllib3-secure-extra", "ipaddress"]
->>>>>>> e8a9afcd
 socks = ["PySocks (>=1.5.6,!=1.5.7,<2.0)"]
 
 [[package]]
@@ -1168,11 +1164,7 @@
 
 [[package]]
 name = "virtool-core"
-<<<<<<< HEAD
-version = "2.23.3"
-=======
 version = "2.23.4"
->>>>>>> e8a9afcd
 description = "Core utilities for Virtool."
 category = "main"
 optional = false
@@ -1235,11 +1227,7 @@
 [metadata]
 lock-version = "1.1"
 python-versions = "~3.8"
-<<<<<<< HEAD
-content-hash = "ac8fd6e254654fd9190f0324fc6c73d75b75185a84a1a0e27146dccf5cfe49f1"
-=======
 content-hash = "f55da34f09e1eb8f9b428126de2574255c53f43be0b9322386d880e1507eddaf"
->>>>>>> e8a9afcd
 
 [metadata.files]
 aiodns = []
